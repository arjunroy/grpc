--- conflicted
+++ resolved
@@ -109,7 +109,6 @@
     creds_ = creds;
   }
 
-<<<<<<< HEAD
   grpc_compression_level get_compression_level() const {
     return compression_level_;
   }
@@ -120,11 +119,9 @@
   }
   void set_compression_algorithm(grpc_compression_algorithm algorithm);
 
-=======
   // Get and set census context
   void set_census_context(census_context* ccp) { census_context_ = ccp; }
   census_context* get_census_context() const { return census_context_; }
->>>>>>> fc1a49a7
 
   void TryCancel();
 
