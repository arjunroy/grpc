/*
 *
 * Copyright 2015, Google Inc.
 * All rights reserved.
 *
 * Redistribution and use in source and binary forms, with or without
 * modification, are permitted provided that the following conditions are
 * met:
 *
 *     * Redistributions of source code must retain the above copyright
 * notice, this list of conditions and the following disclaimer.
 *     * Redistributions in binary form must reproduce the above
 * copyright notice, this list of conditions and the following disclaimer
 * in the documentation and/or other materials provided with the
 * distribution.
 *     * Neither the name of Google Inc. nor the names of its
 * contributors may be used to endorse or promote products derived from
 * this software without specific prior written permission.
 *
 * THIS SOFTWARE IS PROVIDED BY THE COPYRIGHT HOLDERS AND CONTRIBUTORS
 * "AS IS" AND ANY EXPRESS OR IMPLIED WARRANTIES, INCLUDING, BUT NOT
 * LIMITED TO, THE IMPLIED WARRANTIES OF MERCHANTABILITY AND FITNESS FOR
 * A PARTICULAR PURPOSE ARE DISCLAIMED. IN NO EVENT SHALL THE COPYRIGHT
 * OWNER OR CONTRIBUTORS BE LIABLE FOR ANY DIRECT, INDIRECT, INCIDENTAL,
 * SPECIAL, EXEMPLARY, OR CONSEQUENTIAL DAMAGES (INCLUDING, BUT NOT
 * LIMITED TO, PROCUREMENT OF SUBSTITUTE GOODS OR SERVICES; LOSS OF USE,
 * DATA, OR PROFITS; OR BUSINESS INTERRUPTION) HOWEVER CAUSED AND ON ANY
 * THEORY OF LIABILITY, WHETHER IN CONTRACT, STRICT LIABILITY, OR TORT
 * (INCLUDING NEGLIGENCE OR OTHERWISE) ARISING IN ANY WAY OUT OF THE USE
 * OF THIS SOFTWARE, EVEN IF ADVISED OF THE POSSIBILITY OF SUCH DAMAGE.
 *
 */

#ifndef GRPCXX_SERVER_H
#define GRPCXX_SERVER_H

#include <list>
#include <memory>
#include <vector>

#include <grpc++/completion_queue.h>
#include <grpc++/impl/call.h>
#include <grpc++/impl/codegen/grpc_library.h>
#include <grpc++/impl/codegen/server_interface.h>
#include <grpc++/impl/rpc_service_method.h>
#include <grpc++/impl/sync.h>
#include <grpc++/security/server_credentials.h>
#include <grpc++/support/channel_arguments.h>
#include <grpc++/support/config.h>
#include <grpc++/support/status.h>
#include <grpc/compression.h>

#include "src/cpp/rpcmanager/grpc_rpc_manager.h"

struct grpc_server;

namespace grpc {

class GenericServerContext;
class AsyncGenericService;
class ServerAsyncStreamingInterface;
class ServerContext;
class ServerInitializer;
class ThreadPoolInterface;

/// Models a gRPC server.
///
/// Servers are configured and started via \a grpc::ServerBuilder.
class Server GRPC_FINAL : public ServerInterface, private GrpcLibraryCodegen {
 public:
  ~Server();

  /// Block waiting for all work to complete.
  ///
  /// \warning The server must be either shutting down or some other thread must
  /// call \a Shutdown for this function to ever return.
  void Wait() GRPC_OVERRIDE;

  /// Global Callbacks
  ///
  /// Can be set exactly once per application to install hooks whenever
  /// a server event occurs
  class GlobalCallbacks {
   public:
    virtual ~GlobalCallbacks() {}
    /// Called before server is created.
    virtual void UpdateArguments(ChannelArguments* args) {}
    /// Called before application callback for each synchronous server request
    virtual void PreSynchronousRequest(ServerContext* context) = 0;
    /// Called after application callback for each synchronous server request
    virtual void PostSynchronousRequest(ServerContext* context) = 0;
  };
  /// Set the global callback object. Can only be called once. Does not take
  /// ownership of callbacks, and expects the pointed to object to be alive
  /// until all server objects in the process have been destroyed.
  static void SetGlobalCallbacks(GlobalCallbacks* callbacks);

  // Returns a \em raw pointer to the underlying grpc_server instance.
  grpc_server* c_server();

 private:
  friend class AsyncGenericService;
  friend class ServerBuilder;
  friend class ServerInitializer;

  class SyncRequest;
  class AsyncRequest;
  class ShutdownRequest;

  /// SyncRequestManager is an implementation of GrpcRpcManager. This class is
  /// responsible for polling for incoming RPCs and calling the RPC handlers.
  /// This is only used in case of a Sync server (i.e a server exposing a sync
  /// interface)
  class SyncRequestManager;

  class UnimplementedAsyncRequestContext;
  class UnimplementedAsyncRequest;
  class UnimplementedAsyncResponse;

  /// Server constructors. To be used by \a ServerBuilder only.
  ///
<<<<<<< HEAD
  /// \param sync_server_cqs The completion queues to use if the server is a
  /// synchronous server (or a hybrid server). The server polls for new RPCs on
  /// these queues
  ///
  /// \param max_message_size Maximum message length that the channel can
  /// receive.
  ///
  /// \param args The channel args
  ///
  /// \param min_pollers The minimum number of polling threads per server
  /// completion queue (in param sync_server_cqs) to use for listening to
  /// incoming requests (used only in case of sync server)
  ///
  /// \param max_pollers The maximum number of polling threads per server
  /// completion queue (in param sync_server_cqs) to use for listening to
  /// incoming requests (used only in case of sync server)
  Server(std::shared_ptr<std::vector<std::unique_ptr<ServerCompletionQueue>>>
             sync_server_cqs,
         int max_message_size, ChannelArguments* args, int min_pollers,
         int max_pollers);
=======
  /// \param thread_pool The threadpool instance to use for call processing.
  /// \param thread_pool_owned Does the server own the \a thread_pool instance?
  /// \param max_receive_message_size Maximum message length that the channel
  /// can receive.
  Server(ThreadPoolInterface* thread_pool, bool thread_pool_owned,
         int max_receive_message_size, ChannelArguments* args);
>>>>>>> bbf5dc84

  /// Register a service. This call does not take ownership of the service.
  /// The service must exist for the lifetime of the Server instance.
  bool RegisterService(const grpc::string* host,
                       Service* service) GRPC_OVERRIDE;

  /// Register a generic service. This call does not take ownership of the
  /// service. The service must exist for the lifetime of the Server instance.
  void RegisterAsyncGenericService(AsyncGenericService* service) GRPC_OVERRIDE;

  /// Tries to bind \a server to the given \a addr.
  ///
  /// It can be invoked multiple times.
  ///
  /// \param addr The address to try to bind to the server (eg, localhost:1234,
  /// 192.168.1.1:31416, [::1]:27182, etc.).
  /// \params creds The credentials associated with the server.
  ///
  /// \return bound port number on sucess, 0 on failure.
  ///
  /// \warning It's an error to call this method on an already started server.
  int AddListeningPort(const grpc::string& addr,
                       ServerCredentials* creds) GRPC_OVERRIDE;

  /// Start the server.
  ///
  /// \param cqs Completion queues for handling asynchronous services. The
  /// caller is required to keep all completion queues live until the server is
  /// destroyed.
  /// \param num_cqs How many completion queues does \a cqs hold.
  ///
  /// \return true on a successful shutdown.
  bool Start(ServerCompletionQueue** cqs, size_t num_cqs) GRPC_OVERRIDE;

  /// Process one or more incoming calls.
  void RunRpc() GRPC_OVERRIDE;

  /// Schedule \a RunRpc to run in the threadpool.
  void ScheduleCallback() GRPC_OVERRIDE;

  void PerformOpsOnCall(CallOpSetInterface* ops, Call* call) GRPC_OVERRIDE;

  void ShutdownInternal(gpr_timespec deadline) GRPC_OVERRIDE;

  int max_receive_message_size() const GRPC_OVERRIDE {
    return max_receive_message_size_;
  };

  grpc_server* server() GRPC_OVERRIDE { return server_; };

  ServerInitializer* initializer();

  const int max_receive_message_size_;

  /// The following completion queues are ONLY used in case of Sync API i.e if
  /// the server has any services with sync methods. The server uses these
  /// completion queues to poll for new RPCs
  std::shared_ptr<std::vector<std::unique_ptr<ServerCompletionQueue>>>
      sync_server_cqs_;

  /// List of GrpcRpcManager instances (one for each cq in the sync_server_cqs)
  std::vector<std::unique_ptr<SyncRequestManager>> sync_req_mgrs_;

  // Sever status
  grpc::mutex mu_;
  bool started_;
  bool shutdown_;
  bool shutdown_notified_;

  /// The completion queue to use for server shutdown completion notification
  CompletionQueue shutdown_cq_;

  // TODO (sreek) : Remove num_running_cb_ and callback_cv_;
  // The number of threads which are running callbacks.
  // int num_running_cb_;
  // grpc::condition_variable callback_cv_;

  grpc::condition_variable shutdown_cv_;

  std::shared_ptr<GlobalCallbacks> global_callbacks_;

  std::vector<grpc::string> services_;
  bool has_generic_service_;

  // Pointer to the c core's grpc server.
  grpc_server* server_;

  std::unique_ptr<ServerInitializer> server_initializer_;
};

}  // namespace grpc

#endif  // GRPCXX_SERVER_H<|MERGE_RESOLUTION|>--- conflicted
+++ resolved
@@ -119,7 +119,6 @@
 
   /// Server constructors. To be used by \a ServerBuilder only.
   ///
-<<<<<<< HEAD
   /// \param sync_server_cqs The completion queues to use if the server is a
   /// synchronous server (or a hybrid server). The server polls for new RPCs on
   /// these queues
@@ -140,14 +139,6 @@
              sync_server_cqs,
          int max_message_size, ChannelArguments* args, int min_pollers,
          int max_pollers);
-=======
-  /// \param thread_pool The threadpool instance to use for call processing.
-  /// \param thread_pool_owned Does the server own the \a thread_pool instance?
-  /// \param max_receive_message_size Maximum message length that the channel
-  /// can receive.
-  Server(ThreadPoolInterface* thread_pool, bool thread_pool_owned,
-         int max_receive_message_size, ChannelArguments* args);
->>>>>>> bbf5dc84
 
   /// Register a service. This call does not take ownership of the service.
   /// The service must exist for the lifetime of the Server instance.
