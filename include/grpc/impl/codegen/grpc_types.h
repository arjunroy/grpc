/*
 *
 * Copyright 2015, Google Inc.
 * All rights reserved.
 *
 * Redistribution and use in source and binary forms, with or without
 * modification, are permitted provided that the following conditions are
 * met:
 *
 *     * Redistributions of source code must retain the above copyright
 * notice, this list of conditions and the following disclaimer.
 *     * Redistributions in binary form must reproduce the above
 * copyright notice, this list of conditions and the following disclaimer
 * in the documentation and/or other materials provided with the
 * distribution.
 *     * Neither the name of Google Inc. nor the names of its
 * contributors may be used to endorse or promote products derived from
 * this software without specific prior written permission.
 *
 * THIS SOFTWARE IS PROVIDED BY THE COPYRIGHT HOLDERS AND CONTRIBUTORS
 * "AS IS" AND ANY EXPRESS OR IMPLIED WARRANTIES, INCLUDING, BUT NOT
 * LIMITED TO, THE IMPLIED WARRANTIES OF MERCHANTABILITY AND FITNESS FOR
 * A PARTICULAR PURPOSE ARE DISCLAIMED. IN NO EVENT SHALL THE COPYRIGHT
 * OWNER OR CONTRIBUTORS BE LIABLE FOR ANY DIRECT, INDIRECT, INCIDENTAL,
 * SPECIAL, EXEMPLARY, OR CONSEQUENTIAL DAMAGES (INCLUDING, BUT NOT
 * LIMITED TO, PROCUREMENT OF SUBSTITUTE GOODS OR SERVICES; LOSS OF USE,
 * DATA, OR PROFITS; OR BUSINESS INTERRUPTION) HOWEVER CAUSED AND ON ANY
 * THEORY OF LIABILITY, WHETHER IN CONTRACT, STRICT LIABILITY, OR TORT
 * (INCLUDING NEGLIGENCE OR OTHERWISE) ARISING IN ANY WAY OUT OF THE USE
 * OF THIS SOFTWARE, EVEN IF ADVISED OF THE POSSIBILITY OF SUCH DAMAGE.
 *
 */

#ifndef GRPC_IMPL_CODEGEN_GRPC_TYPES_H
#define GRPC_IMPL_CODEGEN_GRPC_TYPES_H

#include <grpc/impl/codegen/gpr_types.h>

#include <grpc/impl/codegen/compression_types.h>
#include <grpc/impl/codegen/status.h>

#include <stddef.h>
#include <stdint.h>

#ifdef __cplusplus
extern "C" {
#endif

typedef enum {
  GRPC_BB_RAW
  /* Future types may include GRPC_BB_PROTOBUF, etc. */
} grpc_byte_buffer_type;

typedef struct grpc_byte_buffer {
  void *reserved;
  grpc_byte_buffer_type type;
  union {
    struct {
      void *reserved[8];
    } reserved;
    struct {
      grpc_compression_algorithm compression;
      gpr_slice_buffer slice_buffer;
    } raw;
  } data;
} grpc_byte_buffer;

/** Completion Queues enable notification of the completion of asynchronous
    actions. */
typedef struct grpc_completion_queue grpc_completion_queue;

/** An alarm associated with a completion queue. */
typedef struct grpc_alarm grpc_alarm;

/** The Channel interface allows creation of Call objects. */
typedef struct grpc_channel grpc_channel;

/** A server listens to some port and responds to request calls */
typedef struct grpc_server grpc_server;

/** A Call represents an RPC. When created, it is in a configuration state
    allowing properties to be set until it is invoked. After invoke, the Call
    can have messages written to it and read from it. */
typedef struct grpc_call grpc_call;

/** The Socket Mutator interface allows changes on socket options */
typedef struct grpc_socket_mutator grpc_socket_mutator;

/** Type specifier for grpc_arg */
typedef enum {
  GRPC_ARG_STRING,
  GRPC_ARG_INTEGER,
  GRPC_ARG_POINTER
} grpc_arg_type;

typedef struct grpc_arg_pointer_vtable {
  void *(*copy)(void *p);
  void (*destroy)(void *p);
  int (*cmp)(void *p, void *q);
} grpc_arg_pointer_vtable;

/** A single argument... each argument has a key and a value

    A note on naming keys:
      Keys are namespaced into groups, usually grouped by library, and are
      keys for module XYZ are named XYZ.key1, XYZ.key2, etc. Module names must
      be restricted to the regex [A-Za-z][_A-Za-z0-9]{,15}.
      Key names must be restricted to the regex [A-Za-z][_A-Za-z0-9]{,47}.

    GRPC core library keys are prefixed by grpc.

    Library authors are strongly encouraged to \#define symbolic constants for
    their keys so that it's possible to change them in the future. */
typedef struct {
  grpc_arg_type type;
  char *key;
  union {
    char *string;
    int integer;
    struct {
      void *p;
      const grpc_arg_pointer_vtable *vtable;
    } pointer;
  } value;
} grpc_arg;

/** An array of arguments that can be passed around.

    Used to set optional channel-level configuration.
    These configuration options are modelled as key-value pairs as defined
    by grpc_arg; keys are strings to allow easy backwards-compatible extension
    by arbitrary parties.
    All evaluation is performed at channel creation time (i.e. the values in
    this structure need only live through the creation invocation).

    See the description of the \ref grpc_arg_keys "available args" for more
    details. */
typedef struct {
  size_t num_args;
  grpc_arg *args;
} grpc_channel_args;

/** \defgroup grpc_arg_keys
 * Channel argument keys.
 * \{
 */
/** If non-zero, enable census for tracing and stats collection. */
#define GRPC_ARG_ENABLE_CENSUS "grpc.census"
/** If non-zero, enable load reporting. */
#define GRPC_ARG_ENABLE_LOAD_REPORTING "grpc.loadreporting"
/** Maximum number of concurrent incoming streams to allow on a http2
    connection. Int valued. */
#define GRPC_ARG_MAX_CONCURRENT_STREAMS "grpc.max_concurrent_streams"
/** Maximum message length that the channel can receive. Int valued, bytes.
    -1 means unlimited. */
#define GRPC_ARG_MAX_RECEIVE_MESSAGE_LENGTH "grpc.max_receive_message_length"
/** \deprecated For backward compatibility. */
#define GRPC_ARG_MAX_MESSAGE_LENGTH GRPC_ARG_MAX_RECEIVE_MESSAGE_LENGTH
/** Maximum message length that the channel can send. Int valued, bytes.
    -1 means unlimited. */
#define GRPC_ARG_MAX_SEND_MESSAGE_LENGTH "grpc.max_send_message_length"
/** Initial sequence number for http2 transports. Int valued. */
#define GRPC_ARG_HTTP2_INITIAL_SEQUENCE_NUMBER \
  "grpc.http2.initial_sequence_number"
/** Amount to read ahead on individual streams. Defaults to 64kb, larger
    values can help throughput on high-latency connections.
    NOTE: at some point we'd like to auto-tune this, and this parameter
    will become a no-op. Int valued, bytes. */
#define GRPC_ARG_HTTP2_STREAM_LOOKAHEAD_BYTES "grpc.http2.lookahead_bytes"
/** How much memory to use for hpack decoding. Int valued, bytes. */
#define GRPC_ARG_HTTP2_HPACK_TABLE_SIZE_DECODER \
  "grpc.http2.hpack_table_size.decoder"
/** How much memory to use for hpack encoding. Int valued, bytes. */
#define GRPC_ARG_HTTP2_HPACK_TABLE_SIZE_ENCODER \
  "grpc.http2.hpack_table_size.encoder"
/** How big a frame are we willing to receive via HTTP2.
    Min 16384, max 16777215.
    Larger values give lower CPU usage for large messages, but more head of line
    blocking for small messages. */
#define GRPC_ARG_HTTP2_MAX_FRAME_SIZE "grpc.http2.max_frame_size"
/** Default authority to pass if none specified on call construction. A string.
 * */
#define GRPC_ARG_DEFAULT_AUTHORITY "grpc.default_authority"
/** Primary user agent: goes at the start of the user-agent metadata
    sent on each request. A string. */
#define GRPC_ARG_PRIMARY_USER_AGENT_STRING "grpc.primary_user_agent"
/** Secondary user agent: goes at the end of the user-agent metadata
    sent on each request. A string. */
#define GRPC_ARG_SECONDARY_USER_AGENT_STRING "grpc.secondary_user_agent"
/** The maximum time between subsequent connection attempts, in ms */
#define GRPC_ARG_MAX_RECONNECT_BACKOFF_MS "grpc.max_reconnect_backoff_ms"
/** The time between the first and second connection attempts, in ms */
#define GRPC_ARG_INITIAL_RECONNECT_BACKOFF_MS \
  "grpc.initial_reconnect_backoff_ms"
/* The caller of the secure_channel_create functions may override the target
   name used for SSL host name checking using this channel argument which is of
   type \a GRPC_ARG_STRING. This *should* be used for testing only.
   If this argument is not specified, the name used for SSL host name checking
   will be the target parameter (assuming that the secure channel is an SSL
   channel). If this parameter is specified and the underlying is not an SSL
   channel, it will just be ignored. */
#define GRPC_SSL_TARGET_NAME_OVERRIDE_ARG "grpc.ssl_target_name_override"
/* Maximum metadata size, in bytes. */
#define GRPC_ARG_MAX_METADATA_SIZE "grpc.max_metadata_size"
/** If non-zero, allow the use of SO_REUSEPORT if it's available (default 1) */
#define GRPC_ARG_ALLOW_REUSEPORT "grpc.so_reuseport"
<<<<<<< HEAD
/** The grpc_socket_mutator instance that set the socket options. A pointer. */
#define GRPC_ARG_SOCKET_MUTATOR "grpc.socket_mutator"
=======
/** If non-zero, a pointer to a buffer pool (use grpc_resource_quota_arg_vtable
   to fetch an appropriate pointer arg vtable */
#define GRPC_ARG_RESOURCE_QUOTA "grpc.resource_quota"
/** Service config data, to be passed to subchannels.
    Not intended for external use. */
#define GRPC_ARG_SERVICE_CONFIG "grpc.service_config"
/** LB policy name. */
#define GRPC_ARG_LB_POLICY_NAME "grpc.lb_policy_name"
/** Server name. Not intended for external use. */
#define GRPC_ARG_SERVER_NAME "grpc.server_name"
/** Resolved addresses in a form used by the LB policy.
    Not intended for external use. */
#define GRPC_ARG_LB_ADDRESSES "grpc.lb_addresses"
>>>>>>> 11948f74
/** \} */

/** Result of a grpc call. If the caller satisfies the prerequisites of a
    particular operation, the grpc_call_error returned will be GRPC_CALL_OK.
    Receiving any other value listed here is an indication of a bug in the
    caller. */
typedef enum grpc_call_error {
  /** everything went ok */
  GRPC_CALL_OK = 0,
  /** something failed, we don't know what */
  GRPC_CALL_ERROR,
  /** this method is not available on the server */
  GRPC_CALL_ERROR_NOT_ON_SERVER,
  /** this method is not available on the client */
  GRPC_CALL_ERROR_NOT_ON_CLIENT,
  /** this method must be called before server_accept */
  GRPC_CALL_ERROR_ALREADY_ACCEPTED,
  /** this method must be called before invoke */
  GRPC_CALL_ERROR_ALREADY_INVOKED,
  /** this method must be called after invoke */
  GRPC_CALL_ERROR_NOT_INVOKED,
  /** this call is already finished
      (writes_done or write_status has already been called) */
  GRPC_CALL_ERROR_ALREADY_FINISHED,
  /** there is already an outstanding read/write operation on the call */
  GRPC_CALL_ERROR_TOO_MANY_OPERATIONS,
  /** the flags value was illegal for this call */
  GRPC_CALL_ERROR_INVALID_FLAGS,
  /** invalid metadata was passed to this call */
  GRPC_CALL_ERROR_INVALID_METADATA,
  /** invalid message was passed to this call */
  GRPC_CALL_ERROR_INVALID_MESSAGE,
  /** completion queue for notification has not been registered with the
      server */
  GRPC_CALL_ERROR_NOT_SERVER_COMPLETION_QUEUE,
  /** this batch of operations leads to more operations than allowed */
  GRPC_CALL_ERROR_BATCH_TOO_BIG,
  /** payload type requested is not the type registered */
  GRPC_CALL_ERROR_PAYLOAD_TYPE_MISMATCH
} grpc_call_error;

/* Write Flags: */
/** Hint that the write may be buffered and need not go out on the wire
    immediately. GRPC is free to buffer the message until the next non-buffered
    write, or until writes_done, but it need not buffer completely or at all. */
#define GRPC_WRITE_BUFFER_HINT (0x00000001u)
/** Force compression to be disabled for a particular write
    (start_write/add_metadata). Illegal on invoke/accept. */
#define GRPC_WRITE_NO_COMPRESS (0x00000002u)
/** Mask of all valid flags. */
#define GRPC_WRITE_USED_MASK (GRPC_WRITE_BUFFER_HINT | GRPC_WRITE_NO_COMPRESS)

/* Initial metadata flags */
/** Signal that the call is idempotent */
#define GRPC_INITIAL_METADATA_IDEMPOTENT_REQUEST (0x00000010u)
/** Signal that the call should not return UNAVAILABLE before it has started */
#define GRPC_INITIAL_METADATA_WAIT_FOR_READY (0x00000020u)
/** DEPRECATED: for backward compatibility */
#define GRPC_INITIAL_METADATA_IGNORE_CONNECTIVITY \
  GRPC_INITIAL_METADATA_WAIT_FOR_READY
/** Signal that the call is cacheable. GRPC is free to use GET verb */
#define GRPC_INITIAL_METADATA_CACHEABLE_REQUEST (0x00000040u)
/** Signal that GRPC_INITIAL_METADATA_WAIT_FOR_READY was explicitly set
    by the calling application. */
#define GRPC_INITIAL_METADATA_WAIT_FOR_READY_EXPLICITLY_SET (0x00000080u)

/** Mask of all valid flags */
#define GRPC_INITIAL_METADATA_USED_MASK       \
  (GRPC_INITIAL_METADATA_IDEMPOTENT_REQUEST | \
   GRPC_INITIAL_METADATA_WAIT_FOR_READY |     \
   GRPC_INITIAL_METADATA_CACHEABLE_REQUEST |  \
   GRPC_INITIAL_METADATA_WAIT_FOR_READY_EXPLICITLY_SET)

/** A single metadata element */
typedef struct grpc_metadata {
  const char *key;
  const char *value;
  size_t value_length;
  uint32_t flags;

  /** The following fields are reserved for grpc internal use.
      There is no need to initialize them, and they will be set to garbage
      during calls to grpc. */
  struct {
    void *obfuscated[4];
  } internal_data;
} grpc_metadata;

/** The type of completion (for grpc_event) */
typedef enum grpc_completion_type {
  /** Shutting down */
  GRPC_QUEUE_SHUTDOWN,
  /** No event before timeout */
  GRPC_QUEUE_TIMEOUT,
  /** Operation completion */
  GRPC_OP_COMPLETE
} grpc_completion_type;

/** The result of an operation.

    Returned by a completion queue when the operation started with tag. */
typedef struct grpc_event {
  /** The type of the completion. */
  grpc_completion_type type;
  /** non-zero if the operation was successful, 0 upon failure.
      Only GRPC_OP_COMPLETE can succeed or fail. */
  int success;
  /** The tag passed to grpc_call_start_batch etc to start this operation.
      Only GRPC_OP_COMPLETE has a tag. */
  void *tag;
} grpc_event;

typedef struct {
  size_t count;
  size_t capacity;
  grpc_metadata *metadata;
} grpc_metadata_array;

typedef struct {
  char *method;
  size_t method_capacity;
  char *host;
  size_t host_capacity;
  gpr_timespec deadline;
  uint32_t flags;
  void *reserved;
} grpc_call_details;

typedef enum {
  /** Send initial metadata: one and only one instance MUST be sent for each
      call, unless the call was cancelled - in which case this can be skipped.
      This op completes after all bytes of metadata have been accepted by
      outgoing flow control. */
  GRPC_OP_SEND_INITIAL_METADATA = 0,
  /** Send a message: 0 or more of these operations can occur for each call.
      This op completes after all bytes for the message have been accepted by
      outgoing flow control. */
  GRPC_OP_SEND_MESSAGE,
  /** Send a close from the client: one and only one instance MUST be sent from
      the client, unless the call was cancelled - in which case this can be
      skipped.
      This op completes after all bytes for the call (including the close)
      have passed outgoing flow control. */
  GRPC_OP_SEND_CLOSE_FROM_CLIENT,
  /** Send status from the server: one and only one instance MUST be sent from
      the server unless the call was cancelled - in which case this can be
      skipped.
      This op completes after all bytes for the call (including the status)
      have passed outgoing flow control. */
  GRPC_OP_SEND_STATUS_FROM_SERVER,
  /** Receive initial metadata: one and only one MUST be made on the client,
      must not be made on the server.
      This op completes after all initial metadata has been read from the
      peer. */
  GRPC_OP_RECV_INITIAL_METADATA,
  /** Receive a message: 0 or more of these operations can occur for each call.
      This op completes after all bytes of the received message have been
      read, or after a half-close has been received on this call. */
  GRPC_OP_RECV_MESSAGE,
  /** Receive status on the client: one and only one must be made on the client.
      This operation always succeeds, meaning ops paired with this operation
      will also appear to succeed, even though they may not have. In that case
      the status will indicate some failure.
      This op completes after all activity on the call has completed. */
  GRPC_OP_RECV_STATUS_ON_CLIENT,
  /** Receive close on the server: one and only one must be made on the
      server.
      This op completes after the close has been received by the server.
      This operation always succeeds, meaning ops paired with this operation
      will also appear to succeed, even though they may not have. */
  GRPC_OP_RECV_CLOSE_ON_SERVER
} grpc_op_type;

struct grpc_byte_buffer;

/** Operation data: one field for each op type (except SEND_CLOSE_FROM_CLIENT
   which has no arguments) */
typedef struct grpc_op {
  /** Operation type, as defined by grpc_op_type */
  grpc_op_type op;
  /** Write flags bitset for grpc_begin_messages */
  uint32_t flags;
  /** Reserved for future usage */
  void *reserved;
  union {
    /** Reserved for future usage */
    struct {
      void *reserved[8];
    } reserved;
    struct {
      size_t count;
      grpc_metadata *metadata;
      /** If \a is_set, \a compression_level will be used for the call.
       * Otherwise, \a compression_level won't be considered */
      struct {
        uint8_t is_set;
        grpc_compression_level level;
      } maybe_compression_level;
    } send_initial_metadata;
    struct grpc_byte_buffer *send_message;
    struct {
      size_t trailing_metadata_count;
      grpc_metadata *trailing_metadata;
      grpc_status_code status;
      const char *status_details;
    } send_status_from_server;
    /** ownership of the array is with the caller, but ownership of the elements
        stays with the call object (ie key, value members are owned by the call
        object, recv_initial_metadata->array is owned by the caller).
        After the operation completes, call grpc_metadata_array_destroy on this
        value, or reuse it in a future op. */
    grpc_metadata_array *recv_initial_metadata;
    /** ownership of the byte buffer is moved to the caller; the caller must
        call grpc_byte_buffer_destroy on this value, or reuse it in a future op.
       */
    struct grpc_byte_buffer **recv_message;
    struct {
      /** ownership of the array is with the caller, but ownership of the
          elements stays with the call object (ie key, value members are owned
          by the call object, trailing_metadata->array is owned by the caller).
          After the operation completes, call grpc_metadata_array_destroy on
         this
          value, or reuse it in a future op. */
      grpc_metadata_array *trailing_metadata;
      grpc_status_code *status;
      /** status_details is a buffer owned by the application before the op
          completes and after the op has completed. During the operation
          status_details may be reallocated to a size larger than
          *status_details_capacity, in which case *status_details_capacity will
          be updated with the new array capacity.

          Pre-allocating space:
          size_t my_capacity = 8;
          char *my_details = gpr_malloc(my_capacity);
          x.status_details = &my_details;
          x.status_details_capacity = &my_capacity;

          Not pre-allocating space:
          size_t my_capacity = 0;
          char *my_details = NULL;
          x.status_details = &my_details;
          x.status_details_capacity = &my_capacity;

          After the call:
          gpr_free(my_details); */
      char **status_details;
      size_t *status_details_capacity;
    } recv_status_on_client;
    struct {
      /** out argument, set to 1 if the call failed in any way (seen as a
          cancellation on the server), or 0 if the call succeeded */
      int *cancelled;
    } recv_close_on_server;
  } data;
} grpc_op;

typedef struct grpc_resource_quota grpc_resource_quota;

#ifdef __cplusplus
}
#endif

#endif /* GRPC_IMPL_CODEGEN_GRPC_TYPES_H */<|MERGE_RESOLUTION|>--- conflicted
+++ resolved
@@ -204,10 +204,6 @@
 #define GRPC_ARG_MAX_METADATA_SIZE "grpc.max_metadata_size"
 /** If non-zero, allow the use of SO_REUSEPORT if it's available (default 1) */
 #define GRPC_ARG_ALLOW_REUSEPORT "grpc.so_reuseport"
-<<<<<<< HEAD
-/** The grpc_socket_mutator instance that set the socket options. A pointer. */
-#define GRPC_ARG_SOCKET_MUTATOR "grpc.socket_mutator"
-=======
 /** If non-zero, a pointer to a buffer pool (use grpc_resource_quota_arg_vtable
    to fetch an appropriate pointer arg vtable */
 #define GRPC_ARG_RESOURCE_QUOTA "grpc.resource_quota"
@@ -221,7 +217,8 @@
 /** Resolved addresses in a form used by the LB policy.
     Not intended for external use. */
 #define GRPC_ARG_LB_ADDRESSES "grpc.lb_addresses"
->>>>>>> 11948f74
+/** The grpc_socket_mutator instance that set the socket options. A pointer. */
+#define GRPC_ARG_SOCKET_MUTATOR "grpc.socket_mutator"
 /** \} */
 
 /** Result of a grpc call. If the caller satisfies the prerequisites of a
