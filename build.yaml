'#1': This file describes the list of targets and dependencies.
'#2': It is used among other things to generate all of our project files.
'#3': Please refer to the templates directory for more information.
settings:
  '#01': The public version number of the library.
  '#02': ===
  '#03': Please update the 'g_stands_for' field periodically with a new g word
  '#04': not listed in doc/g_stands_for.md - and update that document to list the
  '#05': new word. When doing so, please also update BUILD.
  '#06': ===
  '#07': Master always has a "-dev" suffix
  '#08': Use "-preN" suffixes to identify pre-release versions
  '#09': Per-language overrides are possible with (eg) ruby_version tag here
  '#10': See the expand_version.py for all the quirks here
  core_version: 6.0.0-dev
  g_stands_for: gorgeous
  version: 1.11.0-dev
filegroups:
- name: alts_proto
  headers:
  - src/core/tsi/alts/handshaker/altscontext.pb.h
  - src/core/tsi/alts/handshaker/handshaker.pb.h
  - src/core/tsi/alts/handshaker/transport_security_common.pb.h
  src:
  - src/core/tsi/alts/handshaker/altscontext.pb.c
  - src/core/tsi/alts/handshaker/handshaker.pb.c
  - src/core/tsi/alts/handshaker/transport_security_common.pb.c
  uses:
  - nanopb
- name: alts_tsi
  headers:
  - src/core/tsi/alts/crypt/gsec.h
  - src/core/tsi/alts/frame_protector/alts_counter.h
  - src/core/tsi/alts/frame_protector/alts_crypter.h
  - src/core/tsi/alts/frame_protector/alts_frame_protector.h
  - src/core/tsi/alts/frame_protector/alts_record_protocol_crypter_common.h
  - src/core/tsi/alts/frame_protector/frame_handler.h
  - src/core/tsi/alts/handshaker/alts_handshaker_client.h
  - src/core/tsi/alts/handshaker/alts_tsi_event.h
  - src/core/tsi/alts/handshaker/alts_tsi_handshaker.h
  - src/core/tsi/alts/handshaker/alts_tsi_handshaker_private.h
  - src/core/tsi/alts/zero_copy_frame_protector/alts_grpc_integrity_only_record_protocol.h
  - src/core/tsi/alts/zero_copy_frame_protector/alts_grpc_privacy_integrity_record_protocol.h
  - src/core/tsi/alts/zero_copy_frame_protector/alts_grpc_record_protocol.h
  - src/core/tsi/alts/zero_copy_frame_protector/alts_grpc_record_protocol_common.h
  - src/core/tsi/alts/zero_copy_frame_protector/alts_iovec_record_protocol.h
  - src/core/tsi/alts/zero_copy_frame_protector/alts_zero_copy_grpc_protector.h
  src:
  - src/core/tsi/alts/crypt/aes_gcm.cc
  - src/core/tsi/alts/crypt/gsec.cc
  - src/core/tsi/alts/frame_protector/alts_counter.cc
  - src/core/tsi/alts/frame_protector/alts_crypter.cc
  - src/core/tsi/alts/frame_protector/alts_frame_protector.cc
  - src/core/tsi/alts/frame_protector/alts_record_protocol_crypter_common.cc
  - src/core/tsi/alts/frame_protector/alts_seal_privacy_integrity_crypter.cc
  - src/core/tsi/alts/frame_protector/alts_unseal_privacy_integrity_crypter.cc
  - src/core/tsi/alts/frame_protector/frame_handler.cc
  - src/core/tsi/alts/handshaker/alts_handshaker_client.cc
  - src/core/tsi/alts/handshaker/alts_tsi_event.cc
  - src/core/tsi/alts/handshaker/alts_tsi_handshaker.cc
  - src/core/tsi/alts/zero_copy_frame_protector/alts_grpc_integrity_only_record_protocol.cc
  - src/core/tsi/alts/zero_copy_frame_protector/alts_grpc_privacy_integrity_record_protocol.cc
  - src/core/tsi/alts/zero_copy_frame_protector/alts_grpc_record_protocol_common.cc
  - src/core/tsi/alts/zero_copy_frame_protector/alts_iovec_record_protocol.cc
  - src/core/tsi/alts/zero_copy_frame_protector/alts_zero_copy_grpc_protector.cc
  uses:
  - alts_util
  - grpc_base
  - grpc_transport_chttp2_client_insecure
  - tsi_interface
  - tsi
- name: alts_util
  headers:
  - src/core/lib/security/credentials/alts/check_gcp_environment.h
  - src/core/lib/security/credentials/alts/grpc_alts_credentials_options.h
  - src/core/tsi/alts/handshaker/alts_handshaker_service_api.h
  - src/core/tsi/alts/handshaker/alts_handshaker_service_api_util.h
  - src/core/tsi/alts/handshaker/alts_tsi_utils.h
  - src/core/tsi/alts/handshaker/transport_security_common_api.h
  src:
  - src/core/lib/security/credentials/alts/check_gcp_environment.cc
  - src/core/lib/security/credentials/alts/check_gcp_environment_linux.cc
  - src/core/lib/security/credentials/alts/check_gcp_environment_no_op.cc
  - src/core/lib/security/credentials/alts/check_gcp_environment_windows.cc
  - src/core/lib/security/credentials/alts/grpc_alts_credentials_client_options.cc
  - src/core/lib/security/credentials/alts/grpc_alts_credentials_options.cc
  - src/core/lib/security/credentials/alts/grpc_alts_credentials_server_options.cc
  - src/core/tsi/alts/handshaker/alts_handshaker_service_api.cc
  - src/core/tsi/alts/handshaker/alts_handshaker_service_api_util.cc
  - src/core/tsi/alts/handshaker/alts_tsi_utils.cc
  - src/core/tsi/alts/handshaker/transport_security_common_api.cc
  uses:
  - alts_proto
  - grpc_base
  - tsi_interface
  - nanopb
- name: census
  public_headers:
  - include/grpc/census.h
  src:
  - src/core/ext/census/grpc_context.cc
  uses:
  - grpc_base
  - nanopb
- name: cmdline
  headers:
  - test/core/util/cmdline.h
  src:
  - test/core/util/cmdline.cc
  uses:
  - gpr_base_headers
- name: gpr_base
  src:
  - src/core/lib/gpr/alloc.cc
  - src/core/lib/gpr/arena.cc
  - src/core/lib/gpr/atm.cc
  - src/core/lib/gpr/cpu_iphone.cc
  - src/core/lib/gpr/cpu_linux.cc
  - src/core/lib/gpr/cpu_posix.cc
  - src/core/lib/gpr/cpu_windows.cc
  - src/core/lib/gpr/env_linux.cc
  - src/core/lib/gpr/env_posix.cc
  - src/core/lib/gpr/env_windows.cc
  - src/core/lib/gpr/fork.cc
  - src/core/lib/gpr/host_port.cc
  - src/core/lib/gpr/log.cc
  - src/core/lib/gpr/log_android.cc
  - src/core/lib/gpr/log_linux.cc
  - src/core/lib/gpr/log_posix.cc
  - src/core/lib/gpr/log_windows.cc
  - src/core/lib/gpr/mpscq.cc
  - src/core/lib/gpr/murmur_hash.cc
  - src/core/lib/gpr/string.cc
  - src/core/lib/gpr/string_posix.cc
  - src/core/lib/gpr/string_util_windows.cc
  - src/core/lib/gpr/string_windows.cc
  - src/core/lib/gpr/sync.cc
  - src/core/lib/gpr/sync_posix.cc
  - src/core/lib/gpr/sync_windows.cc
  - src/core/lib/gpr/time.cc
  - src/core/lib/gpr/time_posix.cc
  - src/core/lib/gpr/time_precise.cc
  - src/core/lib/gpr/time_windows.cc
  - src/core/lib/gpr/tls_pthread.cc
  - src/core/lib/gpr/tmpfile_msys.cc
  - src/core/lib/gpr/tmpfile_posix.cc
  - src/core/lib/gpr/tmpfile_windows.cc
  - src/core/lib/gpr/wrap_memcpy.cc
  - src/core/lib/gprpp/thd_posix.cc
  - src/core/lib/gprpp/thd_windows.cc
  - src/core/lib/profiling/basic_timers.cc
  - src/core/lib/profiling/stap_timers.cc
  uses:
  - gpr_base_headers
- name: gpr_base_headers
  public_headers:
  - include/grpc/support/alloc.h
  - include/grpc/support/atm.h
  - include/grpc/support/atm_gcc_atomic.h
  - include/grpc/support/atm_gcc_sync.h
  - include/grpc/support/atm_windows.h
  - include/grpc/support/cpu.h
  - include/grpc/support/log.h
  - include/grpc/support/log_windows.h
  - include/grpc/support/port_platform.h
  - include/grpc/support/string_util.h
  - include/grpc/support/sync.h
  - include/grpc/support/sync_custom.h
  - include/grpc/support/sync_generic.h
  - include/grpc/support/sync_posix.h
  - include/grpc/support/sync_windows.h
  - include/grpc/support/thd_id.h
  - include/grpc/support/time.h
  headers:
  - src/core/lib/gpr/arena.h
  - src/core/lib/gpr/env.h
  - src/core/lib/gpr/fork.h
  - src/core/lib/gpr/host_port.h
  - src/core/lib/gpr/mpscq.h
  - src/core/lib/gpr/murmur_hash.h
  - src/core/lib/gpr/spinlock.h
  - src/core/lib/gpr/string.h
  - src/core/lib/gpr/string_windows.h
  - src/core/lib/gpr/time_precise.h
  - src/core/lib/gpr/tls.h
  - src/core/lib/gpr/tls_gcc.h
  - src/core/lib/gpr/tls_msvc.h
  - src/core/lib/gpr/tls_pthread.h
  - src/core/lib/gpr/tmpfile.h
  - src/core/lib/gpr/useful.h
  - src/core/lib/gprpp/abstract.h
  - src/core/lib/gprpp/atomic.h
  - src/core/lib/gprpp/atomic_with_atm.h
  - src/core/lib/gprpp/atomic_with_std.h
  - src/core/lib/gprpp/manual_constructor.h
  - src/core/lib/gprpp/memory.h
  - src/core/lib/gprpp/thd.h
  - src/core/lib/profiling/timers.h
  uses:
  - gpr_codegen
- name: gpr_codegen
  public_headers:
  - include/grpc/impl/codegen/atm.h
  - include/grpc/impl/codegen/atm_gcc_atomic.h
  - include/grpc/impl/codegen/atm_gcc_sync.h
  - include/grpc/impl/codegen/atm_windows.h
  - include/grpc/impl/codegen/fork.h
  - include/grpc/impl/codegen/gpr_slice.h
  - include/grpc/impl/codegen/gpr_types.h
  - include/grpc/impl/codegen/port_platform.h
  - include/grpc/impl/codegen/sync.h
  - include/grpc/impl/codegen/sync_custom.h
  - include/grpc/impl/codegen/sync_generic.h
  - include/grpc/impl/codegen/sync_posix.h
  - include/grpc/impl/codegen/sync_windows.h
- name: grpc++_base
  deps:
  - grpc
  uses:
  - grpc++_common
  - grpc++_codegen_base
- name: grpc++_base_unsecure
  deps:
  - grpc_unsecure
  uses:
  - grpc++_common
  - grpc++_codegen_base
- name: grpc_base
  src:
  - src/core/lib/avl/avl.cc
  - src/core/lib/backoff/backoff.cc
  - src/core/lib/channel/channel_args.cc
  - src/core/lib/channel/channel_stack.cc
  - src/core/lib/channel/channel_stack_builder.cc
  - src/core/lib/channel/channel_trace.cc
  - src/core/lib/channel/channel_trace_registry.cc
  - src/core/lib/channel/connected_channel.cc
  - src/core/lib/channel/handshaker.cc
  - src/core/lib/channel/handshaker_factory.cc
  - src/core/lib/channel/handshaker_registry.cc
  - src/core/lib/channel/status_util.cc
  - src/core/lib/compression/compression.cc
  - src/core/lib/compression/compression_internal.cc
  - src/core/lib/compression/message_compress.cc
  - src/core/lib/compression/stream_compression.cc
  - src/core/lib/compression/stream_compression_gzip.cc
  - src/core/lib/compression/stream_compression_identity.cc
  - src/core/lib/debug/stats.cc
  - src/core/lib/debug/stats_data.cc
  - src/core/lib/http/format_request.cc
  - src/core/lib/http/httpcli.cc
  - src/core/lib/http/parser.cc
  - src/core/lib/iomgr/call_combiner.cc
  - src/core/lib/iomgr/combiner.cc
  - src/core/lib/iomgr/endpoint.cc
  - src/core/lib/iomgr/endpoint_pair_posix.cc
  - src/core/lib/iomgr/endpoint_pair_uv.cc
  - src/core/lib/iomgr/endpoint_pair_windows.cc
  - src/core/lib/iomgr/error.cc
  - src/core/lib/iomgr/ev_epoll1_linux.cc
  - src/core/lib/iomgr/ev_epollex_linux.cc
  - src/core/lib/iomgr/ev_epollsig_linux.cc
  - src/core/lib/iomgr/ev_poll_posix.cc
  - src/core/lib/iomgr/ev_posix.cc
  - src/core/lib/iomgr/ev_windows.cc
  - src/core/lib/iomgr/exec_ctx.cc
  - src/core/lib/iomgr/executor.cc
  - src/core/lib/iomgr/fork_posix.cc
  - src/core/lib/iomgr/fork_windows.cc
  - src/core/lib/iomgr/gethostname_fallback.cc
  - src/core/lib/iomgr/gethostname_host_name_max.cc
  - src/core/lib/iomgr/gethostname_sysconf.cc
  - src/core/lib/iomgr/iocp_windows.cc
  - src/core/lib/iomgr/iomgr.cc
  - src/core/lib/iomgr/iomgr_posix.cc
  - src/core/lib/iomgr/iomgr_uv.cc
  - src/core/lib/iomgr/iomgr_windows.cc
  - src/core/lib/iomgr/is_epollexclusive_available.cc
  - src/core/lib/iomgr/load_file.cc
  - src/core/lib/iomgr/lockfree_event.cc
  - src/core/lib/iomgr/network_status_tracker.cc
  - src/core/lib/iomgr/polling_entity.cc
  - src/core/lib/iomgr/pollset_set_uv.cc
  - src/core/lib/iomgr/pollset_set_windows.cc
  - src/core/lib/iomgr/pollset_uv.cc
  - src/core/lib/iomgr/pollset_windows.cc
  - src/core/lib/iomgr/resolve_address_posix.cc
  - src/core/lib/iomgr/resolve_address_uv.cc
  - src/core/lib/iomgr/resolve_address_windows.cc
  - src/core/lib/iomgr/resource_quota.cc
  - src/core/lib/iomgr/sockaddr_utils.cc
  - src/core/lib/iomgr/socket_factory_posix.cc
  - src/core/lib/iomgr/socket_mutator.cc
  - src/core/lib/iomgr/socket_utils_common_posix.cc
  - src/core/lib/iomgr/socket_utils_linux.cc
  - src/core/lib/iomgr/socket_utils_posix.cc
  - src/core/lib/iomgr/socket_utils_uv.cc
  - src/core/lib/iomgr/socket_utils_windows.cc
  - src/core/lib/iomgr/socket_windows.cc
  - src/core/lib/iomgr/tcp_client_posix.cc
  - src/core/lib/iomgr/tcp_client_uv.cc
  - src/core/lib/iomgr/tcp_client_windows.cc
  - src/core/lib/iomgr/tcp_posix.cc
  - src/core/lib/iomgr/tcp_server_posix.cc
  - src/core/lib/iomgr/tcp_server_utils_posix_common.cc
  - src/core/lib/iomgr/tcp_server_utils_posix_ifaddrs.cc
  - src/core/lib/iomgr/tcp_server_utils_posix_noifaddrs.cc
  - src/core/lib/iomgr/tcp_server_uv.cc
  - src/core/lib/iomgr/tcp_server_windows.cc
  - src/core/lib/iomgr/tcp_uv.cc
  - src/core/lib/iomgr/tcp_windows.cc
  - src/core/lib/iomgr/time_averaged_stats.cc
  - src/core/lib/iomgr/timer_generic.cc
  - src/core/lib/iomgr/timer_heap.cc
  - src/core/lib/iomgr/timer_manager.cc
  - src/core/lib/iomgr/timer_uv.cc
  - src/core/lib/iomgr/udp_server.cc
  - src/core/lib/iomgr/unix_sockets_posix.cc
  - src/core/lib/iomgr/unix_sockets_posix_noop.cc
  - src/core/lib/iomgr/wakeup_fd_cv.cc
  - src/core/lib/iomgr/wakeup_fd_eventfd.cc
  - src/core/lib/iomgr/wakeup_fd_nospecial.cc
  - src/core/lib/iomgr/wakeup_fd_pipe.cc
  - src/core/lib/iomgr/wakeup_fd_posix.cc
  - src/core/lib/json/json.cc
  - src/core/lib/json/json_reader.cc
  - src/core/lib/json/json_string.cc
  - src/core/lib/json/json_writer.cc
  - src/core/lib/slice/b64.cc
  - src/core/lib/slice/percent_encoding.cc
  - src/core/lib/slice/slice.cc
  - src/core/lib/slice/slice_buffer.cc
  - src/core/lib/slice/slice_intern.cc
  - src/core/lib/slice/slice_string_helpers.cc
  - src/core/lib/surface/api_trace.cc
  - src/core/lib/surface/byte_buffer.cc
  - src/core/lib/surface/byte_buffer_reader.cc
  - src/core/lib/surface/call.cc
  - src/core/lib/surface/call_details.cc
  - src/core/lib/surface/call_log_batch.cc
  - src/core/lib/surface/channel.cc
  - src/core/lib/surface/channel_init.cc
  - src/core/lib/surface/channel_ping.cc
  - src/core/lib/surface/channel_stack_type.cc
  - src/core/lib/surface/completion_queue.cc
  - src/core/lib/surface/completion_queue_factory.cc
  - src/core/lib/surface/event_string.cc
  - src/core/lib/surface/lame_client.cc
  - src/core/lib/surface/metadata_array.cc
  - src/core/lib/surface/server.cc
  - src/core/lib/surface/validate_metadata.cc
  - src/core/lib/surface/version.cc
  - src/core/lib/transport/bdp_estimator.cc
  - src/core/lib/transport/byte_stream.cc
  - src/core/lib/transport/connectivity_state.cc
  - src/core/lib/transport/error_utils.cc
  - src/core/lib/transport/metadata.cc
  - src/core/lib/transport/metadata_batch.cc
  - src/core/lib/transport/pid_controller.cc
  - src/core/lib/transport/service_config.cc
  - src/core/lib/transport/static_metadata.cc
  - src/core/lib/transport/status_conversion.cc
  - src/core/lib/transport/status_metadata.cc
  - src/core/lib/transport/timeout_encoding.cc
  - src/core/lib/transport/transport.cc
  - src/core/lib/transport/transport_op_string.cc
  deps:
  - gpr
  filegroups:
  - grpc_base_headers
  uses:
  - grpc_codegen
  - grpc_trace
- name: grpc_base_headers
  public_headers:
  - include/grpc/byte_buffer.h
  - include/grpc/byte_buffer_reader.h
  - include/grpc/compression.h
  - include/grpc/fork.h
  - include/grpc/grpc.h
  - include/grpc/grpc_posix.h
  - include/grpc/grpc_security_constants.h
  - include/grpc/load_reporting.h
  - include/grpc/slice.h
  - include/grpc/slice_buffer.h
  - include/grpc/status.h
  - include/grpc/support/workaround_list.h
  headers:
  - src/core/lib/avl/avl.h
  - src/core/lib/backoff/backoff.h
  - src/core/lib/channel/channel_args.h
  - src/core/lib/channel/channel_stack.h
  - src/core/lib/channel/channel_stack_builder.h
  - src/core/lib/channel/channel_trace.h
  - src/core/lib/channel/channel_trace_registry.h
  - src/core/lib/channel/connected_channel.h
  - src/core/lib/channel/context.h
  - src/core/lib/channel/handshaker.h
  - src/core/lib/channel/handshaker_factory.h
  - src/core/lib/channel/handshaker_registry.h
  - src/core/lib/channel/status_util.h
  - src/core/lib/compression/algorithm_metadata.h
  - src/core/lib/compression/compression_internal.h
  - src/core/lib/compression/message_compress.h
  - src/core/lib/compression/stream_compression.h
  - src/core/lib/compression/stream_compression_gzip.h
  - src/core/lib/compression/stream_compression_identity.h
  - src/core/lib/debug/stats.h
  - src/core/lib/debug/stats_data.h
  - src/core/lib/gprpp/debug_location.h
  - src/core/lib/gprpp/inlined_vector.h
  - src/core/lib/gprpp/orphanable.h
  - src/core/lib/gprpp/ref_counted.h
  - src/core/lib/gprpp/ref_counted_ptr.h
  - src/core/lib/http/format_request.h
  - src/core/lib/http/httpcli.h
  - src/core/lib/http/parser.h
  - src/core/lib/iomgr/block_annotate.h
  - src/core/lib/iomgr/call_combiner.h
  - src/core/lib/iomgr/closure.h
  - src/core/lib/iomgr/combiner.h
  - src/core/lib/iomgr/endpoint.h
  - src/core/lib/iomgr/endpoint_pair.h
  - src/core/lib/iomgr/error.h
  - src/core/lib/iomgr/error_internal.h
  - src/core/lib/iomgr/ev_epoll1_linux.h
  - src/core/lib/iomgr/ev_epollex_linux.h
  - src/core/lib/iomgr/ev_epollsig_linux.h
  - src/core/lib/iomgr/ev_poll_posix.h
  - src/core/lib/iomgr/ev_posix.h
  - src/core/lib/iomgr/exec_ctx.h
  - src/core/lib/iomgr/executor.h
  - src/core/lib/iomgr/gethostname.h
  - src/core/lib/iomgr/iocp_windows.h
  - src/core/lib/iomgr/iomgr.h
  - src/core/lib/iomgr/iomgr_internal.h
  - src/core/lib/iomgr/iomgr_posix.h
  - src/core/lib/iomgr/iomgr_uv.h
  - src/core/lib/iomgr/is_epollexclusive_available.h
  - src/core/lib/iomgr/load_file.h
  - src/core/lib/iomgr/lockfree_event.h
  - src/core/lib/iomgr/nameser.h
  - src/core/lib/iomgr/network_status_tracker.h
  - src/core/lib/iomgr/polling_entity.h
  - src/core/lib/iomgr/pollset.h
  - src/core/lib/iomgr/pollset_set.h
  - src/core/lib/iomgr/pollset_set_windows.h
  - src/core/lib/iomgr/pollset_uv.h
  - src/core/lib/iomgr/pollset_windows.h
  - src/core/lib/iomgr/port.h
  - src/core/lib/iomgr/resolve_address.h
  - src/core/lib/iomgr/resource_quota.h
  - src/core/lib/iomgr/sockaddr.h
  - src/core/lib/iomgr/sockaddr_posix.h
  - src/core/lib/iomgr/sockaddr_utils.h
  - src/core/lib/iomgr/sockaddr_windows.h
  - src/core/lib/iomgr/socket_factory_posix.h
  - src/core/lib/iomgr/socket_mutator.h
  - src/core/lib/iomgr/socket_utils.h
  - src/core/lib/iomgr/socket_utils_posix.h
  - src/core/lib/iomgr/socket_windows.h
  - src/core/lib/iomgr/sys_epoll_wrapper.h
  - src/core/lib/iomgr/tcp_client.h
  - src/core/lib/iomgr/tcp_client_posix.h
  - src/core/lib/iomgr/tcp_posix.h
  - src/core/lib/iomgr/tcp_server.h
  - src/core/lib/iomgr/tcp_server_utils_posix.h
  - src/core/lib/iomgr/tcp_uv.h
  - src/core/lib/iomgr/tcp_windows.h
  - src/core/lib/iomgr/time_averaged_stats.h
  - src/core/lib/iomgr/timer.h
  - src/core/lib/iomgr/timer_generic.h
  - src/core/lib/iomgr/timer_heap.h
  - src/core/lib/iomgr/timer_manager.h
  - src/core/lib/iomgr/timer_uv.h
  - src/core/lib/iomgr/udp_server.h
  - src/core/lib/iomgr/unix_sockets_posix.h
  - src/core/lib/iomgr/wakeup_fd_cv.h
  - src/core/lib/iomgr/wakeup_fd_pipe.h
  - src/core/lib/iomgr/wakeup_fd_posix.h
  - src/core/lib/json/json.h
  - src/core/lib/json/json_common.h
  - src/core/lib/json/json_reader.h
  - src/core/lib/json/json_writer.h
  - src/core/lib/slice/b64.h
  - src/core/lib/slice/percent_encoding.h
  - src/core/lib/slice/slice_hash_table.h
  - src/core/lib/slice/slice_internal.h
  - src/core/lib/slice/slice_string_helpers.h
  - src/core/lib/slice/slice_weak_hash_table.h
  - src/core/lib/surface/api_trace.h
  - src/core/lib/surface/call.h
  - src/core/lib/surface/call_test_only.h
  - src/core/lib/surface/channel.h
  - src/core/lib/surface/channel_init.h
  - src/core/lib/surface/channel_stack_type.h
  - src/core/lib/surface/completion_queue.h
  - src/core/lib/surface/completion_queue_factory.h
  - src/core/lib/surface/event_string.h
  - src/core/lib/surface/init.h
  - src/core/lib/surface/lame_client.h
  - src/core/lib/surface/server.h
  - src/core/lib/surface/validate_metadata.h
  - src/core/lib/transport/bdp_estimator.h
  - src/core/lib/transport/byte_stream.h
  - src/core/lib/transport/connectivity_state.h
  - src/core/lib/transport/error_utils.h
  - src/core/lib/transport/http2_errors.h
  - src/core/lib/transport/metadata.h
  - src/core/lib/transport/metadata_batch.h
  - src/core/lib/transport/pid_controller.h
  - src/core/lib/transport/service_config.h
  - src/core/lib/transport/static_metadata.h
  - src/core/lib/transport/status_conversion.h
  - src/core/lib/transport/status_metadata.h
  - src/core/lib/transport/timeout_encoding.h
  - src/core/lib/transport/transport.h
  - src/core/lib/transport/transport_impl.h
  deps:
  - gpr
  uses:
  - grpc_codegen
  - grpc_trace_headers
- name: grpc_client_channel
  headers:
  - src/core/ext/filters/client_channel/backup_poller.h
  - src/core/ext/filters/client_channel/client_channel.h
  - src/core/ext/filters/client_channel/client_channel_factory.h
  - src/core/ext/filters/client_channel/connector.h
  - src/core/ext/filters/client_channel/http_connect_handshaker.h
  - src/core/ext/filters/client_channel/http_proxy.h
  - src/core/ext/filters/client_channel/lb_policy.h
  - src/core/ext/filters/client_channel/lb_policy_factory.h
  - src/core/ext/filters/client_channel/lb_policy_registry.h
  - src/core/ext/filters/client_channel/method_params.h
  - src/core/ext/filters/client_channel/parse_address.h
  - src/core/ext/filters/client_channel/proxy_mapper.h
  - src/core/ext/filters/client_channel/proxy_mapper_registry.h
  - src/core/ext/filters/client_channel/resolver.h
  - src/core/ext/filters/client_channel/resolver_factory.h
  - src/core/ext/filters/client_channel/resolver_registry.h
  - src/core/ext/filters/client_channel/retry_throttle.h
  - src/core/ext/filters/client_channel/subchannel.h
  - src/core/ext/filters/client_channel/subchannel_index.h
  - src/core/ext/filters/client_channel/uri_parser.h
  src:
  - src/core/ext/filters/client_channel/backup_poller.cc
  - src/core/ext/filters/client_channel/channel_connectivity.cc
  - src/core/ext/filters/client_channel/client_channel.cc
  - src/core/ext/filters/client_channel/client_channel_factory.cc
  - src/core/ext/filters/client_channel/client_channel_plugin.cc
  - src/core/ext/filters/client_channel/connector.cc
  - src/core/ext/filters/client_channel/http_connect_handshaker.cc
  - src/core/ext/filters/client_channel/http_proxy.cc
  - src/core/ext/filters/client_channel/lb_policy.cc
  - src/core/ext/filters/client_channel/lb_policy_factory.cc
  - src/core/ext/filters/client_channel/lb_policy_registry.cc
  - src/core/ext/filters/client_channel/method_params.cc
  - src/core/ext/filters/client_channel/parse_address.cc
  - src/core/ext/filters/client_channel/proxy_mapper.cc
  - src/core/ext/filters/client_channel/proxy_mapper_registry.cc
  - src/core/ext/filters/client_channel/resolver.cc
  - src/core/ext/filters/client_channel/resolver_registry.cc
  - src/core/ext/filters/client_channel/retry_throttle.cc
  - src/core/ext/filters/client_channel/subchannel.cc
  - src/core/ext/filters/client_channel/subchannel_index.cc
  - src/core/ext/filters/client_channel/uri_parser.cc
  plugin: grpc_client_channel
  uses:
  - grpc_base
  - grpc_deadline_filter
- name: grpc_codegen
  public_headers:
  - include/grpc/impl/codegen/byte_buffer.h
  - include/grpc/impl/codegen/byte_buffer_reader.h
  - include/grpc/impl/codegen/compression_types.h
  - include/grpc/impl/codegen/connectivity_state.h
  - include/grpc/impl/codegen/grpc_types.h
  - include/grpc/impl/codegen/propagation_bits.h
  - include/grpc/impl/codegen/slice.h
  - include/grpc/impl/codegen/status.h
  uses:
  - gpr_codegen
- name: grpc_deadline_filter
  headers:
  - src/core/ext/filters/deadline/deadline_filter.h
  src:
  - src/core/ext/filters/deadline/deadline_filter.cc
  plugin: grpc_deadline_filter
  uses:
  - grpc_base
- name: grpc_http_filters
  headers:
  - src/core/ext/filters/http/client/http_client_filter.h
  - src/core/ext/filters/http/message_compress/message_compress_filter.h
  - src/core/ext/filters/http/server/http_server_filter.h
  src:
  - src/core/ext/filters/http/client/http_client_filter.cc
  - src/core/ext/filters/http/http_filters_plugin.cc
  - src/core/ext/filters/http/message_compress/message_compress_filter.cc
  - src/core/ext/filters/http/server/http_server_filter.cc
  plugin: grpc_http_filters
  uses:
  - grpc_base
- name: grpc_lb_policy_grpclb
  headers:
  - src/core/ext/filters/client_channel/lb_policy/grpclb/client_load_reporting_filter.h
  - src/core/ext/filters/client_channel/lb_policy/grpclb/grpclb_channel.h
  - src/core/ext/filters/client_channel/lb_policy/grpclb/grpclb_client_stats.h
  - src/core/ext/filters/client_channel/lb_policy/grpclb/load_balancer_api.h
  - src/core/ext/filters/client_channel/lb_policy/grpclb/proto/grpc/lb/v1/load_balancer.pb.h
  src:
  - src/core/ext/filters/client_channel/lb_policy/grpclb/client_load_reporting_filter.cc
  - src/core/ext/filters/client_channel/lb_policy/grpclb/grpclb.cc
  - src/core/ext/filters/client_channel/lb_policy/grpclb/grpclb_channel.cc
  - src/core/ext/filters/client_channel/lb_policy/grpclb/grpclb_client_stats.cc
  - src/core/ext/filters/client_channel/lb_policy/grpclb/load_balancer_api.cc
  - src/core/ext/filters/client_channel/lb_policy/grpclb/proto/grpc/lb/v1/load_balancer.pb.c
  plugin: grpc_lb_policy_grpclb
  uses:
  - grpc_base
  - grpc_client_channel
  - nanopb
  - grpc_resolver_fake
- name: grpc_lb_policy_grpclb_secure
  headers:
  - src/core/ext/filters/client_channel/lb_policy/grpclb/client_load_reporting_filter.h
  - src/core/ext/filters/client_channel/lb_policy/grpclb/grpclb_channel.h
  - src/core/ext/filters/client_channel/lb_policy/grpclb/grpclb_client_stats.h
  - src/core/ext/filters/client_channel/lb_policy/grpclb/load_balancer_api.h
  - src/core/ext/filters/client_channel/lb_policy/grpclb/proto/grpc/lb/v1/load_balancer.pb.h
  src:
  - src/core/ext/filters/client_channel/lb_policy/grpclb/client_load_reporting_filter.cc
  - src/core/ext/filters/client_channel/lb_policy/grpclb/grpclb.cc
  - src/core/ext/filters/client_channel/lb_policy/grpclb/grpclb_channel_secure.cc
  - src/core/ext/filters/client_channel/lb_policy/grpclb/grpclb_client_stats.cc
  - src/core/ext/filters/client_channel/lb_policy/grpclb/load_balancer_api.cc
  - src/core/ext/filters/client_channel/lb_policy/grpclb/proto/grpc/lb/v1/load_balancer.pb.c
  plugin: grpc_lb_policy_grpclb
  uses:
  - grpc_base
  - grpc_secure
  - grpc_client_channel
  - nanopb
  - grpc_resolver_fake
- name: grpc_lb_policy_pick_first
  src:
  - src/core/ext/filters/client_channel/lb_policy/pick_first/pick_first.cc
  plugin: grpc_lb_policy_pick_first
  uses:
  - grpc_base
  - grpc_client_channel
  - grpc_lb_subchannel_list
- name: grpc_lb_policy_round_robin
  src:
  - src/core/ext/filters/client_channel/lb_policy/round_robin/round_robin.cc
  plugin: grpc_lb_policy_round_robin
  uses:
  - grpc_base
  - grpc_client_channel
  - grpc_lb_subchannel_list
- name: grpc_lb_subchannel_list
  headers:
  - src/core/ext/filters/client_channel/lb_policy/subchannel_list.h
  src:
  - src/core/ext/filters/client_channel/lb_policy/subchannel_list.cc
  uses:
  - grpc_base
  - grpc_client_channel
- name: grpc_max_age_filter
  headers:
  - src/core/ext/filters/max_age/max_age_filter.h
  src:
  - src/core/ext/filters/max_age/max_age_filter.cc
  plugin: grpc_max_age_filter
  uses:
  - grpc_base
- name: grpc_message_size_filter
  headers:
  - src/core/ext/filters/message_size/message_size_filter.h
  src:
  - src/core/ext/filters/message_size/message_size_filter.cc
  plugin: grpc_message_size_filter
  uses:
  - grpc_base
- name: grpc_resolver_dns_ares
  headers:
  - src/core/ext/filters/client_channel/resolver/dns/c_ares/grpc_ares_ev_driver.h
  - src/core/ext/filters/client_channel/resolver/dns/c_ares/grpc_ares_wrapper.h
  src:
  - src/core/ext/filters/client_channel/resolver/dns/c_ares/dns_resolver_ares.cc
  - src/core/ext/filters/client_channel/resolver/dns/c_ares/grpc_ares_ev_driver_posix.cc
  - src/core/ext/filters/client_channel/resolver/dns/c_ares/grpc_ares_wrapper.cc
  - src/core/ext/filters/client_channel/resolver/dns/c_ares/grpc_ares_wrapper_fallback.cc
  plugin: grpc_resolver_dns_ares
  uses:
  - grpc_base
  - grpc_client_channel
- name: grpc_resolver_dns_native
  src:
  - src/core/ext/filters/client_channel/resolver/dns/native/dns_resolver.cc
  plugin: grpc_resolver_dns_native
  uses:
  - grpc_base
  - grpc_client_channel
- name: grpc_resolver_fake
  headers:
  - src/core/ext/filters/client_channel/resolver/fake/fake_resolver.h
  src:
  - src/core/ext/filters/client_channel/resolver/fake/fake_resolver.cc
  plugin: grpc_resolver_fake
  uses:
  - grpc_base
  - grpc_client_channel
- name: grpc_resolver_sockaddr
  src:
  - src/core/ext/filters/client_channel/resolver/sockaddr/sockaddr_resolver.cc
  plugin: grpc_resolver_sockaddr
  uses:
  - grpc_base
  - grpc_client_channel
- name: grpc_secure
  public_headers:
  - include/grpc/grpc_security.h
  headers:
  - src/core/lib/security/context/security_context.h
  - src/core/lib/security/credentials/alts/alts_credentials.h
  - src/core/lib/security/credentials/composite/composite_credentials.h
  - src/core/lib/security/credentials/credentials.h
  - src/core/lib/security/credentials/fake/fake_credentials.h
  - src/core/lib/security/credentials/google_default/google_default_credentials.h
  - src/core/lib/security/credentials/iam/iam_credentials.h
  - src/core/lib/security/credentials/jwt/json_token.h
  - src/core/lib/security/credentials/jwt/jwt_credentials.h
  - src/core/lib/security/credentials/jwt/jwt_verifier.h
  - src/core/lib/security/credentials/oauth2/oauth2_credentials.h
  - src/core/lib/security/credentials/plugin/plugin_credentials.h
  - src/core/lib/security/credentials/ssl/ssl_credentials.h
  - src/core/lib/security/security_connector/alts_security_connector.h
  - src/core/lib/security/security_connector/security_connector.h
  - src/core/lib/security/transport/auth_filters.h
  - src/core/lib/security/transport/secure_endpoint.h
  - src/core/lib/security/transport/security_handshaker.h
  - src/core/lib/security/transport/target_authority_table.h
  - src/core/lib/security/transport/tsi_error.h
  - src/core/lib/security/util/json_util.h
  src:
  - src/core/lib/http/httpcli_security_connector.cc
  - src/core/lib/security/context/security_context.cc
  - src/core/lib/security/credentials/alts/alts_credentials.cc
  - src/core/lib/security/credentials/composite/composite_credentials.cc
  - src/core/lib/security/credentials/credentials.cc
  - src/core/lib/security/credentials/credentials_metadata.cc
  - src/core/lib/security/credentials/fake/fake_credentials.cc
  - src/core/lib/security/credentials/google_default/credentials_generic.cc
  - src/core/lib/security/credentials/google_default/google_default_credentials.cc
  - src/core/lib/security/credentials/iam/iam_credentials.cc
  - src/core/lib/security/credentials/jwt/json_token.cc
  - src/core/lib/security/credentials/jwt/jwt_credentials.cc
  - src/core/lib/security/credentials/jwt/jwt_verifier.cc
  - src/core/lib/security/credentials/oauth2/oauth2_credentials.cc
  - src/core/lib/security/credentials/plugin/plugin_credentials.cc
  - src/core/lib/security/credentials/ssl/ssl_credentials.cc
  - src/core/lib/security/security_connector/alts_security_connector.cc
  - src/core/lib/security/security_connector/security_connector.cc
  - src/core/lib/security/transport/client_auth_filter.cc
  - src/core/lib/security/transport/secure_endpoint.cc
  - src/core/lib/security/transport/security_handshaker.cc
  - src/core/lib/security/transport/server_auth_filter.cc
  - src/core/lib/security/transport/target_authority_table.cc
  - src/core/lib/security/transport/tsi_error.cc
  - src/core/lib/security/util/json_util.cc
  - src/core/lib/surface/init_secure.cc
  secure: true
  uses:
  - alts_tsi
  - grpc_base
  - grpc_transport_chttp2_alpn
  - tsi
- name: grpc_server_backward_compatibility
  headers:
  - src/core/ext/filters/workarounds/workaround_utils.h
  src:
  - src/core/ext/filters/workarounds/workaround_utils.cc
  uses:
  - grpc_base
- name: grpc_server_load_reporting
  headers:
  - src/core/ext/filters/load_reporting/server_load_reporting_filter.h
  - src/core/ext/filters/load_reporting/server_load_reporting_plugin.h
  src:
  - src/core/ext/filters/load_reporting/server_load_reporting_filter.cc
  - src/core/ext/filters/load_reporting/server_load_reporting_plugin.cc
  plugin: grpc_server_load_reporting_plugin
  uses:
  - grpc_base
- name: grpc_test_util_base
  build: test
  headers:
  - src/core/ext/filters/client_channel/resolver/fake/fake_resolver.h
  - test/core/end2end/cq_verifier.h
  - test/core/end2end/fixtures/http_proxy_fixture.h
  - test/core/end2end/fixtures/proxy.h
  - test/core/iomgr/endpoint_tests.h
  - test/core/util/debugger_macros.h
  - test/core/util/grpc_profiler.h
  - test/core/util/histogram.h
  - test/core/util/memory_counters.h
  - test/core/util/mock_endpoint.h
  - test/core/util/parse_hexstring.h
  - test/core/util/passthru_endpoint.h
  - test/core/util/port.h
  - test/core/util/port_server_client.h
  - test/core/util/slice_splitter.h
  - test/core/util/subprocess.h
  - test/core/util/tracer_util.h
  - test/core/util/trickle_endpoint.h
  src:
  - src/core/ext/filters/client_channel/resolver/fake/fake_resolver.cc
  - test/core/end2end/cq_verifier.cc
  - test/core/end2end/fixtures/http_proxy_fixture.cc
  - test/core/end2end/fixtures/proxy.cc
  - test/core/iomgr/endpoint_tests.cc
  - test/core/util/debugger_macros.cc
  - test/core/util/grpc_profiler.cc
  - test/core/util/histogram.cc
  - test/core/util/memory_counters.cc
  - test/core/util/mock_endpoint.cc
  - test/core/util/parse_hexstring.cc
  - test/core/util/passthru_endpoint.cc
  - test/core/util/port.cc
  - test/core/util/port_isolated_runtime_environment.cc
  - test/core/util/port_server_client.cc
  - test/core/util/slice_splitter.cc
  - test/core/util/subprocess_posix.cc
  - test/core/util/subprocess_windows.cc
  - test/core/util/tracer_util.cc
  - test/core/util/trickle_endpoint.cc
  deps:
  - gpr_test_util
  - gpr
  uses:
  - cmdline
  - grpc_base
  - grpc_client_channel
  - grpc_transport_chttp2
- name: grpc_trace
  src:
  - src/core/lib/debug/trace.cc
  deps:
  - gpr
  filegroups:
  - grpc_trace_headers
  - grpc_base_headers
- name: grpc_trace_headers
  headers:
  - src/core/lib/debug/trace.h
  deps:
  - gpr
- name: grpc_transport_chttp2
  headers:
  - src/core/ext/transport/chttp2/transport/bin_decoder.h
  - src/core/ext/transport/chttp2/transport/bin_encoder.h
  - src/core/ext/transport/chttp2/transport/chttp2_transport.h
  - src/core/ext/transport/chttp2/transport/flow_control.h
  - src/core/ext/transport/chttp2/transport/frame.h
  - src/core/ext/transport/chttp2/transport/frame_data.h
  - src/core/ext/transport/chttp2/transport/frame_goaway.h
  - src/core/ext/transport/chttp2/transport/frame_ping.h
  - src/core/ext/transport/chttp2/transport/frame_rst_stream.h
  - src/core/ext/transport/chttp2/transport/frame_settings.h
  - src/core/ext/transport/chttp2/transport/frame_window_update.h
  - src/core/ext/transport/chttp2/transport/hpack_encoder.h
  - src/core/ext/transport/chttp2/transport/hpack_parser.h
  - src/core/ext/transport/chttp2/transport/hpack_table.h
  - src/core/ext/transport/chttp2/transport/http2_settings.h
  - src/core/ext/transport/chttp2/transport/huffsyms.h
  - src/core/ext/transport/chttp2/transport/incoming_metadata.h
  - src/core/ext/transport/chttp2/transport/internal.h
  - src/core/ext/transport/chttp2/transport/stream_map.h
  - src/core/ext/transport/chttp2/transport/varint.h
  src:
  - src/core/ext/transport/chttp2/transport/bin_decoder.cc
  - src/core/ext/transport/chttp2/transport/bin_encoder.cc
  - src/core/ext/transport/chttp2/transport/chttp2_plugin.cc
  - src/core/ext/transport/chttp2/transport/chttp2_transport.cc
  - src/core/ext/transport/chttp2/transport/flow_control.cc
  - src/core/ext/transport/chttp2/transport/frame_data.cc
  - src/core/ext/transport/chttp2/transport/frame_goaway.cc
  - src/core/ext/transport/chttp2/transport/frame_ping.cc
  - src/core/ext/transport/chttp2/transport/frame_rst_stream.cc
  - src/core/ext/transport/chttp2/transport/frame_settings.cc
  - src/core/ext/transport/chttp2/transport/frame_window_update.cc
  - src/core/ext/transport/chttp2/transport/hpack_encoder.cc
  - src/core/ext/transport/chttp2/transport/hpack_parser.cc
  - src/core/ext/transport/chttp2/transport/hpack_table.cc
  - src/core/ext/transport/chttp2/transport/http2_settings.cc
  - src/core/ext/transport/chttp2/transport/huffsyms.cc
  - src/core/ext/transport/chttp2/transport/incoming_metadata.cc
  - src/core/ext/transport/chttp2/transport/parsing.cc
  - src/core/ext/transport/chttp2/transport/stream_lists.cc
  - src/core/ext/transport/chttp2/transport/stream_map.cc
  - src/core/ext/transport/chttp2/transport/varint.cc
  - src/core/ext/transport/chttp2/transport/writing.cc
  plugin: grpc_chttp2_plugin
  uses:
  - grpc_base
  - grpc_transport_chttp2_alpn
  - grpc_http_filters
- name: grpc_transport_chttp2_alpn
  headers:
  - src/core/ext/transport/chttp2/alpn/alpn.h
  src:
  - src/core/ext/transport/chttp2/alpn/alpn.cc
  deps:
  - gpr
- name: grpc_transport_chttp2_client_connector
  headers:
  - src/core/ext/transport/chttp2/client/chttp2_connector.h
  src:
  - src/core/ext/transport/chttp2/client/chttp2_connector.cc
  uses:
  - grpc_transport_chttp2
  - grpc_base
  - grpc_client_channel
- name: grpc_transport_chttp2_client_insecure
  src:
  - src/core/ext/transport/chttp2/client/insecure/channel_create.cc
  - src/core/ext/transport/chttp2/client/insecure/channel_create_posix.cc
  uses:
  - grpc_transport_chttp2_client_connector
  - grpc_transport_chttp2
  - grpc_base
  - grpc_client_channel
- name: grpc_transport_chttp2_client_secure
  src:
  - src/core/ext/transport/chttp2/client/secure/secure_channel_create.cc
  uses:
  - grpc_transport_chttp2
  - grpc_base
  - grpc_client_channel
  - grpc_secure
  - grpc_transport_chttp2_client_connector
- name: grpc_transport_chttp2_server
  headers:
  - src/core/ext/transport/chttp2/server/chttp2_server.h
  src:
  - src/core/ext/transport/chttp2/server/chttp2_server.cc
  uses:
  - grpc_transport_chttp2
  - grpc_base
- name: grpc_transport_chttp2_server_insecure
  src:
  - src/core/ext/transport/chttp2/server/insecure/server_chttp2.cc
  - src/core/ext/transport/chttp2/server/insecure/server_chttp2_posix.cc
  uses:
  - grpc_transport_chttp2
  - grpc_base
  - grpc_transport_chttp2_server
- name: grpc_transport_chttp2_server_secure
  src:
  - src/core/ext/transport/chttp2/server/secure/server_secure_chttp2.cc
  uses:
  - grpc_transport_chttp2
  - grpc_base
  - grpc_secure
  - grpc_transport_chttp2_server
- name: grpc_transport_cronet_client_secure
  public_headers:
  - include/grpc/grpc_cronet.h
  - include/grpc/grpc_security.h
  - include/grpc/grpc_security_constants.h
  headers:
  - src/core/ext/transport/cronet/transport/cronet_transport.h
  - third_party/objective_c/Cronet/bidirectional_stream_c.h
  src:
  - src/core/ext/transport/cronet/client/secure/cronet_channel_create.cc
  - src/core/ext/transport/cronet/transport/cronet_api_dummy.cc
  - src/core/ext/transport/cronet/transport/cronet_transport.cc
  filegroups:
  - grpc_base
  - grpc_transport_chttp2
  - grpc_http_filters
- name: grpc_transport_inproc
  src:
  - src/core/ext/transport/inproc/inproc_plugin.cc
  - src/core/ext/transport/inproc/inproc_transport.cc
  plugin: grpc_inproc_plugin
  uses:
  - grpc_transport_inproc_headers
  - grpc_base
- name: grpc_transport_inproc_headers
  headers:
  - src/core/ext/transport/inproc/inproc_transport.h
  uses:
  - grpc_base_headers
- name: grpc_workaround_cronet_compression_filter
  headers:
  - src/core/ext/filters/workarounds/workaround_cronet_compression_filter.h
  src:
  - src/core/ext/filters/workarounds/workaround_cronet_compression_filter.cc
  plugin: grpc_workaround_cronet_compression_filter
  uses:
  - grpc_base
  - grpc_server_backward_compatibility
- name: nanopb
  src:
  - third_party/nanopb/pb_common.c
  - third_party/nanopb/pb_decode.c
  - third_party/nanopb/pb_encode.c
  uses:
  - nanopb_headers
- name: nanopb_headers
  headers:
  - third_party/nanopb/pb.h
  - third_party/nanopb/pb_common.h
  - third_party/nanopb/pb_decode.h
  - third_party/nanopb/pb_encode.h
- name: transport_security_test_lib
  build: test
  headers:
  - test/core/tsi/transport_security_test_lib.h
  src:
  - test/core/tsi/transport_security_test_lib.cc
  deps:
  - grpc
- name: tsi
  headers:
  - src/core/tsi/alts_transport_security.h
  - src/core/tsi/fake_transport_security.h
  - src/core/tsi/ssl_transport_security.h
  - src/core/tsi/ssl_types.h
  - src/core/tsi/transport_security_grpc.h
  src:
  - src/core/tsi/alts_transport_security.cc
  - src/core/tsi/fake_transport_security.cc
  - src/core/tsi/ssl_transport_security.cc
  - src/core/tsi/transport_security_grpc.cc
  deps:
  - gpr
  plugin: grpc_tsi_alts
  secure: true
  uses:
  - tsi_interface
  - grpc_base
  - grpc_trace
- name: tsi_interface
  headers:
  - src/core/tsi/transport_security.h
  - src/core/tsi/transport_security_adapter.h
  - src/core/tsi/transport_security_interface.h
  src:
  - src/core/tsi/transport_security.cc
  - src/core/tsi/transport_security_adapter.cc
  deps:
  - gpr
  secure: true
  uses:
  - grpc_trace
- name: grpc++_channelz_proto
  language: c++
  src:
  - src/proto/grpc/channelz/channelz.proto
- name: grpc++_codegen_base
  language: c++
  public_headers:
  - include/grpc++/impl/codegen/async_stream.h
  - include/grpc++/impl/codegen/async_unary_call.h
  - include/grpc++/impl/codegen/byte_buffer.h
  - include/grpc++/impl/codegen/call.h
  - include/grpc++/impl/codegen/call_hook.h
  - include/grpc++/impl/codegen/channel_interface.h
  - include/grpc++/impl/codegen/client_context.h
  - include/grpc++/impl/codegen/client_unary_call.h
  - include/grpc++/impl/codegen/completion_queue.h
  - include/grpc++/impl/codegen/completion_queue_tag.h
  - include/grpc++/impl/codegen/config.h
  - include/grpc++/impl/codegen/core_codegen_interface.h
  - include/grpc++/impl/codegen/create_auth_context.h
  - include/grpc++/impl/codegen/grpc_library.h
  - include/grpc++/impl/codegen/metadata_map.h
  - include/grpc++/impl/codegen/method_handler_impl.h
  - include/grpc++/impl/codegen/rpc_method.h
  - include/grpc++/impl/codegen/rpc_service_method.h
  - include/grpc++/impl/codegen/security/auth_context.h
  - include/grpc++/impl/codegen/serialization_traits.h
  - include/grpc++/impl/codegen/server_context.h
  - include/grpc++/impl/codegen/server_interface.h
  - include/grpc++/impl/codegen/service_type.h
  - include/grpc++/impl/codegen/slice.h
  - include/grpc++/impl/codegen/status.h
  - include/grpc++/impl/codegen/status_code_enum.h
  - include/grpc++/impl/codegen/string_ref.h
  - include/grpc++/impl/codegen/stub_options.h
  - include/grpc++/impl/codegen/sync_stream.h
  - include/grpc++/impl/codegen/time.h
  - include/grpcpp/impl/codegen/async_stream.h
  - include/grpcpp/impl/codegen/async_unary_call.h
  - include/grpcpp/impl/codegen/byte_buffer.h
  - include/grpcpp/impl/codegen/call.h
  - include/grpcpp/impl/codegen/call_hook.h
  - include/grpcpp/impl/codegen/channel_interface.h
  - include/grpcpp/impl/codegen/client_context.h
  - include/grpcpp/impl/codegen/client_unary_call.h
  - include/grpcpp/impl/codegen/completion_queue.h
  - include/grpcpp/impl/codegen/completion_queue_tag.h
  - include/grpcpp/impl/codegen/config.h
  - include/grpcpp/impl/codegen/core_codegen_interface.h
  - include/grpcpp/impl/codegen/create_auth_context.h
  - include/grpcpp/impl/codegen/grpc_library.h
  - include/grpcpp/impl/codegen/metadata_map.h
  - include/grpcpp/impl/codegen/method_handler_impl.h
  - include/grpcpp/impl/codegen/rpc_method.h
  - include/grpcpp/impl/codegen/rpc_service_method.h
  - include/grpcpp/impl/codegen/security/auth_context.h
  - include/grpcpp/impl/codegen/serialization_traits.h
  - include/grpcpp/impl/codegen/server_context.h
  - include/grpcpp/impl/codegen/server_interface.h
  - include/grpcpp/impl/codegen/service_type.h
  - include/grpcpp/impl/codegen/slice.h
  - include/grpcpp/impl/codegen/status.h
  - include/grpcpp/impl/codegen/status_code_enum.h
  - include/grpcpp/impl/codegen/string_ref.h
  - include/grpcpp/impl/codegen/stub_options.h
  - include/grpcpp/impl/codegen/sync_stream.h
  - include/grpcpp/impl/codegen/time.h
  uses:
  - grpc_codegen
- name: grpc++_codegen_base_src
  language: c++
  src:
  - src/cpp/codegen/codegen_init.cc
  uses:
  - grpc++_codegen_base
- name: grpc++_codegen_proto
  language: c++
  public_headers:
  - include/grpc++/impl/codegen/proto_utils.h
  - include/grpcpp/impl/codegen/proto_utils.h
  uses:
  - grpc++_codegen_base
  - grpc++_config_proto
- name: grpc++_common
  language: c++
  public_headers:
  - include/grpc++/alarm.h
  - include/grpc++/channel.h
  - include/grpc++/client_context.h
  - include/grpc++/completion_queue.h
  - include/grpc++/create_channel.h
  - include/grpc++/create_channel_posix.h
  - include/grpc++/ext/health_check_service_server_builder_option.h
  - include/grpc++/generic/async_generic_service.h
  - include/grpc++/generic/generic_stub.h
  - include/grpc++/grpc++.h
  - include/grpc++/health_check_service_interface.h
  - include/grpc++/impl/call.h
  - include/grpc++/impl/channel_argument_option.h
  - include/grpc++/impl/client_unary_call.h
  - include/grpc++/impl/codegen/core_codegen.h
  - include/grpc++/impl/grpc_library.h
  - include/grpc++/impl/method_handler_impl.h
  - include/grpc++/impl/rpc_method.h
  - include/grpc++/impl/rpc_service_method.h
  - include/grpc++/impl/serialization_traits.h
  - include/grpc++/impl/server_builder_option.h
  - include/grpc++/impl/server_builder_plugin.h
  - include/grpc++/impl/server_initializer.h
  - include/grpc++/impl/service_type.h
  - include/grpc++/resource_quota.h
  - include/grpc++/security/auth_context.h
  - include/grpc++/security/auth_metadata_processor.h
  - include/grpc++/security/credentials.h
  - include/grpc++/security/server_credentials.h
  - include/grpc++/server.h
  - include/grpc++/server_builder.h
  - include/grpc++/server_context.h
  - include/grpc++/server_posix.h
  - include/grpc++/support/async_stream.h
  - include/grpc++/support/async_unary_call.h
  - include/grpc++/support/byte_buffer.h
  - include/grpc++/support/channel_arguments.h
  - include/grpc++/support/config.h
  - include/grpc++/support/slice.h
  - include/grpc++/support/status.h
  - include/grpc++/support/status_code_enum.h
  - include/grpc++/support/string_ref.h
  - include/grpc++/support/stub_options.h
  - include/grpc++/support/sync_stream.h
  - include/grpc++/support/time.h
  - include/grpcpp/alarm.h
  - include/grpcpp/channel.h
  - include/grpcpp/client_context.h
  - include/grpcpp/completion_queue.h
  - include/grpcpp/create_channel.h
  - include/grpcpp/create_channel_posix.h
  - include/grpcpp/ext/health_check_service_server_builder_option.h
  - include/grpcpp/generic/async_generic_service.h
  - include/grpcpp/generic/generic_stub.h
  - include/grpcpp/grpcpp.h
  - include/grpcpp/health_check_service_interface.h
  - include/grpcpp/impl/call.h
  - include/grpcpp/impl/channel_argument_option.h
  - include/grpcpp/impl/client_unary_call.h
  - include/grpcpp/impl/codegen/core_codegen.h
  - include/grpcpp/impl/grpc_library.h
  - include/grpcpp/impl/method_handler_impl.h
  - include/grpcpp/impl/rpc_method.h
  - include/grpcpp/impl/rpc_service_method.h
  - include/grpcpp/impl/serialization_traits.h
  - include/grpcpp/impl/server_builder_option.h
  - include/grpcpp/impl/server_builder_plugin.h
  - include/grpcpp/impl/server_initializer.h
  - include/grpcpp/impl/service_type.h
  - include/grpcpp/resource_quota.h
  - include/grpcpp/security/auth_context.h
  - include/grpcpp/security/auth_metadata_processor.h
  - include/grpcpp/security/credentials.h
  - include/grpcpp/security/server_credentials.h
  - include/grpcpp/server.h
  - include/grpcpp/server_builder.h
  - include/grpcpp/server_context.h
  - include/grpcpp/server_posix.h
  - include/grpcpp/support/async_stream.h
  - include/grpcpp/support/async_unary_call.h
  - include/grpcpp/support/byte_buffer.h
  - include/grpcpp/support/channel_arguments.h
  - include/grpcpp/support/config.h
  - include/grpcpp/support/slice.h
  - include/grpcpp/support/status.h
  - include/grpcpp/support/status_code_enum.h
  - include/grpcpp/support/string_ref.h
  - include/grpcpp/support/stub_options.h
  - include/grpcpp/support/sync_stream.h
  - include/grpcpp/support/time.h
  headers:
  - src/cpp/client/create_channel_internal.h
  - src/cpp/common/channel_filter.h
  - src/cpp/server/dynamic_thread_pool.h
  - src/cpp/server/health/default_health_check_service.h
  - src/cpp/server/health/health.pb.h
  - src/cpp/server/thread_pool_interface.h
  - src/cpp/thread_manager/thread_manager.h
  src:
  - src/cpp/client/channel_cc.cc
  - src/cpp/client/client_context.cc
  - src/cpp/client/create_channel.cc
  - src/cpp/client/create_channel_internal.cc
  - src/cpp/client/create_channel_posix.cc
  - src/cpp/client/credentials_cc.cc
  - src/cpp/client/generic_stub.cc
  - src/cpp/common/alarm.cc
  - src/cpp/common/channel_arguments.cc
  - src/cpp/common/channel_filter.cc
  - src/cpp/common/completion_queue_cc.cc
  - src/cpp/common/core_codegen.cc
  - src/cpp/common/resource_quota_cc.cc
  - src/cpp/common/rpc_method.cc
  - src/cpp/common/version_cc.cc
  - src/cpp/server/async_generic_service.cc
  - src/cpp/server/channel_argument_option.cc
  - src/cpp/server/create_default_thread_pool.cc
  - src/cpp/server/dynamic_thread_pool.cc
  - src/cpp/server/health/default_health_check_service.cc
  - src/cpp/server/health/health.pb.c
  - src/cpp/server/health/health_check_service.cc
  - src/cpp/server/health/health_check_service_server_builder_option.cc
  - src/cpp/server/server_builder.cc
  - src/cpp/server/server_cc.cc
  - src/cpp/server/server_context.cc
  - src/cpp/server/server_credentials.cc
  - src/cpp/server/server_posix.cc
  - src/cpp/thread_manager/thread_manager.cc
  - src/cpp/util/byte_buffer_cc.cc
  - src/cpp/util/slice_cc.cc
  - src/cpp/util/status.cc
  - src/cpp/util/string_ref.cc
  - src/cpp/util/time_cc.cc
  uses:
  - gpr_base_headers
  - grpc_base_headers
  - grpc_transport_inproc_headers
  - grpc++_codegen_base
  - nanopb_headers
- name: grpc++_config_proto
  language: c++
  public_headers:
  - include/grpc++/impl/codegen/config_protobuf.h
  - include/grpcpp/impl/codegen/config_protobuf.h
- name: grpc++_reflection_proto
  language: c++
  src:
  - src/proto/grpc/reflection/v1alpha/reflection.proto
- name: grpc++_test
  language: c++
  public_headers:
  - include/grpc++/test/mock_stream.h
  - include/grpc++/test/server_context_test_spouse.h
  - include/grpcpp/test/mock_stream.h
  - include/grpcpp/test/server_context_test_spouse.h
  deps:
  - grpc++
  - grpc
libs:
- name: alts_test_util
  build: private
  language: c
  headers:
  - test/core/tsi/alts/crypt/gsec_test_util.h
  - test/core/tsi/alts/handshaker/alts_handshaker_service_api_test_lib.h
  src:
  - test/core/tsi/alts/crypt/gsec_test_util.cc
  - test/core/tsi/alts/handshaker/alts_handshaker_service_api_test_lib.cc
  deps:
  - grpc
  secure: true
- name: gpr
  build: all
  language: c
  filegroups:
  - gpr_base
  secure: false
  vs_project_guid: '{B23D3D1A-9438-4EDA-BEB6-9A0A03D17792}'
- name: gpr_test_util
  build: private
  language: c
  headers:
  - test/core/util/test_config.h
  src:
  - test/core/util/test_config.cc
  deps:
  - gpr
  secure: false
  vs_project_guid: '{EAB0A629-17A9-44DB-B5FF-E91A721FE037}'
- name: grpc
  build: all
  language: c
  src:
  - src/core/lib/surface/init.cc
  baselib: true
  deps_linkage: static
  dll: true
  filegroups:
  - grpc_base
  - grpc_transport_chttp2_server_secure
  - grpc_transport_chttp2_client_secure
  - grpc_transport_chttp2_server_insecure
  - grpc_transport_chttp2_client_insecure
  - grpc_transport_inproc
  - grpc_lb_policy_grpclb_secure
  - grpc_lb_policy_pick_first
  - grpc_lb_policy_round_robin
  - grpc_resolver_dns_ares
  - grpc_resolver_dns_native
  - grpc_resolver_sockaddr
  - grpc_resolver_fake
  - grpc_server_load_reporting
  - grpc_secure
  - census
  - grpc_max_age_filter
  - grpc_message_size_filter
  - grpc_deadline_filter
  - grpc_workaround_cronet_compression_filter
  - grpc_server_backward_compatibility
  generate_plugin_registry: true
  secure: true
  vs_packages:
  - grpc.dependencies.openssl
  - grpc.dependencies.zlib
  vs_project_guid: '{29D16885-7228-4C31-81ED-5F9187C7F2A9}'
- name: grpc_cronet
  build: all
  language: c
  src:
  - src/core/lib/surface/init.cc
  baselib: true
  deps_linkage: static
  dll: true
  filegroups:
  - grpc_base
  - grpc_transport_cronet_client_secure
  - grpc_transport_chttp2_client_secure
  - grpc_server_load_reporting
  generate_plugin_registry: true
  platforms:
  - linux
  secure: true
- name: grpc_dll
  build: private
  language: c
  src: []
  deps:
  - gpr
  - grpc
  build_system:
  - visual_studio
  deps_linkage: static
  dll_def: grpc.def
  vs_config_type: DynamicLibrary
  vs_packages:
  - grpc.dependencies.openssl
  - grpc.dependencies.zlib
  vs_project_guid: '{A2F6CBBA-A553-41B3-A7DE-F26DECCC27F0}'
  vs_props:
  - zlib
  - openssl
  - winsock
  - global
- name: grpc_test_util
  build: private
  language: c
  headers:
  - test/core/end2end/data/ssl_test_data.h
  - test/core/security/oauth2_utils.h
  src:
  - test/core/end2end/data/client_certs.cc
  - test/core/end2end/data/server1_cert.cc
  - test/core/end2end/data/server1_key.cc
  - test/core/end2end/data/test_root_cert.cc
  - test/core/security/oauth2_utils.cc
  deps:
  - gpr_test_util
  - gpr
  - grpc
  filegroups:
  - grpc_test_util_base
  vs_project_guid: '{17BCAFC0-5FDC-4C94-AEB9-95F3E220614B}'
- name: grpc_test_util_unsecure
  build: private
  language: c
  deps:
  - gpr
  - gpr_test_util
  - grpc_unsecure
  filegroups:
  - grpc_test_util_base
  secure: false
  vs_project_guid: '{0A7E7F92-FDEA-40F1-A9EC-3BA484F98BBF}'
- name: grpc_unsecure
  build: all
  language: c
  src:
  - src/core/lib/surface/init.cc
  - src/core/lib/surface/init_unsecure.cc
  baselib: true
  deps_linkage: static
  dll: true
  filegroups:
  - grpc_base
  - grpc_transport_chttp2_server_insecure
  - grpc_transport_chttp2_client_insecure
  - grpc_transport_inproc
  - grpc_resolver_dns_ares
  - grpc_resolver_dns_native
  - grpc_resolver_sockaddr
  - grpc_resolver_fake
  - grpc_server_load_reporting
  - grpc_lb_policy_grpclb
  - grpc_lb_policy_pick_first
  - grpc_lb_policy_round_robin
  - census
  - grpc_max_age_filter
  - grpc_message_size_filter
  - grpc_deadline_filter
  - grpc_workaround_cronet_compression_filter
  - grpc_server_backward_compatibility
  generate_plugin_registry: true
  secure: false
  vs_project_guid: '{46CEDFFF-9692-456A-AA24-38B5D6BCF4C5}'
- name: reconnect_server
  build: private
  language: c
  headers:
  - test/core/util/reconnect_server.h
  src:
  - test/core/util/reconnect_server.cc
  deps:
  - test_tcp_server
  - grpc_test_util
  - grpc
  - gpr_test_util
  - gpr
- name: test_tcp_server
  build: private
  language: c
  headers:
  - test/core/util/test_tcp_server.h
  src:
  - test/core/util/test_tcp_server.cc
  deps:
  - grpc_test_util
  - grpc
  - gpr_test_util
  - gpr
- name: grpc++
  build: all
  language: c++
  headers:
  - include/grpc++/impl/codegen/core_codegen.h
  - include/grpcpp/impl/codegen/core_codegen.h
  - src/cpp/client/secure_credentials.h
  - src/cpp/common/secure_auth_context.h
  - src/cpp/server/secure_server_credentials.h
  src:
  - src/cpp/client/insecure_credentials.cc
  - src/cpp/client/secure_credentials.cc
  - src/cpp/common/auth_property_iterator.cc
  - src/cpp/common/secure_auth_context.cc
  - src/cpp/common/secure_channel_arguments.cc
  - src/cpp/common/secure_create_auth_context.cc
  - src/cpp/server/insecure_server_credentials.cc
  - src/cpp/server/secure_server_credentials.cc
  deps:
  - grpc
  baselib: true
  dll: true
  filegroups:
  - grpc++_base
  - grpc++_codegen_base
  - grpc++_codegen_proto
  - grpc++_codegen_base_src
  secure: check
  vs_project_guid: '{C187A093-A0FE-489D-A40A-6E33DE0F9FEB}'
- name: grpc++_core_stats
  build: private
  language: c++
  headers:
  - src/cpp/util/core_stats.h
  src:
  - src/proto/grpc/core/stats.proto
  - src/cpp/util/core_stats.cc
  deps:
  - grpc++
- name: grpc++_cronet
  build: all
  language: c++
  src:
  - src/cpp/client/cronet_credentials.cc
  - src/cpp/client/insecure_credentials.cc
  - src/cpp/common/insecure_create_auth_context.cc
  - src/cpp/server/insecure_server_credentials.cc
  deps:
  - gpr
  - grpc_cronet
  baselib: true
  dll: true
  filegroups:
  - grpc++_base
  - grpc++_codegen_base
  - grpc++_codegen_base_src
  - grpc_transport_chttp2_client_insecure
  - grpc_transport_chttp2_server_insecure
  - census
  platforms:
  - linux
  secure: true
- name: grpc++_error_details
  build: all
  language: c++
  public_headers:
  - include/grpc++/support/error_details.h
  - include/grpcpp/support/error_details.h
  src:
  - src/proto/grpc/status/status.proto
  - src/cpp/util/error_details.cc
  deps:
  - grpc++
  baselib: true
  vs_project_guid: '{9F58AD72-49E1-4D10-B826-9E190AB0AAC0}'
- name: grpc++_proto_reflection_desc_db
  build: private
  language: c++
  headers:
  - test/cpp/util/proto_reflection_descriptor_database.h
  src:
  - test/cpp/util/proto_reflection_descriptor_database.cc
  deps:
  - grpc++
  - grpc
  filegroups:
  - grpc++_reflection_proto
  - grpc++_config_proto
- name: grpc++_reflection
  build: all
  language: c++
  public_headers:
  - include/grpc++/ext/proto_server_reflection_plugin.h
  - include/grpcpp/ext/proto_server_reflection_plugin.h
  headers:
  - src/cpp/ext/proto_server_reflection.h
  src:
  - src/cpp/ext/proto_server_reflection.cc
  - src/cpp/ext/proto_server_reflection_plugin.cc
  deps:
  - grpc++
  - grpc
  filegroups:
  - grpc++_reflection_proto
- name: grpc++_test_config
  build: private
  language: c++
  headers:
  - test/cpp/util/test_config.h
  src:
  - test/cpp/util/test_config_cc.cc
- name: grpc++_test_util
  build: private
  language: c++
  headers:
  - test/cpp/end2end/test_service_impl.h
  - test/cpp/util/byte_buffer_proto_helper.h
  - test/cpp/util/channel_trace_proto_helper.h
  - test/cpp/util/create_test_channel.h
  - test/cpp/util/string_ref_helper.h
  - test/cpp/util/subprocess.h
  - test/cpp/util/test_credentials_provider.h
  src:
  - src/proto/grpc/channelz/channelz.proto
  - src/proto/grpc/health/v1/health.proto
  - src/proto/grpc/testing/echo_messages.proto
  - src/proto/grpc/testing/echo.proto
  - src/proto/grpc/testing/duplicate/echo_duplicate.proto
  - test/cpp/end2end/test_service_impl.cc
  - test/cpp/util/byte_buffer_proto_helper.cc
  - test/cpp/util/channel_trace_proto_helper.cc
  - test/cpp/util/create_test_channel.cc
  - test/cpp/util/string_ref_helper.cc
  - test/cpp/util/subprocess.cc
  - test/cpp/util/test_credentials_provider.cc
  deps:
  - grpc++
  - grpc_test_util
  - grpc
  filegroups:
  - grpc++_codegen_base
  - grpc++_codegen_base_src
  - grpc++_codegen_proto
  - grpc++_config_proto
- name: grpc++_test_util_unsecure
  build: private
  language: c++
  headers:
  - test/cpp/end2end/test_service_impl.h
  - test/cpp/util/byte_buffer_proto_helper.h
  - test/cpp/util/string_ref_helper.h
  - test/cpp/util/subprocess.h
  src:
  - src/proto/grpc/health/v1/health.proto
  - src/proto/grpc/testing/echo_messages.proto
  - src/proto/grpc/testing/echo.proto
  - src/proto/grpc/testing/duplicate/echo_duplicate.proto
  - test/cpp/end2end/test_service_impl.cc
  - test/cpp/util/byte_buffer_proto_helper.cc
  - test/cpp/util/string_ref_helper.cc
  - test/cpp/util/subprocess.cc
  deps:
  - grpc++_unsecure
  - grpc_test_util_unsecure
  - grpc_unsecure
  filegroups:
  - grpc++_codegen_base
  - grpc++_codegen_base_src
  - grpc++_codegen_proto
  - grpc++_config_proto
- name: grpc++_unsecure
  build: all
  language: c++
  src:
  - src/cpp/client/insecure_credentials.cc
  - src/cpp/common/insecure_create_auth_context.cc
  - src/cpp/server/insecure_server_credentials.cc
  deps:
  - gpr
  - grpc_unsecure
  baselib: true
  dll: true
  filegroups:
  - grpc++_base_unsecure
  - grpc++_codegen_base
  - grpc++_codegen_base_src
  secure: false
  vs_project_guid: '{6EE56155-DF7C-4F6E-BFC4-F6F776BEB211}'
- name: grpc_benchmark
  build: test
  language: c++
  headers:
  - test/cpp/microbenchmarks/fullstack_context_mutators.h
  - test/cpp/microbenchmarks/fullstack_fixtures.h
  - test/cpp/microbenchmarks/helpers.h
  src:
  - test/cpp/microbenchmarks/helpers.cc
  deps:
  - benchmark
  - grpc++_unsecure
  - grpc_test_util_unsecure
  - grpc_unsecure
  defaults: benchmark
- name: grpc_cli_libs
  build: private
  language: c++
  headers:
  - test/cpp/util/cli_call.h
  - test/cpp/util/cli_credentials.h
  - test/cpp/util/config_grpc_cli.h
  - test/cpp/util/grpc_tool.h
  - test/cpp/util/proto_file_parser.h
  - test/cpp/util/service_describer.h
  src:
  - test/cpp/util/cli_call.cc
  - test/cpp/util/cli_credentials.cc
  - test/cpp/util/grpc_tool.cc
  - test/cpp/util/proto_file_parser.cc
  - test/cpp/util/service_describer.cc
  deps:
  - grpc++_proto_reflection_desc_db
  - grpc++
  - grpc
  filegroups:
  - grpc++_reflection_proto
  - grpc++_config_proto
- name: grpc_plugin_support
  build: protoc
  language: c++
  headers:
  - src/compiler/config.h
  - src/compiler/cpp_generator.h
  - src/compiler/cpp_generator_helpers.h
  - src/compiler/csharp_generator.h
  - src/compiler/csharp_generator_helpers.h
  - src/compiler/generator_helpers.h
  - src/compiler/node_generator.h
  - src/compiler/node_generator_helpers.h
  - src/compiler/objective_c_generator.h
  - src/compiler/objective_c_generator_helpers.h
  - src/compiler/php_generator.h
  - src/compiler/php_generator_helpers.h
  - src/compiler/protobuf_plugin.h
  - src/compiler/python_generator.h
  - src/compiler/python_generator_helpers.h
  - src/compiler/python_private_generator.h
  - src/compiler/ruby_generator.h
  - src/compiler/ruby_generator_helpers-inl.h
  - src/compiler/ruby_generator_map-inl.h
  - src/compiler/ruby_generator_string-inl.h
  - src/compiler/schema_interface.h
  src:
  - src/compiler/cpp_generator.cc
  - src/compiler/csharp_generator.cc
  - src/compiler/node_generator.cc
  - src/compiler/objective_c_generator.cc
  - src/compiler/php_generator.cc
  - src/compiler/python_generator.cc
  - src/compiler/ruby_generator.cc
  filegroups:
  - grpc++_config_proto
  secure: false
  vs_project_guid: '{B6E81D84-2ACB-41B8-8781-493A944C7817}'
  vs_props:
  - protoc
- name: http2_client_main
  build: private
  language: c++
  headers:
  - test/cpp/interop/http2_client.h
  src:
  - src/proto/grpc/testing/empty.proto
  - src/proto/grpc/testing/messages.proto
  - src/proto/grpc/testing/test.proto
  - test/cpp/interop/http2_client.cc
  deps:
  - grpc++_test_util
  - grpc_test_util
  - grpc++
  - grpc
  - grpc++_test_config
- name: interop_client_helper
  build: private
  language: c++
  headers:
  - test/cpp/interop/client_helper.h
  src:
  - src/proto/grpc/testing/messages.proto
  - test/cpp/interop/client_helper.cc
  deps:
  - grpc++_test_util
  - grpc_test_util
  - grpc++
  - grpc
  - gpr
- name: interop_client_main
  build: private
  language: c++
  headers:
  - test/cpp/interop/interop_client.h
  src:
  - src/proto/grpc/testing/empty.proto
  - src/proto/grpc/testing/messages.proto
  - src/proto/grpc/testing/test.proto
  - test/cpp/interop/client.cc
  - test/cpp/interop/interop_client.cc
  deps:
  - interop_client_helper
  - grpc++_test_util
  - grpc_test_util
  - grpc++
  - grpc
  - gpr_test_util
  - gpr
  - grpc++_test_config
- name: interop_server_helper
  build: private
  language: c++
  headers:
  - test/cpp/interop/server_helper.h
  src:
  - test/cpp/interop/server_helper.cc
  deps:
  - grpc++_test_util
  - grpc_test_util
  - grpc++
  - grpc
  - gpr
- name: interop_server_lib
  build: private
  language: c++
  src:
  - src/proto/grpc/testing/empty.proto
  - src/proto/grpc/testing/messages.proto
  - src/proto/grpc/testing/test.proto
  - test/cpp/interop/interop_server.cc
  deps:
  - interop_server_helper
  - grpc++_test_util
  - grpc_test_util
  - grpc++
  - grpc
  - gpr_test_util
  - gpr
  - grpc++_test_config
- name: interop_server_main
  build: private
  language: c++
  src:
  - test/cpp/interop/interop_server_bootstrap.cc
  deps:
  - interop_server_lib
- name: qps
  build: private
  language: c++
  headers:
  - test/cpp/qps/benchmark_config.h
  - test/cpp/qps/client.h
  - test/cpp/qps/driver.h
  - test/cpp/qps/histogram.h
  - test/cpp/qps/interarrival.h
  - test/cpp/qps/parse_json.h
  - test/cpp/qps/qps_worker.h
  - test/cpp/qps/report.h
  - test/cpp/qps/server.h
  - test/cpp/qps/stats.h
  - test/cpp/qps/usage_timer.h
  src:
  - src/proto/grpc/testing/messages.proto
  - src/proto/grpc/testing/payloads.proto
  - src/proto/grpc/testing/stats.proto
  - src/proto/grpc/testing/control.proto
  - src/proto/grpc/testing/services.proto
  - test/cpp/qps/benchmark_config.cc
  - test/cpp/qps/client_async.cc
  - test/cpp/qps/client_sync.cc
  - test/cpp/qps/driver.cc
  - test/cpp/qps/parse_json.cc
  - test/cpp/qps/qps_worker.cc
  - test/cpp/qps/report.cc
  - test/cpp/qps/server_async.cc
  - test/cpp/qps/server_sync.cc
  - test/cpp/qps/usage_timer.cc
  deps:
  - grpc_test_util
  - grpc++_test_util
  - grpc++_core_stats
  - grpc++
  - grpc
- name: grpc_csharp_ext
  build: all
  language: csharp
  src:
  - src/csharp/ext/grpc_csharp_ext.c
  deps:
  - grpc
  - gpr
  LDFLAGS: $(if $(subst Linux,,$(SYSTEM)),,-Wl$(comma)-wrap$(comma)memcpy)
  deps_linkage: static
  dll: only
  vs_config_type: DynamicLibrary
  vs_packages:
  - grpc.dependencies.openssl
  - grpc.dependencies.zlib
  vs_project_guid: '{D64C6D63-4458-4A88-AB38-35678384A7E4}'
  vs_props:
  - zlib
  - openssl
  - winsock
  - global
targets:
- name: algorithm_test
  build: test
  language: c
  src:
  - test/core/compression/algorithm_test.cc
  deps:
  - grpc_test_util
  - grpc
  - gpr_test_util
  - gpr
  uses_polling: false
- name: alloc_test
  build: test
  language: c
  src:
  - test/core/gpr/alloc_test.cc
  deps:
  - gpr_test_util
  - gpr
  uses_polling: false
- name: alpn_test
  build: test
  language: c
  src:
  - test/core/transport/chttp2/alpn_test.cc
  deps:
  - grpc_test_util
  - grpc
  - gpr_test_util
  - gpr
- name: api_fuzzer
  build: fuzzer
  language: c
  src:
  - test/core/end2end/fuzzers/api_fuzzer.cc
  deps:
  - grpc_test_util
  - grpc
  - gpr_test_util
  - gpr
  corpus_dirs:
  - test/core/end2end/fuzzers/api_fuzzer_corpus
  dict: test/core/end2end/fuzzers/api_fuzzer.dictionary
  maxlen: 2048
- name: arena_test
  build: test
  language: c
  src:
  - test/core/gpr/arena_test.cc
  deps:
  - gpr_test_util
  - gpr
  uses_polling: false
- name: avl_test
  build: test
  language: c
  src:
  - test/core/avl/avl_test.cc
  deps:
  - gpr_test_util
  - gpr
  - grpc
  uses_polling: false
- name: bad_server_response_test
  build: test
  language: c
  src:
  - test/core/end2end/bad_server_response_test.cc
  deps:
  - test_tcp_server
  - grpc_test_util
  - grpc
  - gpr_test_util
  - gpr
  exclude_iomgrs:
  - uv
- name: bin_decoder_test
  build: test
  language: c
  src:
  - test/core/transport/chttp2/bin_decoder_test.cc
  deps:
  - grpc_test_util
  - grpc
  uses_polling: false
- name: bin_encoder_test
  build: test
  language: c
  src:
  - test/core/transport/chttp2/bin_encoder_test.cc
  deps:
  - grpc_test_util
  - grpc
  uses_polling: false
- name: byte_stream_test
  build: test
  language: c
  src:
  - test/core/transport/byte_stream_test.cc
  deps:
  - grpc_test_util
  - grpc
  - gpr_test_util
  - gpr
  uses_polling: false
- name: channel_create_test
  build: test
  language: c
  src:
  - test/core/surface/channel_create_test.cc
  deps:
  - grpc_test_util
  - grpc
  - gpr_test_util
  - gpr
- name: check_epollexclusive
  build: tool
  language: c
  src:
  - test/build/check_epollexclusive.c
  deps:
  - grpc
  - gpr
- name: chttp2_hpack_encoder_test
  build: test
  language: c
  src:
  - test/core/transport/chttp2/hpack_encoder_test.cc
  deps:
  - grpc_test_util
  - grpc
  - gpr_test_util
  - gpr
  uses_polling: false
- name: chttp2_stream_map_test
  build: test
  language: c
  src:
  - test/core/transport/chttp2/stream_map_test.cc
  deps:
  - grpc_test_util
  - grpc
  - gpr_test_util
  - gpr
  uses_polling: false
- name: chttp2_varint_test
  build: test
  language: c
  src:
  - test/core/transport/chttp2/varint_test.cc
  deps:
  - grpc_test_util
  - grpc
  - gpr_test_util
  - gpr
  uses_polling: false
- name: client_fuzzer
  build: fuzzer
  language: c
  src:
  - test/core/end2end/fuzzers/client_fuzzer.cc
  deps:
  - grpc_test_util
  - grpc
  - gpr_test_util
  - gpr
  corpus_dirs:
  - test/core/end2end/fuzzers/client_fuzzer_corpus
  dict: test/core/end2end/fuzzers/hpack.dictionary
  maxlen: 2048
- name: cmdline_test
  build: test
  language: c
  src:
  - test/core/util/cmdline_test.cc
  deps:
  - gpr
  - gpr_test_util
  - grpc_test_util
  uses_polling: false
- name: combiner_test
  cpu_cost: 10
  build: test
  language: c
  src:
  - test/core/iomgr/combiner_test.cc
  deps:
  - grpc_test_util
  - grpc
  - gpr_test_util
  - gpr
- name: compression_test
  build: test
  language: c
  src:
  - test/core/compression/compression_test.cc
  deps:
  - grpc_test_util
  - grpc
  - gpr_test_util
  - gpr
  uses_polling: false
- name: concurrent_connectivity_test
  cpu_cost: 2.0
  build: test
  language: c
  src:
  - test/core/surface/concurrent_connectivity_test.cc
  deps:
  - grpc_test_util
  - grpc
  - gpr_test_util
  - gpr
  exclude_iomgrs:
  - uv
- name: connection_refused_test
  cpu_cost: 0.1
  build: test
  language: c
  src:
  - test/core/end2end/connection_refused_test.cc
  deps:
  - grpc_test_util
  - grpc
  - gpr_test_util
  - gpr
- name: dns_resolver_connectivity_test
  cpu_cost: 0.1
  build: test
  language: c
  src:
  - test/core/client_channel/resolvers/dns_resolver_connectivity_test.cc
  deps:
  - grpc_test_util
  - grpc
  - gpr_test_util
  - gpr
  exclude_iomgrs:
  - uv
- name: dns_resolver_cooldown_test
  build: test
  language: c
  src:
  - test/core/client_channel/resolvers/dns_resolver_cooldown_test.cc
  deps:
  - grpc_test_util
  - grpc
  - gpr_test_util
  - gpr
- name: dns_resolver_test
  build: test
  language: c
  src:
  - test/core/client_channel/resolvers/dns_resolver_test.cc
  deps:
  - grpc_test_util
  - grpc
  - gpr_test_util
  - gpr
- name: dualstack_socket_test
  cpu_cost: 0.1
  build: test
  language: c
  src:
  - test/core/end2end/dualstack_socket_test.cc
  deps:
  - grpc_test_util
  - grpc
  - gpr_test_util
  - gpr
  exclude_iomgrs:
  - uv
  platforms:
  - mac
  - linux
  - posix
- name: endpoint_pair_test
  build: test
  language: c
  src:
  - test/core/iomgr/endpoint_pair_test.cc
  deps:
  - grpc_test_util
  - grpc
  - gpr_test_util
  - gpr
  exclude_iomgrs:
  - uv
- name: error_test
  cpu_cost: 30
  build: test
  language: c
  src:
  - test/core/iomgr/error_test.cc
  deps:
  - grpc_test_util
  - grpc
  - gpr_test_util
  - gpr
  uses_polling: false
- name: ev_epollsig_linux_test
  cpu_cost: 3
  build: test
  language: c
  src:
  - test/core/iomgr/ev_epollsig_linux_test.cc
  deps:
  - grpc_test_util
  - grpc
  - gpr_test_util
  - gpr
  exclude_iomgrs:
  - uv
  platforms:
  - linux
- name: fake_resolver_test
  build: test
  language: c
  src:
  - test/core/client_channel/resolvers/fake_resolver_test.cc
  deps:
  - grpc_test_util
  - grpc
  - gpr_test_util
  - gpr
- name: fake_transport_security_test
  build: test
  language: c
  src:
  - test/core/tsi/fake_transport_security_test.cc
  deps:
  - gpr_test_util
  - gpr
  - grpc
  filegroups:
  - transport_security_test_lib
  platforms:
  - linux
  - posix
  - mac
- name: fd_conservation_posix_test
  build: test
  language: c
  src:
  - test/core/iomgr/fd_conservation_posix_test.cc
  deps:
  - grpc_test_util
  - grpc
  - gpr_test_util
  - gpr
  exclude_iomgrs:
  - uv
  platforms:
  - mac
  - linux
  - posix
- name: fd_posix_test
  build: test
  language: c
  src:
  - test/core/iomgr/fd_posix_test.cc
  deps:
  - grpc_test_util
  - grpc
  - gpr_test_util
  - gpr
  exclude_iomgrs:
  - uv
  platforms:
  - mac
  - linux
  - posix
- name: fling_client
  build: test
  run: false
  language: c
  src:
  - test/core/fling/client.cc
  deps:
  - grpc_test_util
  - grpc
  - gpr_test_util
  - gpr
- name: fling_server
  build: test
  run: false
  language: c
  src:
  - test/core/fling/server.cc
  deps:
  - grpc_test_util
  - grpc
  - gpr_test_util
  - gpr
- name: fling_stream_test
  cpu_cost: 1.5
  build: test
  language: c
  src:
  - test/core/fling/fling_stream_test.cc
  deps:
  - grpc_test_util
  - grpc
  - gpr_test_util
  - gpr
  platforms:
  - mac
  - linux
  - posix
- name: fling_test
  cpu_cost: 1.5
  build: test
  language: c
  src:
  - test/core/fling/fling_test.cc
  deps:
  - grpc_test_util
  - grpc
  - gpr_test_util
  - gpr
  platforms:
  - mac
  - linux
  - posix
- name: goaway_server_test
  cpu_cost: 0.1
  build: test
  language: c
  src:
  - test/core/end2end/goaway_server_test.cc
  deps:
  - grpc_test_util
  - grpc
  - gpr_test_util
  - gpr
  exclude_iomgrs:
  - uv
  platforms:
  - mac
  - linux
  - posix
- name: gpr_cpu_test
  cpu_cost: 30
  build: test
  language: c
  src:
  - test/core/gpr/cpu_test.cc
  deps:
  - gpr_test_util
  - gpr
  uses_polling: false
- name: gpr_env_test
  build: test
  language: c
  src:
  - test/core/gpr/env_test.cc
  deps:
  - gpr_test_util
  - gpr
  uses_polling: false
- name: gpr_host_port_test
  build: test
  language: c
  src:
  - test/core/gpr/host_port_test.cc
  deps:
  - gpr_test_util
  - gpr
  uses_polling: false
- name: gpr_log_test
  build: test
  language: c
  src:
  - test/core/gpr/log_test.cc
  deps:
  - gpr_test_util
  - gpr
  uses_polling: false
- name: gpr_manual_constructor_test
  cpu_cost: 3
  build: test
  language: c
  src:
  - test/core/gprpp/manual_constructor_test.cc
  deps:
  - gpr_test_util
  - gpr
  uses_polling: false
- name: gpr_mpscq_test
  cpu_cost: 30
  build: test
  language: c
  src:
  - test/core/gpr/mpscq_test.cc
  deps:
  - gpr_test_util
  - gpr
  uses_polling: false
- name: gpr_spinlock_test
  cpu_cost: 3
  build: test
  language: c
  src:
  - test/core/gpr/spinlock_test.cc
  deps:
  - gpr_test_util
  - gpr
  uses_polling: false
- name: gpr_string_test
  build: test
  language: c
  src:
  - test/core/gpr/string_test.cc
  deps:
  - gpr_test_util
  - gpr
  uses_polling: false
- name: gpr_sync_test
  cpu_cost: 10
  build: test
  language: c
  src:
  - test/core/gpr/sync_test.cc
  deps:
  - gpr_test_util
  - gpr
  uses_polling: false
- name: gpr_thd_test
  cpu_cost: 10
  build: test
  language: c
  src:
  - test/core/gprpp/thd_test.cc
  deps:
  - gpr_test_util
  - gpr
  uses_polling: false
- name: gpr_time_test
  build: test
  language: c
  src:
  - test/core/gpr/time_test.cc
  deps:
  - gpr_test_util
  - gpr
  uses_polling: false
- name: gpr_tls_test
  build: test
  language: c
  src:
  - test/core/gpr/tls_test.cc
  deps:
  - gpr_test_util
  - gpr
  uses_polling: false
- name: gpr_useful_test
  build: test
  language: c
  src:
  - test/core/gpr/useful_test.cc
  deps:
  - gpr_test_util
  - gpr
  uses_polling: false
- name: grpc_auth_context_test
  build: test
  language: c
  src:
  - test/core/security/auth_context_test.cc
  deps:
  - grpc_test_util
  - grpc
  - gpr_test_util
  - gpr
  uses_polling: false
- name: grpc_b64_test
  build: test
  language: c
  src:
  - test/core/slice/b64_test.cc
  deps:
  - grpc_test_util
  - grpc
  - gpr_test_util
  - gpr
  uses_polling: false
- name: grpc_byte_buffer_reader_test
  build: test
  language: c
  src:
  - test/core/surface/byte_buffer_reader_test.cc
  deps:
  - grpc_test_util
  - grpc
  - gpr_test_util
  - gpr
  uses_polling: false
- name: grpc_channel_args_test
  build: test
  language: c
  src:
  - test/core/channel/channel_args_test.cc
  deps:
  - grpc_test_util
  - grpc
  - gpr_test_util
  - gpr
  uses_polling: false
- name: grpc_channel_stack_builder_test
  build: test
  language: c
  src:
  - test/core/channel/channel_stack_builder_test.cc
  deps:
  - grpc_test_util
  - grpc
  - gpr_test_util
  - gpr
- name: grpc_channel_stack_test
  build: test
  language: c
  src:
  - test/core/channel/channel_stack_test.cc
  deps:
  - grpc_test_util
  - grpc
  - gpr_test_util
  - gpr
  uses_polling: false
- name: grpc_completion_queue_test
  build: test
  language: c
  src:
  - test/core/surface/completion_queue_test.cc
  deps:
  - grpc_test_util
  - grpc
  - gpr_test_util
  - gpr
- name: grpc_completion_queue_threading_test
  build: test
  language: c
  src:
  - test/core/surface/completion_queue_threading_test.cc
  deps:
  - grpc_test_util
  - grpc
  - gpr_test_util
  - gpr
  exclude_iomgrs:
  - uv
- name: grpc_create_jwt
  build: tool
  language: c
  src:
  - test/core/security/create_jwt.cc
  deps:
  - grpc
  - gpr
  filegroups:
  - cmdline
  secure: true
  uses_polling: false
- name: grpc_credentials_test
  build: test
  language: c
  src:
  - test/core/security/credentials_test.cc
  deps:
  - grpc_test_util
  - grpc
  - gpr_test_util
  - gpr
- name: grpc_fetch_oauth2
  build: test
  run: false
  language: c
  src:
  - test/core/security/fetch_oauth2.cc
  deps:
  - grpc_test_util
  - grpc
  - gpr_test_util
  - gpr
- name: grpc_invalid_channel_args_test
  build: test
  language: c
  src:
  - test/core/surface/invalid_channel_args_test.cc
  deps:
  - grpc_test_util
  - grpc
  - gpr_test_util
  - gpr
  uses_polling: false
- name: grpc_json_token_test
  build: test
  language: c
  src:
  - test/core/security/json_token_test.cc
  deps:
  - grpc_test_util
  - grpc
  - gpr_test_util
  - gpr
  platforms:
  - linux
  - posix
  - mac
  uses_polling: false
- name: grpc_jwt_verifier_test
  build: test
  language: c
  src:
  - test/core/security/jwt_verifier_test.cc
  deps:
  - grpc_test_util
  - grpc
  - gpr_test_util
  - gpr
  uses_polling: false
- name: grpc_print_google_default_creds_token
  build: tool
  language: c
  src:
  - test/core/security/print_google_default_creds_token.cc
  deps:
  - grpc
  - gpr
  filegroups:
  - cmdline
  uses_polling: false
- name: grpc_security_connector_test
  build: test
  language: c
  src:
  - test/core/security/security_connector_test.cc
  deps:
  - grpc_test_util
  - grpc
  - gpr_test_util
  - gpr
- name: grpc_ssl_credentials_test
  build: test
  language: c
  src:
  - test/core/security/ssl_credentials_test.cc
  deps:
  - grpc_test_util
  - grpc
  - gpr_test_util
  - gpr
- name: grpc_verify_jwt
  build: tool
  language: c
  src:
  - test/core/security/verify_jwt.cc
  deps:
  - grpc
  - gpr
  filegroups:
  - cmdline
  uses_polling: false
- name: handshake_client
  build: test
  language: c
  src:
  - test/core/handshake/client_ssl.cc
  deps:
  - grpc_test_util
  - grpc
  - gpr_test_util
  - gpr
  exclude_iomgrs:
  - uv
  platforms:
  - linux
  secure: true
- name: handshake_server
  build: test
  language: c
  headers:
  - test/core/handshake/server_ssl_common.h
  src:
  - test/core/handshake/server_ssl.cc
  - test/core/handshake/server_ssl_common.cc
  deps:
  - grpc_test_util
  - grpc
  - gpr_test_util
  - gpr
  exclude_iomgrs:
  - uv
  platforms:
  - linux
  secure: true
- name: handshake_server_with_readahead_handshaker
  build: test
  language: c
  headers:
  - test/core/handshake/server_ssl_common.h
  src:
  - test/core/handshake/readahead_handshaker_server_ssl.cc
  - test/core/handshake/server_ssl_common.cc
  deps:
  - grpc_test_util
  - grpc
  - gpr_test_util
  - gpr
  exclude_iomgrs:
  - uv
  platforms:
  - linux
  secure: true
- name: histogram_test
  build: test
  language: c
  src:
  - test/core/util/histogram_test.cc
  deps:
  - grpc_test_util
  - gpr
  uses_polling: false
- name: hpack_parser_fuzzer_test
  build: fuzzer
  language: c
  src:
  - test/core/transport/chttp2/hpack_parser_fuzzer_test.cc
  deps:
  - grpc_test_util
  - grpc
  - gpr_test_util
  - gpr
  corpus_dirs:
  - test/core/transport/chttp2/hpack_parser_corpus
  dict: test/core/end2end/fuzzers/hpack.dictionary
  maxlen: 512
- name: hpack_parser_test
  build: test
  language: c
  src:
  - test/core/transport/chttp2/hpack_parser_test.cc
  deps:
  - grpc_test_util
  - grpc
  - gpr_test_util
  - gpr
  uses_polling: false
- name: hpack_table_test
  build: test
  language: c
  src:
  - test/core/transport/chttp2/hpack_table_test.cc
  deps:
  - grpc_test_util
  - grpc
  - gpr_test_util
  - gpr
  uses_polling: false
- name: http_parser_test
  build: test
  language: c
  src:
  - test/core/http/parser_test.cc
  deps:
  - grpc_test_util
  - grpc
  - gpr_test_util
  - gpr
  uses_polling: false
- name: http_request_fuzzer_test
  build: fuzzer
  language: c
  src:
  - test/core/http/request_fuzzer.cc
  deps:
  - grpc_test_util
  - grpc
  - gpr_test_util
  - gpr
  corpus_dirs:
  - test/core/http/request_corpus
  maxlen: 2048
- name: http_response_fuzzer_test
  build: fuzzer
  language: c
  src:
  - test/core/http/response_fuzzer.cc
  deps:
  - grpc_test_util
  - grpc
  - gpr_test_util
  - gpr
  corpus_dirs:
  - test/core/http/response_corpus
  maxlen: 2048
- name: httpcli_format_request_test
  build: test
  language: c
  src:
  - test/core/http/format_request_test.cc
  deps:
  - grpc_test_util
  - grpc
  - gpr_test_util
  - gpr
- name: httpcli_test
  cpu_cost: 0.5
  build: test
  language: c
  src:
  - test/core/http/httpcli_test.cc
  deps:
  - grpc_test_util
  - grpc
  - gpr_test_util
  - gpr
  platforms:
  - mac
  - linux
  - posix
- name: httpscli_test
  cpu_cost: 0.5
  build: test
  language: c
  src:
  - test/core/http/httpscli_test.cc
  deps:
  - grpc_test_util
  - grpc
  - gpr_test_util
  - gpr
  platforms:
  - linux
- name: init_test
  build: test
  language: c
  src:
  - test/core/surface/init_test.cc
  deps:
  - grpc_test_util
  - grpc
  - gpr_test_util
  - gpr
  uses_polling: false
- name: invalid_call_argument_test
  cpu_cost: 0.1
  build: test
  language: c
  src:
  - test/core/end2end/invalid_call_argument_test.cc
  deps:
  - grpc_test_util
  - grpc
  - gpr_test_util
  - gpr
- name: json_fuzzer_test
  build: fuzzer
  language: c
  src:
  - test/core/json/fuzzer.cc
  deps:
  - grpc_test_util
  - grpc
  - gpr_test_util
  - gpr
  corpus_dirs:
  - test/core/json/corpus
  maxlen: 512
- name: json_rewrite
  build: test
  run: false
  language: c
  src:
  - test/core/json/json_rewrite.cc
  deps:
  - grpc_test_util
  - grpc
  - gpr_test_util
  - gpr
  uses_polling: false
- name: json_rewrite_test
  build: test
  language: c
  src:
  - test/core/json/json_rewrite_test.cc
  deps:
  - grpc_test_util
  - grpc
  - gpr_test_util
  - gpr
  uses_polling: false
- name: json_stream_error_test
  build: test
  language: c
  src:
  - test/core/json/json_stream_error_test.cc
  deps:
  - grpc_test_util
  - grpc
  - gpr_test_util
  - gpr
  uses_polling: false
- name: json_test
  build: test
  language: c
  src:
  - test/core/json/json_test.cc
  deps:
  - grpc_test_util
  - grpc
  - gpr_test_util
  - gpr
  uses_polling: false
- name: lame_client_test
  build: test
  language: c
  src:
  - test/core/surface/lame_client_test.cc
  deps:
  - grpc_test_util
  - grpc
  - gpr_test_util
  - gpr
- name: load_file_test
  build: test
  language: c
  src:
  - test/core/iomgr/load_file_test.cc
  deps:
  - grpc_test_util
  - grpc
  - gpr_test_util
  - gpr
  uses_polling: false
- name: low_level_ping_pong_benchmark
  build: benchmark
  language: c
  src:
  - test/core/network_benchmarks/low_level_ping_pong.cc
  deps:
  - grpc_test_util
  - grpc
  - gpr_test_util
  - gpr
  platforms:
  - mac
  - linux
  - posix
- name: memory_profile_client
  build: test
  run: false
  language: c
  src:
  - test/core/memory_usage/client.cc
  deps:
  - grpc_test_util
  - grpc
  - gpr_test_util
  - gpr
  uses_polling: false
- name: memory_profile_server
  build: test
  run: false
  language: c
  src:
  - test/core/memory_usage/server.cc
  deps:
  - grpc_test_util
  - grpc
  - gpr_test_util
  - gpr
- name: memory_profile_test
  cpu_cost: 1.5
  build: test
  language: c
  src:
  - test/core/memory_usage/memory_usage_test.cc
  deps:
  - grpc_test_util
  - grpc
  - gpr_test_util
  - gpr
  platforms:
  - mac
  - linux
  - posix
- name: message_compress_test
  build: test
  language: c
  src:
  - test/core/compression/message_compress_test.cc
  deps:
  - grpc_test_util
  - grpc
  - gpr_test_util
  - gpr
  uses_polling: false
- name: minimal_stack_is_minimal_test
  build: test
  language: c
  src:
  - test/core/channel/minimal_stack_is_minimal_test.cc
  deps:
  - grpc_test_util
  - grpc
  - gpr_test_util
  - gpr
  uses_polling: false
- name: multiple_server_queues_test
  build: test
  language: c
  src:
  - test/core/end2end/multiple_server_queues_test.cc
  deps:
  - grpc_test_util
  - grpc
  - gpr_test_util
  - gpr
- name: murmur_hash_test
  build: test
  language: c
  src:
  - test/core/gpr/murmur_hash_test.cc
  deps:
  - gpr_test_util
  - gpr
  uses_polling: false
- name: nanopb_fuzzer_response_test
  build: fuzzer
  language: c
  src:
  - test/core/nanopb/fuzzer_response.cc
  deps:
  - grpc_test_util
  - grpc
  - gpr_test_util
  - gpr
  corpus_dirs:
  - test/core/nanopb/corpus_response
  maxlen: 128
- name: nanopb_fuzzer_serverlist_test
  build: fuzzer
  language: c
  src:
  - test/core/nanopb/fuzzer_serverlist.cc
  deps:
  - grpc_test_util
  - grpc
  - gpr_test_util
  - gpr
  corpus_dirs:
  - test/core/nanopb/corpus_serverlist
  maxlen: 128
- name: no_server_test
  cpu_cost: 0.1
  build: test
  language: c
  src:
  - test/core/end2end/no_server_test.cc
  deps:
  - grpc_test_util
  - grpc
  - gpr_test_util
  - gpr
- name: num_external_connectivity_watchers_test
  build: test
  language: c
  src:
  - test/core/surface/num_external_connectivity_watchers_test.cc
  deps:
  - grpc_test_util
  - grpc
  - gpr_test_util
  - gpr
  exclude_iomgrs:
  - uv
- name: parse_address_test
  build: test
  language: c
  src:
  - test/core/client_channel/parse_address_test.cc
  deps:
  - grpc_test_util
  - grpc
  - gpr_test_util
  - gpr
  uses_polling: false
- name: percent_decode_fuzzer
  build: fuzzer
  language: c
  src:
  - test/core/slice/percent_decode_fuzzer.cc
  deps:
  - grpc_test_util
  - grpc
  - gpr_test_util
  - gpr
  corpus_dirs:
  - test/core/slice/percent_decode_corpus
  maxlen: 32
- name: percent_encode_fuzzer
  build: fuzzer
  language: c
  src:
  - test/core/slice/percent_encode_fuzzer.cc
  deps:
  - grpc_test_util
  - grpc
  - gpr_test_util
  - gpr
  corpus_dirs:
  - test/core/slice/percent_encode_corpus
  maxlen: 32
- name: percent_encoding_test
  build: test
  language: c
  src:
  - test/core/slice/percent_encoding_test.cc
  deps:
  - grpc_test_util
  - grpc
  - gpr_test_util
  - gpr
  uses_polling: false
- name: pollset_set_test
  build: test
  language: c
  src:
  - test/core/iomgr/pollset_set_test.cc
  deps:
  - grpc_test_util
  - grpc
  - gpr_test_util
  - gpr
  exclude_iomgrs:
  - uv
  platforms:
  - linux
- name: resolve_address_posix_test
  build: test
  language: c
  src:
  - test/core/iomgr/resolve_address_posix_test.cc
  deps:
  - grpc_test_util
  - grpc
  - gpr_test_util
  - gpr
  exclude_iomgrs:
  - uv
  platforms:
  - mac
  - linux
  - posix
- name: resolve_address_test
  build: test
  language: c
  src:
  - test/core/iomgr/resolve_address_test.cc
  deps:
  - grpc_test_util
  - grpc
  - gpr_test_util
  - gpr
- name: resource_quota_test
  cpu_cost: 30
  build: test
  language: c
  src:
  - test/core/iomgr/resource_quota_test.cc
  deps:
  - grpc_test_util
  - grpc
  - gpr_test_util
  - gpr
- name: secure_channel_create_test
  build: test
  language: c
  src:
  - test/core/surface/secure_channel_create_test.cc
  deps:
  - grpc_test_util
  - grpc
  - gpr_test_util
  - gpr
- name: secure_endpoint_test
  build: test
  language: c
  src:
  - test/core/security/secure_endpoint_test.cc
  deps:
  - grpc_test_util
  - grpc
  - gpr_test_util
  - gpr
  exclude_iomgrs:
  - uv
- name: sequential_connectivity_test
  build: test
  language: c
  src:
  - test/core/surface/sequential_connectivity_test.cc
  deps:
  - grpc_test_util
  - grpc
  - gpr_test_util
  - gpr
  exclude_iomgrs:
  - uv
- name: server_chttp2_test
  build: test
  language: c
  src:
  - test/core/surface/server_chttp2_test.cc
  deps:
  - grpc_test_util
  - grpc
  - gpr_test_util
  - gpr
- name: server_fuzzer
  build: fuzzer
  language: c
  src:
  - test/core/end2end/fuzzers/server_fuzzer.cc
  deps:
  - grpc_test_util
  - grpc
  - gpr_test_util
  - gpr
  corpus_dirs:
  - test/core/end2end/fuzzers/server_fuzzer_corpus
  dict: test/core/end2end/fuzzers/hpack.dictionary
  maxlen: 2048
- name: server_test
  build: test
  language: c
  src:
  - test/core/surface/server_test.cc
  deps:
  - grpc_test_util
  - grpc
  - gpr_test_util
  - gpr
- name: slice_buffer_test
  build: test
  language: c
  src:
  - test/core/slice/slice_buffer_test.cc
  deps:
  - grpc_test_util
  - grpc
  - gpr_test_util
  - gpr
  uses_polling: false
- name: slice_string_helpers_test
  build: test
  language: c
  src:
  - test/core/slice/slice_string_helpers_test.cc
  deps:
  - grpc_test_util
  - grpc
  - gpr_test_util
  - gpr
  uses_polling: false
- name: slice_test
  build: test
  language: c
  src:
  - test/core/slice/slice_test.cc
  deps:
  - grpc_test_util
  - grpc
  - gpr_test_util
  - gpr
  uses_polling: false
- name: sockaddr_resolver_test
  build: test
  language: c
  src:
  - test/core/client_channel/resolvers/sockaddr_resolver_test.cc
  deps:
  - grpc_test_util
  - grpc
  - gpr_test_util
  - gpr
- name: sockaddr_utils_test
  build: test
  language: c
  src:
  - test/core/iomgr/sockaddr_utils_test.cc
  deps:
  - grpc_test_util
  - grpc
  - gpr_test_util
  - gpr
- name: socket_utils_test
  build: test
  language: c
  src:
  - test/core/iomgr/socket_utils_test.cc
  deps:
  - grpc_test_util
  - grpc
  - gpr_test_util
  - gpr
  exclude_iomgrs:
  - uv
  platforms:
  - mac
  - linux
  - posix
- name: ssl_server_fuzzer
  build: fuzzer
  language: c
  src:
  - test/core/security/ssl_server_fuzzer.cc
  deps:
  - grpc_test_util
  - grpc
  - gpr_test_util
  - gpr
  corpus_dirs:
  - test/core/security/corpus/ssl_server_corpus
  maxlen: 2048
- name: ssl_transport_security_test
  build: test
  language: c
  src:
  - test/core/tsi/ssl_transport_security_test.cc
  deps:
  - gpr_test_util
  - gpr
  - grpc
  filegroups:
  - transport_security_test_lib
  platforms:
  - linux
  - posix
  - mac
- name: status_conversion_test
  build: test
  language: c
  src:
  - test/core/transport/status_conversion_test.cc
  deps:
  - grpc_test_util
  - grpc
  - gpr_test_util
  - gpr
  uses_polling: false
- name: stream_compression_test
  build: test
  language: c
  src:
  - test/core/compression/stream_compression_test.cc
  deps:
  - grpc_test_util
  - grpc
  - gpr_test_util
  - gpr
  uses_polling: false
- name: stream_owned_slice_test
  build: test
  language: c
  src:
  - test/core/transport/stream_owned_slice_test.cc
  deps:
  - grpc_test_util
  - grpc
  - gpr_test_util
  - gpr
  uses_polling: false
- name: tcp_client_posix_test
  cpu_cost: 0.5
  build: test
  language: c
  src:
  - test/core/iomgr/tcp_client_posix_test.cc
  deps:
  - grpc_test_util
  - grpc
  - gpr_test_util
  - gpr
  exclude_iomgrs:
  - uv
  platforms:
  - mac
  - linux
  - posix
- name: tcp_client_uv_test
  cpu_cost: 0.5
  build: test
  language: c
  src:
  - test/core/iomgr/tcp_client_uv_test.cc
  deps:
  - grpc_test_util
  - grpc
  - gpr_test_util
  - gpr
  exclude_iomgrs:
  - native
- name: tcp_posix_test
  cpu_cost: 0.2
  build: test
  language: c
  src:
  - test/core/iomgr/tcp_posix_test.cc
  deps:
  - grpc_test_util
  - grpc
  - gpr_test_util
  - gpr
  exclude_iomgrs:
  - uv
  platforms:
  - mac
  - linux
  - posix
- name: tcp_server_posix_test
  build: test
  language: c
  src:
  - test/core/iomgr/tcp_server_posix_test.cc
  deps:
  - grpc_test_util
  - grpc
  - gpr_test_util
  - gpr
  exclude_iomgrs:
  - uv
  platforms:
  - mac
  - linux
  - posix
- name: tcp_server_uv_test
  build: test
  language: c
  src:
  - test/core/iomgr/tcp_server_uv_test.cc
  deps:
  - grpc_test_util
  - grpc
  - gpr_test_util
  - gpr
  exclude_iomgrs:
  - native
- name: time_averaged_stats_test
  build: test
  language: c
  src:
  - test/core/iomgr/time_averaged_stats_test.cc
  deps:
  - grpc_test_util
  - grpc
  - gpr_test_util
  - gpr
  uses_polling: false
- name: timeout_encoding_test
  build: test
  language: c
  src:
  - test/core/transport/timeout_encoding_test.cc
  deps:
  - grpc_test_util
  - grpc
  - gpr_test_util
  - gpr
  uses_polling: false
- name: timer_heap_test
  build: test
  language: c
  src:
  - test/core/iomgr/timer_heap_test.cc
  deps:
  - grpc_test_util
  - grpc
  - gpr_test_util
  - gpr
  exclude_iomgrs:
  - uv
  uses_polling: false
- name: timer_list_test
  build: test
  language: c
  src:
  - test/core/iomgr/timer_list_test.cc
  deps:
  - grpc_test_util
  - grpc
  - gpr_test_util
  - gpr
  exclude_iomgrs:
  - uv
  uses_polling: false
- name: transport_connectivity_state_test
  build: test
  language: c
  src:
  - test/core/transport/connectivity_state_test.cc
  deps:
  - grpc_test_util
  - grpc
  - gpr_test_util
  - gpr
- name: transport_metadata_test
  build: test
  language: c
  src:
  - test/core/transport/metadata_test.cc
  deps:
  - grpc_test_util
  - grpc
  - gpr_test_util
  - gpr
- name: transport_security_test
  build: test
  language: c
  src:
  - test/core/tsi/transport_security_test.cc
  deps:
  - grpc_test_util
  - grpc
  - gpr_test_util
  - gpr
  platforms:
  - linux
  - posix
  - mac
- name: udp_server_test
  build: test
  language: c
  src:
  - test/core/iomgr/udp_server_test.cc
  deps:
  - grpc_test_util
  - grpc
  - gpr_test_util
  - gpr
  exclude_iomgrs:
  - uv
  platforms:
  - mac
  - linux
  - posix
- name: uri_fuzzer_test
  build: fuzzer
  language: c
  src:
  - test/core/client_channel/uri_fuzzer_test.cc
  deps:
  - grpc_test_util
  - grpc
  - gpr_test_util
  - gpr
  corpus_dirs:
  - test/core/client_channel/uri_corpus
  maxlen: 128
- name: uri_parser_test
  build: test
  language: c
  src:
  - test/core/client_channel/uri_parser_test.cc
  deps:
  - grpc_test_util
  - grpc
  - gpr_test_util
  - gpr
- name: wakeup_fd_cv_test
  build: test
  language: c
  src:
  - test/core/iomgr/wakeup_fd_cv_test.cc
  deps:
  - grpc_test_util
  - grpc
  - gpr_test_util
  - gpr
  exclude_iomgrs:
  - uv
  platforms:
  - mac
  - linux
  - posix
- name: alarm_test
  gtest: true
  build: test
  language: c++
  src:
  - test/cpp/common/alarm_test.cc
  deps:
  - grpc++_test_util_unsecure
  - grpc_test_util_unsecure
  - grpc++_unsecure
  - grpc_unsecure
  - gpr_test_util
  - gpr
- name: alts_counter_test
  build: test
  language: c++
  src:
  - test/core/tsi/alts/frame_protector/alts_counter_test.cc
  deps:
  - alts_test_util
  - gpr
  - grpc
- name: alts_crypt_test
  build: test
  language: c++
  src:
  - test/core/tsi/alts/crypt/aes_gcm_test.cc
  deps:
  - alts_test_util
  - gpr_test_util
  - gpr
  - grpc
- name: alts_crypter_test
  build: test
  language: c++
  src:
  - test/core/tsi/alts/frame_protector/alts_crypter_test.cc
  deps:
  - alts_test_util
  - gpr
  - grpc
- name: alts_frame_handler_test
  build: test
  language: c++
  src:
  - test/core/tsi/alts/frame_protector/frame_handler_test.cc
  deps:
  - alts_test_util
  - gpr
  - grpc
- name: alts_frame_protector_test
  build: test
  language: c++
  src:
  - test/core/tsi/alts/frame_protector/alts_frame_protector_test.cc
  deps:
  - alts_test_util
  - gpr
  - grpc
  filegroups:
  - transport_security_test_lib
- name: alts_grpc_record_protocol_test
  build: test
  language: c++
  src:
  - test/core/tsi/alts/zero_copy_frame_protector/alts_grpc_record_protocol_test.cc
  deps:
  - alts_test_util
  - gpr
  - grpc
- name: alts_handshaker_client_test
  build: test
  language: c++
  src:
  - test/core/tsi/alts/handshaker/alts_handshaker_client_test.cc
  deps:
  - alts_test_util
  - gpr
  - grpc
- name: alts_handshaker_service_api_test
  build: test
  language: c++
  src:
  - test/core/tsi/alts/handshaker/alts_handshaker_service_api_test.cc
  deps:
  - alts_test_util
  - gpr
  - grpc
- name: alts_iovec_record_protocol_test
  build: test
  language: c++
  src:
  - test/core/tsi/alts/zero_copy_frame_protector/alts_iovec_record_protocol_test.cc
  deps:
  - alts_test_util
  - gpr
  - grpc
- name: alts_security_connector_test
  build: test
  language: c++
  src:
  - test/core/security/alts_security_connector_test.cc
  deps:
  - gpr
  - grpc
- name: alts_tsi_handshaker_test
  build: test
  language: c++
  src:
  - test/core/tsi/alts/handshaker/alts_tsi_handshaker_test.cc
  deps:
  - alts_test_util
  - gpr
  - grpc
- name: alts_tsi_utils_test
  build: test
  language: c++
  src:
  - test/core/tsi/alts/handshaker/alts_tsi_utils_test.cc
  deps:
  - alts_test_util
  - gpr
  - grpc
- name: alts_zero_copy_grpc_protector_test
  build: test
  language: c++
  src:
  - test/core/tsi/alts/zero_copy_frame_protector/alts_zero_copy_grpc_protector_test.cc
  deps:
  - alts_test_util
  - gpr
  - grpc
- name: async_end2end_test
  gtest: true
  build: test
  language: c++
  src:
  - test/cpp/end2end/async_end2end_test.cc
  deps:
  - grpc++_test_util
  - grpc_test_util
  - grpc++
  - grpc
  - gpr_test_util
  - gpr
- name: auth_property_iterator_test
  gtest: true
  build: test
  language: c++
  src:
  - test/cpp/common/auth_property_iterator_test.cc
  deps:
  - grpc++_test_util
  - grpc_test_util
  - grpc++
  - grpc
  - gpr_test_util
  - gpr
  uses_polling: false
- name: backoff_test
  build: test
  language: c++
  src:
  - test/core/backoff/backoff_test.cc
  deps:
  - grpc_test_util
  - grpc
  - gpr_test_util
  - gpr
  uses_polling: false
- name: bdp_estimator_test
  build: test
  language: c++
  src:
  - test/core/transport/bdp_estimator_test.cc
  deps:
  - grpc++_test_util
  - grpc++
  - grpc_test_util
  - grpc
  - gpr_test_util
  - gpr
  uses_polling: false
- name: bm_arena
  build: test
  language: c++
  src:
  - test/cpp/microbenchmarks/bm_arena.cc
  deps:
  - grpc_benchmark
  - benchmark
  - grpc++_test_util_unsecure
  - grpc_test_util_unsecure
  - grpc++_unsecure
  - grpc_unsecure
  - gpr_test_util
  - gpr
  benchmark: true
  defaults: benchmark
  platforms:
  - mac
  - linux
  - posix
  uses_polling: false
- name: bm_call_create
  build: test
  language: c++
  src:
  - test/cpp/microbenchmarks/bm_call_create.cc
  deps:
  - grpc_benchmark
  - benchmark
  - grpc++_test_util_unsecure
  - grpc_test_util_unsecure
  - grpc++_unsecure
  - grpc_unsecure
  - gpr_test_util
  - gpr
  benchmark: true
  defaults: benchmark
  platforms:
  - mac
  - linux
  - posix
  uses_polling: false
- name: bm_chttp2_hpack
  build: test
  language: c++
  src:
  - test/cpp/microbenchmarks/bm_chttp2_hpack.cc
  deps:
  - grpc_benchmark
  - benchmark
  - grpc++_test_util_unsecure
  - grpc_test_util_unsecure
  - grpc++_unsecure
  - grpc_unsecure
  - gpr_test_util
  - gpr
  benchmark: true
  defaults: benchmark
  platforms:
  - mac
  - linux
  - posix
  uses_polling: false
- name: bm_chttp2_transport
  build: test
  language: c++
  src:
  - test/cpp/microbenchmarks/bm_chttp2_transport.cc
  deps:
  - grpc_benchmark
  - benchmark
  - grpc++_test_util_unsecure
  - grpc_test_util_unsecure
  - grpc++_unsecure
  - grpc_unsecure
  - gpr_test_util
  - gpr
  benchmark: true
  defaults: benchmark
  platforms:
  - mac
  - linux
  - posix
- name: bm_closure
  build: test
  language: c++
  src:
  - test/cpp/microbenchmarks/bm_closure.cc
  deps:
  - grpc_benchmark
  - benchmark
  - grpc++_test_util_unsecure
  - grpc_test_util_unsecure
  - grpc++_unsecure
  - grpc_unsecure
  - gpr_test_util
  - gpr
  benchmark: true
  defaults: benchmark
  platforms:
  - mac
  - linux
  - posix
- name: bm_cq
  build: test
  language: c++
  src:
  - test/cpp/microbenchmarks/bm_cq.cc
  deps:
  - grpc_benchmark
  - benchmark
  - grpc++_test_util_unsecure
  - grpc_test_util_unsecure
  - grpc++_unsecure
  - grpc_unsecure
  - gpr_test_util
  - gpr
  benchmark: true
  defaults: benchmark
  platforms:
  - mac
  - linux
  - posix
- name: bm_cq_multiple_threads
  build: test
  language: c++
  src:
  - test/cpp/microbenchmarks/bm_cq_multiple_threads.cc
  deps:
  - grpc_benchmark
  - benchmark
  - grpc++_test_util_unsecure
  - grpc_test_util_unsecure
  - grpc++_unsecure
  - grpc_unsecure
  - gpr_test_util
  - gpr
  benchmark: true
  defaults: benchmark
  platforms:
  - mac
  - linux
  - posix
- name: bm_error
  build: test
  language: c++
  src:
  - test/cpp/microbenchmarks/bm_error.cc
  deps:
  - grpc_benchmark
  - benchmark
  - grpc++_test_util_unsecure
  - grpc_test_util_unsecure
  - grpc++_unsecure
  - grpc_unsecure
  - gpr_test_util
  - gpr
  benchmark: true
  defaults: benchmark
  platforms:
  - mac
  - linux
  - posix
  uses_polling: false
- name: bm_fullstack_streaming_ping_pong
  build: test
  language: c++
  headers:
  - test/cpp/microbenchmarks/fullstack_streaming_ping_pong.h
  src:
  - test/cpp/microbenchmarks/bm_fullstack_streaming_ping_pong.cc
  deps:
  - grpc_benchmark
  - benchmark
  - grpc++_test_util_unsecure
  - grpc_test_util_unsecure
  - grpc++_unsecure
  - grpc_unsecure
  - gpr_test_util
  - gpr
  benchmark: true
  defaults: benchmark
  excluded_poll_engines:
  - poll
  - poll-cv
  platforms:
  - mac
  - linux
  - posix
  timeout_seconds: 1200
- name: bm_fullstack_streaming_pump
  build: test
  language: c++
  headers:
  - test/cpp/microbenchmarks/fullstack_streaming_pump.h
  src:
  - test/cpp/microbenchmarks/bm_fullstack_streaming_pump.cc
  deps:
  - grpc_benchmark
  - benchmark
  - grpc++_test_util_unsecure
  - grpc_test_util_unsecure
  - grpc++_unsecure
  - grpc_unsecure
  - gpr_test_util
  - gpr
  benchmark: true
  defaults: benchmark
  excluded_poll_engines:
  - poll
  - poll-cv
  platforms:
  - mac
  - linux
  - posix
  timeout_seconds: 1200
- name: bm_fullstack_trickle
  build: test
  language: c++
  src:
  - test/cpp/microbenchmarks/bm_fullstack_trickle.cc
  deps:
  - grpc_benchmark
  - benchmark
  - grpc++_test_util_unsecure
  - grpc_test_util_unsecure
  - grpc++_unsecure
  - grpc_unsecure
  - gpr_test_util
  - gpr
  - grpc++_test_config
  benchmark: true
  defaults: benchmark
  exclude_configs:
  - tsan
  excluded_poll_engines:
  - poll
  - poll-cv
  platforms:
  - mac
  - linux
  - posix
  timeout_seconds: 1200
- name: bm_fullstack_unary_ping_pong
  build: test
  language: c++
  headers:
  - test/cpp/microbenchmarks/fullstack_unary_ping_pong.h
  src:
  - test/cpp/microbenchmarks/bm_fullstack_unary_ping_pong.cc
  deps:
  - grpc_benchmark
  - benchmark
  - grpc++_test_util_unsecure
  - grpc_test_util_unsecure
  - grpc++_unsecure
  - grpc_unsecure
  - gpr_test_util
  - gpr
  benchmark: true
  defaults: benchmark
  excluded_poll_engines:
  - poll
  - poll-cv
  platforms:
  - mac
  - linux
  - posix
  timeout_seconds: 1200
- name: bm_metadata
  build: test
  language: c++
  src:
  - test/cpp/microbenchmarks/bm_metadata.cc
  deps:
  - grpc_benchmark
  - benchmark
  - grpc++_test_util_unsecure
  - grpc_test_util_unsecure
  - grpc++_unsecure
  - grpc_unsecure
  - gpr_test_util
  - gpr
  benchmark: true
  defaults: benchmark
  platforms:
  - mac
  - linux
  - posix
  uses_polling: false
- name: bm_pollset
  build: test
  language: c++
  src:
  - test/cpp/microbenchmarks/bm_pollset.cc
  deps:
  - grpc_benchmark
  - benchmark
  - grpc++_test_util_unsecure
  - grpc_test_util_unsecure
  - grpc++_unsecure
  - grpc_unsecure
  - gpr_test_util
  - gpr
  benchmark: true
  defaults: benchmark
  platforms:
  - mac
  - linux
  - posix
- name: channel_arguments_test
  gtest: true
  build: test
  language: c++
  src:
  - test/cpp/common/channel_arguments_test.cc
  deps:
  - grpc++
  - grpc
  - gpr
  uses_polling: false
- name: channel_filter_test
  gtest: true
  build: test
  language: c++
  src:
  - test/cpp/common/channel_filter_test.cc
  deps:
  - grpc++
  - grpc
  - gpr
  uses_polling: false
<<<<<<< HEAD
- name: channel_trace_test
  gtest: true
  build: test
  language: c++
  src:
  - test/core/channel/channel_trace_test.cc
  deps:
  - grpc_test_util
  - grpc++_test_util
  - grpc++
  - grpc
  - gpr_test_util
  - gpr
  filegroups:
  - grpc++_channelz_proto
  uses:
  - grpc++_test
  uses_polling: false
=======
- name: check_gcp_environment_linux_test
  build: test
  language: c++
  src:
  - test/core/security/check_gcp_environment_linux_test.cc
  deps:
  - grpc
  - gpr
- name: check_gcp_environment_windows_test
  build: test
  language: c++
  src:
  - test/core/security/check_gcp_environment_windows_test.cc
  deps:
  - grpc
  - gpr
>>>>>>> 4135ef70
- name: chttp2_settings_timeout_test
  gtest: true
  build: test
  language: c++
  src:
  - test/core/transport/chttp2/settings_timeout_test.cc
  deps:
  - grpc_test_util
  - grpc
  - gpr_test_util
  - gpr
  uses_polling: true
- name: cli_call_test
  gtest: true
  build: test
  language: c++
  src:
  - test/cpp/util/cli_call_test.cc
  deps:
  - grpc_cli_libs
  - grpc++_test_util
  - grpc_test_util
  - grpc++
  - grpc
  - gpr_test_util
  - gpr
- name: client_channel_stress_test
  gtest: false
  build: test
  language: c++
  src:
  - src/proto/grpc/lb/v1/load_balancer.proto
  - test/cpp/client/client_channel_stress_test.cc
  deps:
  - grpc++_test_util
  - grpc_test_util
  - grpc++
  - grpc
  - gpr_test_util
  - gpr
- name: client_crash_test
  gtest: true
  cpu_cost: 0.1
  build: test
  language: c++
  src:
  - test/cpp/end2end/client_crash_test.cc
  deps:
  - grpc++_test_util
  - grpc_test_util
  - grpc++
  - grpc
  - gpr_test_util
  - gpr
  platforms:
  - mac
  - linux
  - posix
- name: client_crash_test_server
  build: test
  run: false
  language: c++
  src:
  - test/cpp/end2end/client_crash_test_server.cc
  deps:
  - grpc++_test_util
  - grpc_test_util
  - grpc++
  - grpc
  - gpr_test_util
  - gpr
- name: client_lb_end2end_test
  gtest: true
  build: test
  language: c++
  src:
  - test/cpp/end2end/client_lb_end2end_test.cc
  deps:
  - grpc++_test_util
  - grpc_test_util
  - grpc++
  - grpc
  - gpr_test_util
  - gpr
- name: codegen_test_full
  gtest: true
  build: test
  language: c++
  src:
  - src/proto/grpc/testing/control.proto
  - src/proto/grpc/testing/messages.proto
  - src/proto/grpc/testing/payloads.proto
  - src/proto/grpc/testing/services.proto
  - src/proto/grpc/testing/stats.proto
  - test/cpp/codegen/codegen_test_full.cc
  deps:
  - grpc++_core_stats
  - grpc++
  - grpc
  - gpr
  filegroups:
  - grpc++_codegen_base
  uses_polling: false
- name: codegen_test_minimal
  gtest: true
  build: test
  language: c++
  src:
  - src/proto/grpc/testing/control.proto
  - src/proto/grpc/testing/messages.proto
  - src/proto/grpc/testing/payloads.proto
  - src/proto/grpc/testing/services.proto
  - src/proto/grpc/testing/stats.proto
  - test/cpp/codegen/codegen_test_minimal.cc
  deps:
  - grpc++_core_stats
  - grpc
  - gpr
  filegroups:
  - grpc++_codegen_base
  - grpc++_codegen_base_src
  uses_polling: false
- name: credentials_test
  gtest: true
  build: test
  language: c++
  src:
  - test/cpp/client/credentials_test.cc
  deps:
  - grpc++
  - grpc
  - gpr
- name: cxx_byte_buffer_test
  gtest: true
  build: test
  language: c++
  src:
  - test/cpp/util/byte_buffer_test.cc
  deps:
  - grpc_test_util
  - grpc++
  - grpc
  - gpr_test_util
  - gpr
  uses_polling: false
- name: cxx_slice_test
  gtest: true
  build: test
  language: c++
  src:
  - test/cpp/util/slice_test.cc
  deps:
  - grpc_test_util
  - grpc++
  - grpc
  - gpr_test_util
  - gpr
  uses_polling: false
- name: cxx_string_ref_test
  gtest: true
  build: test
  language: c++
  src:
  - test/cpp/util/string_ref_test.cc
  deps:
  - grpc++
  - grpc
  uses_polling: false
- name: cxx_time_test
  gtest: true
  build: test
  language: c++
  src:
  - test/cpp/util/time_test.cc
  deps:
  - grpc_test_util
  - grpc++
  - grpc
  - gpr_test_util
  - gpr
  uses_polling: false
- name: end2end_test
  gtest: true
  cpu_cost: 0.5
  build: test
  language: c++
  src:
  - test/cpp/end2end/end2end_test.cc
  deps:
  - grpc++_test_util
  - grpc_test_util
  - grpc++
  - grpc
  - gpr_test_util
  - gpr
- name: error_details_test
  gtest: true
  build: test
  language: c++
  src:
  - src/proto/grpc/testing/echo_messages.proto
  - test/cpp/util/error_details_test.cc
  deps:
  - grpc++_error_details
  - grpc++
- name: exception_test
  gtest: true
  build: test
  language: c++
  src:
  - test/cpp/end2end/exception_test.cc
  deps:
  - grpc++_test_util
  - grpc_test_util
  - grpc++
  - grpc
  - gpr_test_util
  - gpr
- name: filter_end2end_test
  gtest: true
  build: test
  language: c++
  src:
  - test/cpp/end2end/filter_end2end_test.cc
  deps:
  - grpc++_test_util
  - grpc_test_util
  - grpc++
  - grpc
  - gpr_test_util
  - gpr
- name: generic_end2end_test
  gtest: true
  build: test
  language: c++
  src:
  - test/cpp/end2end/generic_end2end_test.cc
  deps:
  - grpc++_test_util
  - grpc_test_util
  - grpc++
  - grpc
  - gpr_test_util
  - gpr
- name: golden_file_test
  gtest: true
  build: test
  language: c++
  src:
  - src/proto/grpc/testing/compiler_test.proto
  - test/cpp/codegen/golden_file_test.cc
  deps:
  - grpc++
  - grpc
  - gpr
  args:
  - --generated_file_path=gens/src/proto/grpc/testing/
  uses_polling: false
- name: grpc_alts_credentials_options_test
  build: test
  language: c++
  src:
  - test/core/security/grpc_alts_credentials_options_test.cc
  deps:
  - grpc
  - gpr
- name: grpc_cli
  build: test
  run: false
  language: c++
  src:
  - test/cpp/util/grpc_cli.cc
  deps:
  - grpc_cli_libs
  - grpc++_proto_reflection_desc_db
  - grpc++
  - grpc
  - gpr
  - grpc++_test_config
- name: grpc_cpp_plugin
  build: protoc
  language: c++
  src:
  - src/compiler/cpp_plugin.cc
  deps:
  - grpc_plugin_support
  secure: false
  vs_config_type: Application
  vs_project_guid: '{7E51A25F-AC59-488F-906C-C60FAAE706AA}'
- name: grpc_csharp_plugin
  build: protoc
  language: c++
  src:
  - src/compiler/csharp_plugin.cc
  deps:
  - grpc_plugin_support
  secure: false
  vs_config_type: Application
  vs_project_guid: '{3C813052-A49A-4662-B90A-1ADBEC7EE453}'
- name: grpc_node_plugin
  build: protoc
  language: c++
  src:
  - src/compiler/node_plugin.cc
  deps:
  - grpc_plugin_support
  secure: false
  vs_config_type: Application
- name: grpc_objective_c_plugin
  build: protoc
  language: c++
  src:
  - src/compiler/objective_c_plugin.cc
  deps:
  - grpc_plugin_support
  secure: false
  vs_config_type: Application
  vs_project_guid: '{19564640-CEE6-4921-ABA5-676ED79A36F6}'
- name: grpc_php_plugin
  build: protoc
  language: c++
  src:
  - src/compiler/php_plugin.cc
  deps:
  - grpc_plugin_support
  secure: false
  vs_config_type: Application
- name: grpc_python_plugin
  build: protoc
  language: c++
  src:
  - src/compiler/python_plugin.cc
  deps:
  - grpc_plugin_support
  secure: false
  vs_config_type: Application
  vs_project_guid: '{DF52D501-A6CF-4E6F-BA38-6EBE2E8DAFB2}'
- name: grpc_ruby_plugin
  build: protoc
  language: c++
  src:
  - src/compiler/ruby_plugin.cc
  deps:
  - grpc_plugin_support
  secure: false
  vs_config_type: Application
  vs_project_guid: '{069E9D05-B78B-4751-9252-D21EBAE7DE8E}'
- name: grpc_tool_test
  gtest: true
  build: test
  language: c++
  src:
  - src/proto/grpc/testing/echo.proto
  - src/proto/grpc/testing/echo_messages.proto
  - test/cpp/util/grpc_tool_test.cc
  deps:
  - grpc_cli_libs
  - grpc++_proto_reflection_desc_db
  - grpc++_reflection
  - grpc++_test_util
  - grpc_test_util
  - grpc++
  - grpc
  - gpr_test_util
  - gpr
  filegroups:
  - grpc++_codegen_proto
- name: grpclb_api_test
  gtest: true
  build: test
  language: c++
  src:
  - src/proto/grpc/lb/v1/load_balancer.proto
  - test/cpp/grpclb/grpclb_api_test.cc
  deps:
  - grpc++_test_util
  - grpc_test_util
  - grpc++
  - grpc
- name: grpclb_end2end_test
  gtest: true
  build: test
  language: c++
  src:
  - src/proto/grpc/lb/v1/load_balancer.proto
  - test/cpp/end2end/grpclb_end2end_test.cc
  deps:
  - grpc++_test_util
  - grpc_test_util
  - grpc++
  - grpc
  - gpr_test_util
  - gpr
- name: h2_ssl_cert_test
  gtest: true
  build: test
  language: c++
  headers:
  - test/core/end2end/end2end_tests.h
  src:
  - test/core/end2end/h2_ssl_cert_test.cc
  deps:
  - grpc_test_util
  - grpc++
  - grpc
  - gpr_test_util
  - gpr
  uses:
  - grpc++_test
- name: health_service_end2end_test
  gtest: true
  build: test
  language: c++
  src:
  - test/cpp/end2end/health_service_end2end_test.cc
  deps:
  - grpc++_test_util
  - grpc_test_util
  - grpc++
  - grpc
  - gpr_test_util
  - gpr
- name: http2_client
  build: test
  run: false
  language: c++
  src: []
  deps:
  - http2_client_main
  - grpc++_test_util
  - grpc_test_util
  - grpc++
  - grpc
  - grpc++_test_config
  platforms:
  - mac
  - linux
  - posix
- name: hybrid_end2end_test
  flaky: true
  build: test
  language: c++
  src:
  - test/cpp/end2end/hybrid_end2end_test.cc
  deps:
  - grpc++_test_util
  - grpc_test_util
  - grpc++
  - grpc
  - gpr_test_util
  - gpr
- name: inlined_vector_test
  gtest: true
  build: test
  language: c++
  src:
  - test/core/gprpp/inlined_vector_test.cc
  deps:
  - grpc_test_util
  - grpc++
  - grpc
  - gpr_test_util
  - gpr
  uses:
  - grpc++_test
- name: inproc_sync_unary_ping_pong_test
  build: test
  language: c++
  src:
  - test/cpp/qps/inproc_sync_unary_ping_pong_test.cc
  deps:
  - qps
  - grpc++_core_stats
  - grpc++_test_util
  - grpc_test_util
  - grpc++
  - grpc
  - gpr_test_util
  - gpr
  - grpc++_test_config
  platforms:
  - mac
  - linux
  - posix
- name: interop_client
  build: test
  run: false
  language: c++
  src: []
  deps:
  - interop_client_main
  - interop_client_helper
  - grpc++_test_util
  - grpc_test_util
  - grpc++
  - grpc
  - gpr_test_util
  - gpr
  - grpc++_test_config
  platforms:
  - mac
  - linux
  - posix
- name: interop_server
  build: test
  run: false
  language: c++
  src: []
  deps:
  - interop_server_main
  - interop_server_helper
  - interop_server_lib
  - grpc++_test_util
  - grpc_test_util
  - grpc++
  - grpc
  - gpr_test_util
  - gpr
  - grpc++_test_config
  platforms:
  - mac
  - linux
  - posix
- name: interop_test
  cpu_cost: 0.1
  build: test
  language: c++
  src:
  - test/cpp/interop/interop_test.cc
  deps:
  - grpc_test_util
  - grpc
  - gpr_test_util
  - gpr
  - grpc++_test_config
  platforms:
  - mac
  - linux
  - posix
- name: json_run_localhost
  build: test
  run: false
  language: c++
  src:
  - test/cpp/qps/json_run_localhost.cc
  deps:
  - grpc++_test_util
  - grpc_test_util
  - grpc++
  - grpc
  - gpr_test_util
  - gpr
  - grpc++_test_config
  platforms:
  - mac
  - linux
  - posix
- name: memory_test
  gtest: true
  build: test
  language: c++
  src:
  - test/core/gprpp/memory_test.cc
  deps:
  - grpc_test_util
  - grpc++
  - grpc
  - gpr_test_util
  - gpr
  uses:
  - grpc++_test
  uses_polling: false
- name: metrics_client
  build: test
  run: false
  language: c++
  headers:
  - test/cpp/util/metrics_server.h
  src:
  - src/proto/grpc/testing/metrics.proto
  - test/cpp/interop/metrics_client.cc
  deps:
  - grpc++
  - grpc
  - gpr
  - grpc++_test_config
- name: mock_test
  gtest: true
  build: test
  language: c++
  headers:
  - include/grpc++/test/mock_stream.h
  - include/grpcpp/test/mock_stream.h
  src:
  - test/cpp/end2end/mock_test.cc
  deps:
  - grpc++_test_util
  - grpc_test_util
  - grpc++
  - grpc
  - gpr_test_util
  - gpr
- name: nonblocking_test
  gtest: true
  build: test
  language: c++
  src:
  - test/cpp/end2end/nonblocking_test.cc
  deps:
  - grpc++_test_util
  - grpc_test_util
  - grpc++
  - grpc
  - gpr_test_util
  - gpr
- name: noop-benchmark
  build: test
  language: c++
  src:
  - test/cpp/microbenchmarks/noop-benchmark.cc
  deps:
  - benchmark
  defaults: benchmark
- name: orphanable_test
  gtest: true
  build: test
  language: c++
  src:
  - test/core/gprpp/orphanable_test.cc
  deps:
  - grpc_test_util
  - grpc++
  - grpc
  - gpr_test_util
  - gpr
  uses:
  - grpc++_test
- name: proto_server_reflection_test
  gtest: true
  build: test
  language: c++
  src:
  - test/cpp/end2end/proto_server_reflection_test.cc
  deps:
  - grpc++_proto_reflection_desc_db
  - grpc++_reflection
  - grpc++_test_util
  - grpc_test_util
  - grpc++
  - grpc
  - gpr_test_util
  - gpr
- name: proto_utils_test
  gtest: true
  build: test
  language: c++
  src:
  - test/cpp/codegen/proto_utils_test.cc
  deps:
  - grpc++
  - grpc
  filegroups:
  - grpc++_codegen_base
  - grpc++_codegen_proto
  uses_polling: false
- name: qps_interarrival_test
  build: test
  run: false
  language: c++
  src:
  - test/cpp/qps/qps_interarrival_test.cc
  deps:
  - qps
  - grpc++_test_util
  - grpc_test_util
  - grpc++
  - grpc
  - gpr_test_util
  - gpr
  - grpc++_test_config
  platforms:
  - mac
  - linux
  - posix
  uses_polling: false
- name: qps_json_driver
  build: test
  run: false
  language: c++
  src:
  - test/cpp/qps/qps_json_driver.cc
  deps:
  - qps
  - grpc++_core_stats
  - grpc++_test_util
  - grpc_test_util
  - grpc++
  - grpc
  - gpr_test_util
  - gpr
  - grpc++_test_config
- name: qps_openloop_test
  cpu_cost: 0.5
  build: test
  language: c++
  src:
  - test/cpp/qps/qps_openloop_test.cc
  deps:
  - qps
  - grpc++_core_stats
  - grpc++_test_util
  - grpc_test_util
  - grpc++
  - grpc
  - gpr_test_util
  - gpr
  - grpc++_test_config
  platforms:
  - mac
  - linux
  - posix
- name: qps_worker
  build: test
  run: false
  language: c++
  headers:
  - test/cpp/qps/client.h
  - test/cpp/qps/server.h
  src:
  - test/cpp/qps/worker.cc
  deps:
  - qps
  - grpc++_core_stats
  - grpc++_test_util
  - grpc_test_util
  - grpc++
  - grpc
  - gpr_test_util
  - gpr
  - grpc++_test_config
- name: reconnect_interop_client
  build: test
  run: false
  language: c++
  src:
  - src/proto/grpc/testing/empty.proto
  - src/proto/grpc/testing/messages.proto
  - src/proto/grpc/testing/test.proto
  - test/cpp/interop/reconnect_interop_client.cc
  deps:
  - grpc++_test_util
  - grpc_test_util
  - grpc++
  - grpc
  - gpr_test_util
  - gpr
  - grpc++_test_config
- name: reconnect_interop_server
  build: test
  run: false
  language: c++
  src:
  - src/proto/grpc/testing/empty.proto
  - src/proto/grpc/testing/messages.proto
  - src/proto/grpc/testing/test.proto
  - test/cpp/interop/reconnect_interop_server.cc
  deps:
  - reconnect_server
  - test_tcp_server
  - grpc++_test_util
  - grpc_test_util
  - grpc++
  - grpc
  - gpr_test_util
  - gpr
  - grpc++_test_config
- name: ref_counted_ptr_test
  gtest: true
  build: test
  language: c++
  src:
  - test/core/gprpp/ref_counted_ptr_test.cc
  deps:
  - grpc_test_util
  - grpc++
  - grpc
  - gpr_test_util
  - gpr
  uses:
  - grpc++_test
- name: ref_counted_test
  gtest: true
  build: test
  language: c++
  src:
  - test/core/gprpp/ref_counted_test.cc
  deps:
  - grpc_test_util
  - grpc++
  - grpc
  - gpr_test_util
  - gpr
  uses:
  - grpc++_test
- name: secure_auth_context_test
  gtest: true
  build: test
  language: c++
  src:
  - test/cpp/common/secure_auth_context_test.cc
  deps:
  - grpc++_test_util
  - grpc_test_util
  - grpc++
  - grpc
  - gpr_test_util
  - gpr
- name: secure_sync_unary_ping_pong_test
  build: test
  language: c++
  src:
  - test/cpp/qps/secure_sync_unary_ping_pong_test.cc
  deps:
  - qps
  - grpc++_core_stats
  - grpc++_test_util
  - grpc_test_util
  - grpc++
  - grpc
  - gpr_test_util
  - gpr
  - grpc++_test_config
  platforms:
  - mac
  - linux
  - posix
- name: server_builder_plugin_test
  gtest: true
  build: test
  language: c++
  src:
  - test/cpp/end2end/server_builder_plugin_test.cc
  deps:
  - grpc++_test_util
  - grpc_test_util
  - grpc++
  - grpc
  - gpr_test_util
  - gpr
- name: server_builder_test
  gtest: true
  build: test
  language: c++
  src:
  - src/proto/grpc/testing/echo_messages.proto
  - src/proto/grpc/testing/echo.proto
  - test/cpp/server/server_builder_test.cc
  deps:
  - grpc++_test_util_unsecure
  - grpc_test_util_unsecure
  - gpr_test_util
  - grpc++_unsecure
  - grpc_unsecure
  - gpr
- name: server_context_test_spouse_test
  gtest: true
  build: test
  language: c++
  src:
  - test/cpp/test/server_context_test_spouse_test.cc
  deps:
  - grpc_test_util
  - grpc++
  - grpc
  - gpr_test_util
  - gpr
  uses:
  - grpc++_test
- name: server_crash_test
  gtest: true
  cpu_cost: 0.1
  build: test
  language: c++
  src:
  - test/cpp/end2end/server_crash_test.cc
  deps:
  - grpc++_test_util
  - grpc_test_util
  - grpc++
  - grpc
  - gpr_test_util
  - gpr
  platforms:
  - mac
  - linux
  - posix
- name: server_crash_test_client
  build: test
  run: false
  language: c++
  src:
  - test/cpp/end2end/server_crash_test_client.cc
  deps:
  - grpc++_test_util
  - grpc_test_util
  - grpc++
  - grpc
  - gpr_test_util
  - gpr
- name: server_early_return_test
  gtest: true
  build: test
  language: c++
  src:
  - test/cpp/end2end/server_early_return_test.cc
  deps:
  - grpc++_test_util
  - grpc_test_util
  - grpc++
  - grpc
  - gpr_test_util
  - gpr
- name: server_request_call_test
  gtest: true
  build: test
  language: c++
  src:
  - src/proto/grpc/testing/echo_messages.proto
  - src/proto/grpc/testing/echo.proto
  - test/cpp/server/server_request_call_test.cc
  deps:
  - grpc++_test_util_unsecure
  - grpc_test_util_unsecure
  - gpr_test_util
  - grpc++_unsecure
  - grpc_unsecure
  - gpr
- name: shutdown_test
  gtest: true
  build: test
  language: c++
  src:
  - test/cpp/end2end/shutdown_test.cc
  deps:
  - grpc++_test_util
  - grpc_test_util
  - grpc++
  - grpc
  - gpr_test_util
  - gpr
- name: slice_hash_table_test
  gtest: true
  build: test
  language: c++
  src:
  - test/core/slice/slice_hash_table_test.cc
  deps:
  - grpc_test_util
  - grpc
  - gpr_test_util
  - gpr
  uses_polling: false
- name: slice_weak_hash_table_test
  gtest: true
  build: test
  language: c++
  src:
  - test/core/slice/slice_weak_hash_table_test.cc
  deps:
  - grpc_test_util
  - grpc
  - gpr_test_util
  - gpr
  uses_polling: false
- name: stats_test
  gtest: true
  build: test
  language: c++
  src:
  - test/core/debug/stats_test.cc
  deps:
  - grpc++_test_util
  - grpc_test_util
  - grpc
  - gpr_test_util
  - gpr
  exclude_configs:
  - tsan
  timeout_seconds: 1200
  uses_polling: false
- name: status_metadata_test
  gtest: true
  build: test
  language: c++
  src:
  - test/core/transport/status_metadata_test.cc
  deps:
  - grpc
  uses_polling: false
- name: status_test
  build: test
  language: c++
  src:
  - test/cpp/util/status_test.cc
  deps:
  - grpc_test_util
  - grpc++
  - grpc
  - gpr_test_util
  - gpr
  uses_polling: false
- name: status_util_test
  gtest: true
  cpu_cost: 0.1
  build: test
  language: c++
  src:
  - test/core/channel/status_util_test.cc
  deps:
  - grpc
  uses_polling: false
- name: streaming_throughput_test
  gtest: true
  build: test
  language: c++
  src:
  - test/cpp/end2end/streaming_throughput_test.cc
  deps:
  - grpc++_test_util
  - grpc_test_util
  - grpc++
  - grpc
  - gpr_test_util
  - gpr
  platforms:
  - mac
  - linux
  - posix
- name: stress_test
  build: test
  run: false
  language: c++
  headers:
  - test/cpp/interop/client_helper.h
  - test/cpp/interop/interop_client.h
  - test/cpp/interop/stress_interop_client.h
  - test/cpp/util/create_test_channel.h
  - test/cpp/util/metrics_server.h
  src:
  - src/proto/grpc/testing/empty.proto
  - src/proto/grpc/testing/messages.proto
  - src/proto/grpc/testing/metrics.proto
  - src/proto/grpc/testing/test.proto
  - test/cpp/interop/interop_client.cc
  - test/cpp/interop/stress_interop_client.cc
  - test/cpp/interop/stress_test.cc
  - test/cpp/util/metrics_server.cc
  deps:
  - grpc++_test_util
  - grpc_test_util
  - grpc++
  - grpc
  - gpr_test_util
  - gpr
  - grpc++_test_config
- name: thread_manager_test
  build: test
  language: c++
  src:
  - test/cpp/thread_manager/thread_manager_test.cc
  deps:
  - grpc++_unsecure
  - grpc_unsecure
  - gpr
  - grpc++_test_config
- name: thread_stress_test
  gtest: true
  cpu_cost: 100
  build: test
  language: c++
  src:
  - test/cpp/end2end/thread_stress_test.cc
  deps:
  - grpc++_test_util_unsecure
  - grpc_test_util_unsecure
  - grpc++_unsecure
  - grpc_unsecure
  - gpr_test_util
  - gpr
- name: transport_pid_controller_test
  build: test
  language: c++
  src:
  - test/core/transport/pid_controller_test.cc
  deps:
  - grpc++_test_util
  - grpc++
  - grpc_test_util
  - grpc
  - gpr_test_util
  - gpr
- name: transport_security_common_api_test
  build: test
  language: c++
  src:
  - test/core/tsi/alts/handshaker/transport_security_common_api_test.cc
  deps:
  - alts_test_util
  - gpr
  - grpc
- name: writes_per_rpc_test
  gtest: true
  cpu_cost: 0.5
  build: test
  language: c++
  src:
  - test/cpp/performance/writes_per_rpc_test.cc
  deps:
  - grpc++_test_util
  - grpc_test_util
  - grpc++
  - grpc
  - gpr_test_util
  - gpr
  platforms:
  - mac
  - linux
  - posix
- name: public_headers_must_be_c89
  build: test
  language: c89
  src:
  - test/core/surface/public_headers_must_be_c89.c
  deps:
  - grpc
  - gpr
- name: gen_hpack_tables
  build: tool
  language: cc
  src:
  - tools/codegen/core/gen_hpack_tables.cc
  deps:
  - gpr
  - grpc
  uses_polling: false
- name: gen_legal_metadata_characters
  build: tool
  language: cc
  src:
  - tools/codegen/core/gen_legal_metadata_characters.cc
  deps: []
- name: gen_percent_encoding_tables
  build: tool
  language: cc
  src:
  - tools/codegen/core/gen_percent_encoding_tables.cc
  deps: []
  uses_polling: false
vspackages:
- linkage: static
  name: grpc.dependencies.zlib
  props: false
  redist: true
  version: 1.2.8.10
- linkage: static
  name: grpc.dependencies.openssl
  props: true
  redist: true
  version: 1.0.204.1
- name: gflags
  props: false
  redist: false
  version: 2.1.2.1
- name: gtest
  props: false
  redist: false
  version: 1.7.0.1
configs:
  asan:
    CC: clang
    CPPFLAGS: -O0 -fsanitize-coverage=edge -fsanitize=address -fno-omit-frame-pointer
      -Wno-unused-command-line-argument -DGPR_NO_DIRECT_SYSCALLS
    CXX: clang++
    LD: clang++
    LDFLAGS: -fsanitize=address
    LDXX: clang++
    compile_the_world: true
    test_environ:
      ASAN_OPTIONS: detect_leaks=1:color=always
      LSAN_OPTIONS: suppressions=tools/lsan_suppressions.txt:report_objects=1
  asan-noleaks:
    CC: clang
    CPPFLAGS: -O0 -fsanitize-coverage=edge -fsanitize=address -fno-omit-frame-pointer
      -Wno-unused-command-line-argument -DGPR_NO_DIRECT_SYSCALLS
    CXX: clang++
    LD: clang++
    LDFLAGS: -fsanitize=address
    LDXX: clang++
    compile_the_world: true
    test_environ:
      ASAN_OPTIONS: detect_leaks=0:color=always
  asan-trace-cmp:
    CC: clang
    CPPFLAGS: -O0 -fsanitize-coverage=edge -fsanitize-coverage=trace-cmp -fsanitize=address
      -fno-omit-frame-pointer -Wno-unused-command-line-argument -DGPR_NO_DIRECT_SYSCALLS
    CXX: clang++
    LD: clang++
    LDFLAGS: -fsanitize=address
    LDXX: clang++
    compile_the_world: true
    test_environ:
      ASAN_OPTIONS: detect_leaks=1:color=always
      LSAN_OPTIONS: suppressions=tools/lsan_suppressions.txt:report_objects=1
  basicprof:
    CPPFLAGS: -O2 -DGRPC_BASIC_PROFILER -DGRPC_TIMERS_RDTSC
    DEFINES: NDEBUG
  c++-compat:
    CFLAGS: -Wc++-compat
    CPPFLAGS: -O0
    DEFINES: _DEBUG DEBUG
  counters:
    CPPFLAGS: -O2 -DGPR_LOW_LEVEL_COUNTERS
    DEFINES: NDEBUG
  dbg:
    CPPFLAGS: -O0
    DEFINES: _DEBUG DEBUG
  gcov:
    CC: gcc
    CPPFLAGS: -O0 -fprofile-arcs -ftest-coverage -Wno-return-type
    CXX: g++
    DEFINES: _DEBUG DEBUG GPR_GCOV
    LD: gcc
    LDFLAGS: -fprofile-arcs -ftest-coverage -rdynamic -lstdc++
    LDXX: g++
  helgrind:
    CPPFLAGS: -O0
    DEFINES: _DEBUG DEBUG
    LDFLAGS: -rdynamic
    valgrind: --tool=helgrind
  lto:
    CPPFLAGS: -O2
    DEFINES: NDEBUG
  memcheck:
    CPPFLAGS: -O0
    DEFINES: _DEBUG DEBUG
    LDFLAGS: -rdynamic
    valgrind: --tool=memcheck --leak-check=full
  msan:
    CC: clang
    CPPFLAGS: -O0 -fsanitize-coverage=edge -fsanitize=memory -fsanitize-memory-track-origins
      -fsanitize-memory-use-after-dtor -fno-omit-frame-pointer -DGTEST_HAS_TR1_TUPLE=0
      -DGTEST_USE_OWN_TR1_TUPLE=1 -Wno-unused-command-line-argument -fPIE -pie -DGPR_NO_DIRECT_SYSCALLS
    CXX: clang++
    DEFINES: NDEBUG
    LD: clang++
    LDFLAGS: -fsanitize=memory -DGTEST_HAS_TR1_TUPLE=0 -DGTEST_USE_OWN_TR1_TUPLE=1
      -fPIE -pie $(if $(JENKINS_BUILD),-Wl$(comma)-Ttext-segment=0x7e0000000000,)
    LDXX: clang++
    compile_the_world: true
    test_environ:
      MSAN_OPTIONS: poison_in_dtor=1
  mutrace:
    CPPFLAGS: -O3 -fno-omit-frame-pointer
    DEFINES: NDEBUG
    LDFLAGS: -rdynamic
  noexcept:
    CPPFLAGS: -O2
    CXXFLAGS: -fno-exceptions
    DEFINES: NDEBUG
  opt:
    CPPFLAGS: -O2
    DEFINES: NDEBUG
  stapprof:
    CPPFLAGS: -O2 -DGRPC_STAP_PROFILER
    DEFINES: NDEBUG
  tsan:
    CC: clang
    CPPFLAGS: -O0 -fsanitize=thread -fno-omit-frame-pointer -Wno-unused-command-line-argument
      -DGPR_NO_DIRECT_SYSCALLS
    CXX: clang++
    DEFINES: GRPC_TSAN
    LD: clang++
    LDFLAGS: -fsanitize=thread
    LDXX: clang++
    compile_the_world: true
    test_environ:
      TSAN_OPTIONS: suppressions=tools/tsan_suppressions.txt:halt_on_error=1:second_deadlock_stack=1
  ubsan:
    CC: clang
    CPPFLAGS: -O0 -fsanitize-coverage=edge -fsanitize=undefined -fno-omit-frame-pointer
      -Wno-unused-command-line-argument -Wvarargs
    CXX: clang++
    DEFINES: NDEBUG GRPC_UBSAN
    LD: clang++
    LDFLAGS: -fsanitize=undefined,unsigned-integer-overflow
    LDXX: clang++
    compile_the_world: true
    test_environ:
      UBSAN_OPTIONS: halt_on_error=1:print_stacktrace=1:suppressions=tools/ubsan_suppressions.txt
defaults:
  ares:
    CFLAGS: -Wno-sign-conversion $(if $(subst Darwin,,$(SYSTEM)),,-Wno-shorten-64-to-32)
      $(if $(subst MINGW32,,$(SYSTEM)),-Wno-invalid-source-encoding,)
    CPPFLAGS: -Ithird_party/cares -Ithird_party/cares/cares -fvisibility=hidden -D_GNU_SOURCE
      $(if $(subst Darwin,,$(SYSTEM)),,-Ithird_party/cares/config_darwin) $(if $(subst
      FreeBSD,,$(SYSTEM)),,-Ithird_party/cares/config_freebsd) $(if $(subst Linux,,$(SYSTEM)),,-Ithird_party/cares/config_linux)
      $(if $(subst OpenBSD,,$(SYSTEM)),,-Ithird_party/cares/config_openbsd) -DWIN32_LEAN_AND_MEAN
      -D_HAS_EXCEPTIONS=0 -DNOMINMAX $(if $(subst MINGW32,,$(SYSTEM)),-DHAVE_CONFIG_H,)
  benchmark:
    CPPFLAGS: -Ithird_party/benchmark/include -DHAVE_POSIX_REGEX
  boringssl:
    CFLAGS: -Wno-sign-conversion -Wno-conversion -Wno-unused-value -Wno-unknown-pragmas
      -Wno-implicit-function-declaration -Wno-unused-variable -Wno-sign-compare -Wno-implicit-fallthrough
      $(NO_W_EXTRA_SEMI)
    CPPFLAGS: -Ithird_party/boringssl/include -fvisibility=hidden -DOPENSSL_NO_ASM
      -D_GNU_SOURCE -DWIN32_LEAN_AND_MEAN -D_HAS_EXCEPTIONS=0 -DNOMINMAX
    CXXFLAGS: -fno-rtti -fno-exceptions
  global:
    COREFLAGS: -fno-rtti -fno-exceptions
    CPPFLAGS: -g -Wall -Wextra -Werror -Wno-long-long -Wno-unused-parameter -DOSATOMIC_USE_INLINED=1
      -Wno-deprecated-declarations
    LDFLAGS: -g
  zlib:
    CFLAGS: -Wno-sign-conversion -Wno-conversion -Wno-unused-value -Wno-implicit-function-declaration
      -Wno-implicit-fallthrough $(W_NO_SHIFT_NEGATIVE_VALUE) -fvisibility=hidden
openssl_fallback:
  base_uri: https://openssl.org/source/old/1.0.2/
  extraction_dir: openssl-1.0.2f
  tarball: openssl-1.0.2f.tar.gz
php_config_m4:
  deps:
  - grpc
  - gpr
  - boringssl
  - z
  headers:
  - src/php/ext/grpc/byte_buffer.h
  - src/php/ext/grpc/call.h
  - src/php/ext/grpc/call_credentials.h
  - src/php/ext/grpc/channel.h
  - src/php/ext/grpc/channel_credentials.h
  - src/php/ext/grpc/completion_queue.h
  - src/php/ext/grpc/php7_wrapper.h
  - src/php/ext/grpc/php_grpc.h
  - src/php/ext/grpc/server.h
  - src/php/ext/grpc/server_credentials.h
  - src/php/ext/grpc/timeval.h
  - src/php/ext/grpc/version.h
  src:
  - src/php/ext/grpc/byte_buffer.c
  - src/php/ext/grpc/call.c
  - src/php/ext/grpc/call_credentials.c
  - src/php/ext/grpc/channel.c
  - src/php/ext/grpc/channel_credentials.c
  - src/php/ext/grpc/completion_queue.c
  - src/php/ext/grpc/php_grpc.c
  - src/php/ext/grpc/server.c
  - src/php/ext/grpc/server_credentials.c
  - src/php/ext/grpc/timeval.c
python_dependencies:
  deps:
  - grpc
  - gpr
  - ares
  - boringssl
  - z
ruby_gem:
  deps:
  - grpc
  - gpr
  - ares
  - boringssl
  - z<|MERGE_RESOLUTION|>--- conflicted
+++ resolved
@@ -4104,7 +4104,6 @@
   - grpc
   - gpr
   uses_polling: false
-<<<<<<< HEAD
 - name: channel_trace_test
   gtest: true
   build: test
@@ -4123,7 +4122,6 @@
   uses:
   - grpc++_test
   uses_polling: false
-=======
 - name: check_gcp_environment_linux_test
   build: test
   language: c++
@@ -4140,7 +4138,6 @@
   deps:
   - grpc
   - gpr
->>>>>>> 4135ef70
 - name: chttp2_settings_timeout_test
   gtest: true
   build: test
