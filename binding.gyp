--- conflicted
+++ resolved
@@ -561,11 +561,8 @@
         'gpr',
       ],
       'sources': [
-<<<<<<< HEAD
+        'src/core/lib/surface/init.c',
         'src/core/ext/load_reporting/load_reporting_filter.c',
-=======
-        'src/core/lib/surface/init.c',
->>>>>>> cec42984
         'src/core/lib/channel/channel_args.c',
         'src/core/lib/channel/channel_stack.c',
         'src/core/lib/channel/channel_stack_builder.c',
