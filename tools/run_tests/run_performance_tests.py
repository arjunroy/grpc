#!/usr/bin/env python
# Copyright 2016 gRPC authors.
#
# Licensed under the Apache License, Version 2.0 (the "License");
# you may not use this file except in compliance with the License.
# You may obtain a copy of the License at
#
#     http://www.apache.org/licenses/LICENSE-2.0
#
# Unless required by applicable law or agreed to in writing, software
# distributed under the License is distributed on an "AS IS" BASIS,
# WITHOUT WARRANTIES OR CONDITIONS OF ANY KIND, either express or implied.
# See the License for the specific language governing permissions and
# limitations under the License.

"""Run performance tests locally or remotely."""

from __future__ import print_function

import argparse
import collections
import itertools
import json
import multiprocessing
import os
import pipes
import re
import subprocess
import sys
import tempfile
import time
import traceback
import uuid
import six

import performance.scenario_config as scenario_config
import python_utils.jobset as jobset
import python_utils.report_utils as report_utils


_ROOT = os.path.abspath(os.path.join(os.path.dirname(sys.argv[0]), '../..'))
os.chdir(_ROOT)


_REMOTE_HOST_USERNAME = 'jenkins'


class QpsWorkerJob:
  """Encapsulates a qps worker server job."""

  def __init__(self, spec, language, host_and_port, perf_file_base_name=None):
    self._spec = spec
    self.language = language
    self.host_and_port = host_and_port
    self._job = None
    self.perf_file_base_name = perf_file_base_name

  def start(self):
    self._job = jobset.Job(self._spec, newline_on_success=True, travis=True, add_env={})

  def is_running(self):
    """Polls a job and returns True if given job is still running."""
    return self._job and self._job.state() == jobset._RUNNING

  def kill(self):
    if self._job:
      self._job.kill()
      self._job = None


def create_qpsworker_job(language, shortname=None, port=10000, remote_host=None, perf_cmd=None):
  cmdline = (language.worker_cmdline() + ['--driver_port=%s' % port])

  if remote_host:
    host_and_port='%s:%s' % (remote_host, port)
  else:
    host_and_port='localhost:%s' % port

  perf_file_base_name = None
  if perf_cmd:
    perf_file_base_name = '%s-%s' % (host_and_port, shortname)
    # specify -o output file so perf.data gets collected when worker stopped
    cmdline = perf_cmd + ['-o', '%s-perf.data' % perf_file_base_name] + cmdline

  worker_timeout = 3 * 60
  if remote_host:
    user_at_host = '%s@%s' % (_REMOTE_HOST_USERNAME, remote_host)
    ssh_cmd = ['ssh']
    cmdline = ['timeout', '%s' % (worker_timeout + 30)] + cmdline
    ssh_cmd.extend([str(user_at_host), 'cd ~/performance_workspace/grpc/ && python tools/run_tests/start_port_server.py && %s' % ' '.join(cmdline)])
    cmdline = ssh_cmd

  jobspec = jobset.JobSpec(
      cmdline=cmdline,
      shortname=shortname,
      timeout_seconds=worker_timeout,  # workers get restarted after each scenario
      verbose_success=True)
  return QpsWorkerJob(jobspec, language, host_and_port, perf_file_base_name)


def create_scenario_jobspec(scenario_json, workers, remote_host=None,
                            bq_result_table=None, server_cpu_load=0):
  """Runs one scenario using QPS driver."""
  # setting QPS_WORKERS env variable here makes sure it works with SSH too.
  cmd = 'QPS_WORKERS="%s" ' % ','.join(workers)
  if bq_result_table:
    cmd += 'BQ_RESULT_TABLE="%s" ' % bq_result_table
  cmd += 'tools/run_tests/performance/run_qps_driver.sh '
  cmd += '--scenarios_json=%s ' % pipes.quote(json.dumps({'scenarios': [scenario_json]}))
  cmd += '--scenario_result_file=scenario_result.json '
  if server_cpu_load != 0:
      cmd += '--search_param=offered_load --initial_search_value=1000 --targeted_cpu_load=%d --stride=500 --error_tolerance=0.01' % server_cpu_load
  if remote_host:
    user_at_host = '%s@%s' % (_REMOTE_HOST_USERNAME, remote_host)
    cmd = 'ssh %s "cd ~/performance_workspace/grpc/ && "%s' % (user_at_host, pipes.quote(cmd))

  return jobset.JobSpec(
      cmdline=[cmd],
      shortname='qps_json_driver.%s' % scenario_json['name'],
      timeout_seconds=12*60,
      shell=True,
      verbose_success=True)


def create_quit_jobspec(workers, remote_host=None):
  """Runs quit using QPS driver."""
  # setting QPS_WORKERS env variable here makes sure it works with SSH too.
  cmd = 'QPS_WORKERS="%s" bins/opt/qps_json_driver --quit' % ','.join(w.host_and_port for w in workers)
  if remote_host:
    user_at_host = '%s@%s' % (_REMOTE_HOST_USERNAME, remote_host)
    cmd = 'ssh %s "cd ~/performance_workspace/grpc/ && "%s' % (user_at_host, pipes.quote(cmd))

  return jobset.JobSpec(
      cmdline=[cmd],
      shortname='qps_json_driver.quit',
      timeout_seconds=3*60,
      shell=True,
      verbose_success=True)


def create_netperf_jobspec(server_host='localhost', client_host=None,
                           bq_result_table=None):
  """Runs netperf benchmark."""
  cmd = 'NETPERF_SERVER_HOST="%s" ' % server_host
  if bq_result_table:
    cmd += 'BQ_RESULT_TABLE="%s" ' % bq_result_table
  if client_host:
    # If netperf is running remotely, the env variables populated by Jenkins
    # won't be available on the client, but we need them for uploading results
    # to BigQuery.
    jenkins_job_name = os.getenv('JOB_NAME')
    if jenkins_job_name:
      cmd += 'JOB_NAME="%s" ' % jenkins_job_name
    jenkins_build_number = os.getenv('BUILD_NUMBER')
    if jenkins_build_number:
      cmd += 'BUILD_NUMBER="%s" ' % jenkins_build_number

  cmd += 'tools/run_tests/performance/run_netperf.sh'
  if client_host:
    user_at_host = '%s@%s' % (_REMOTE_HOST_USERNAME, client_host)
    cmd = 'ssh %s "cd ~/performance_workspace/grpc/ && "%s' % (user_at_host, pipes.quote(cmd))

  return jobset.JobSpec(
      cmdline=[cmd],
      shortname='netperf',
      timeout_seconds=60,
      shell=True,
      verbose_success=True)


def archive_repo(languages):
  """Archives local version of repo including submodules."""
  cmdline=['tar', '-cf', '../grpc.tar', '../grpc/']
  if 'java' in languages:
    cmdline.append('../grpc-java')
  if 'go' in languages:
    cmdline.append('../grpc-go')

  archive_job = jobset.JobSpec(
      cmdline=cmdline,
      shortname='archive_repo',
      timeout_seconds=3*60)

  jobset.message('START', 'Archiving local repository.', do_newline=True)
  num_failures, _ = jobset.run(
      [archive_job], newline_on_success=True, maxjobs=1)
  if num_failures == 0:
    jobset.message('SUCCESS',
                   'Archive with local repository created successfully.',
                   do_newline=True)
  else:
    jobset.message('FAILED', 'Failed to archive local repository.',
                   do_newline=True)
    sys.exit(1)


def prepare_remote_hosts(hosts, prepare_local=False):
  """Prepares remote hosts (and maybe prepare localhost as well)."""
  prepare_timeout = 5*60
  prepare_jobs = []
  for host in hosts:
    user_at_host = '%s@%s' % (_REMOTE_HOST_USERNAME, host)
    prepare_jobs.append(
        jobset.JobSpec(
            cmdline=['tools/run_tests/performance/remote_host_prepare.sh'],
            shortname='remote_host_prepare.%s' % host,
            environ = {'USER_AT_HOST': user_at_host},
            timeout_seconds=prepare_timeout))
  if prepare_local:
    # Prepare localhost as well
    prepare_jobs.append(
        jobset.JobSpec(
            cmdline=['tools/run_tests/performance/kill_workers.sh'],
            shortname='local_prepare',
            timeout_seconds=prepare_timeout))
  jobset.message('START', 'Preparing hosts.', do_newline=True)
  num_failures, _ = jobset.run(
      prepare_jobs, newline_on_success=True, maxjobs=10)
  if num_failures == 0:
    jobset.message('SUCCESS',
                   'Prepare step completed successfully.',
                   do_newline=True)
  else:
    jobset.message('FAILED', 'Failed to prepare remote hosts.',
                   do_newline=True)
    sys.exit(1)


def build_on_remote_hosts(hosts, languages=scenario_config.LANGUAGES.keys(), build_local=False):
  """Builds performance worker on remote hosts (and maybe also locally)."""
  build_timeout = 15*60
  build_jobs = []
  for host in hosts:
    user_at_host = '%s@%s' % (_REMOTE_HOST_USERNAME, host)
    build_jobs.append(
        jobset.JobSpec(
            cmdline=['tools/run_tests/performance/remote_host_build.sh'] + languages,
            shortname='remote_host_build.%s' % host,
            environ = {'USER_AT_HOST': user_at_host, 'CONFIG': 'opt'},
            timeout_seconds=build_timeout))
  if build_local:
    # Build locally as well
    build_jobs.append(
        jobset.JobSpec(
            cmdline=['tools/run_tests/performance/build_performance.sh'] + languages,
            shortname='local_build',
            environ = {'CONFIG': 'opt'},
            timeout_seconds=build_timeout))
  jobset.message('START', 'Building.', do_newline=True)
  num_failures, _ = jobset.run(
      build_jobs, newline_on_success=True, maxjobs=10)
  if num_failures == 0:
    jobset.message('SUCCESS',
                   'Built successfully.',
                   do_newline=True)
  else:
    jobset.message('FAILED', 'Build failed.',
                   do_newline=True)
    sys.exit(1)


def create_qpsworkers(languages, worker_hosts, perf_cmd=None):
  """Creates QPS workers (but does not start them)."""
  if not worker_hosts:
    # run two workers locally (for each language)
    workers=[(None, 10000), (None, 10010)]
  elif len(worker_hosts) == 1:
    # run two workers on the remote host (for each language)
    workers=[(worker_hosts[0], 10000), (worker_hosts[0], 10010)]
  else:
    # run one worker per each remote host (for each language)
    workers=[(worker_host, 10000) for worker_host in worker_hosts]

  return [create_qpsworker_job(language,
                               shortname= 'qps_worker_%s_%s' % (language,
                                                                worker_idx),
                               port=worker[1] + language.worker_port_offset(),
                               remote_host=worker[0],
                               perf_cmd=perf_cmd)
          for language in languages
          for worker_idx, worker in enumerate(workers)]


def perf_report_processor_job(worker_host, perf_base_name, output_filename, flame_graph_reports):
  print('Creating perf report collection job for %s' % worker_host)
  cmd = ''
  if worker_host != 'localhost':
    user_at_host = "%s@%s" % (_REMOTE_HOST_USERNAME, worker_host)
    cmd = "USER_AT_HOST=%s OUTPUT_FILENAME=%s OUTPUT_DIR=%s PERF_BASE_NAME=%s\
         tools/run_tests/performance/process_remote_perf_flamegraphs.sh" \
          % (user_at_host, output_filename, flame_graph_reports, perf_base_name)
  else:
    cmd = "OUTPUT_FILENAME=%s OUTPUT_DIR=%s PERF_BASE_NAME=%s\
          tools/run_tests/performance/process_local_perf_flamegraphs.sh" \
          % (output_filename, flame_graph_reports, perf_base_name)

  return jobset.JobSpec(cmdline=cmd,
                        timeout_seconds=3*60,
                        shell=True,
                        verbose_success=True,
                        shortname='process perf report')


Scenario = collections.namedtuple('Scenario', 'jobspec workers name')


def create_scenarios(languages, workers_by_lang, remote_host=None, regex='.*',
                     category='all', bq_result_table=None,
                     netperf=False, netperf_hosts=[], server_cpu_load=0):
  """Create jobspecs for scenarios to run."""
  all_workers = [worker
                 for workers in workers_by_lang.values()
                 for worker in workers]
  scenarios = []
  _NO_WORKERS = []

  if netperf:
    if not netperf_hosts:
      netperf_server='localhost'
      netperf_client=None
    elif len(netperf_hosts) == 1:
      netperf_server=netperf_hosts[0]
      netperf_client=netperf_hosts[0]
    else:
      netperf_server=netperf_hosts[0]
      netperf_client=netperf_hosts[1]
    scenarios.append(Scenario(
        create_netperf_jobspec(server_host=netperf_server,
                               client_host=netperf_client,
                               bq_result_table=bq_result_table),
        _NO_WORKERS, 'netperf'))

  for language in languages:
    for scenario_json in language.scenarios():
      if re.search(regex, scenario_json['name']):
        categories = scenario_json.get('CATEGORIES', ['scalable', 'smoketest'])
        if category in categories or category == 'all':
          workers = workers_by_lang[str(language)][:]
          # 'SERVER_LANGUAGE' is an indicator for this script to pick
          # a server in different language.
          custom_server_lang = scenario_json.get('SERVER_LANGUAGE', None)
          custom_client_lang = scenario_json.get('CLIENT_LANGUAGE', None)
          scenario_json = scenario_config.remove_nonproto_fields(scenario_json)
          if custom_server_lang and custom_client_lang:
            raise Exception('Cannot set both custom CLIENT_LANGUAGE and SERVER_LANGUAGE'
                            'in the same scenario')
          if custom_server_lang:
            if not workers_by_lang.get(custom_server_lang, []):
              print('Warning: Skipping scenario %s as' % scenario_json['name'])
              print('SERVER_LANGUAGE is set to %s yet the language has '
                    'not been selected with -l' % custom_server_lang)
              continue
            for idx in range(0, scenario_json['num_servers']):
              # replace first X workers by workers of a different language
              workers[idx] = workers_by_lang[custom_server_lang][idx]
          if custom_client_lang:
            if not workers_by_lang.get(custom_client_lang, []):
              print('Warning: Skipping scenario %s as' % scenario_json['name'])
              print('CLIENT_LANGUAGE is set to %s yet the language has '
                    'not been selected with -l' % custom_client_lang)
              continue
            for idx in range(scenario_json['num_servers'], len(workers)):
              # replace all client workers by workers of a different language,
              # leave num_server workers as they are server workers.
              workers[idx] = workers_by_lang[custom_client_lang][idx]
          scenario = Scenario(
              create_scenario_jobspec(scenario_json,
                                      [w.host_and_port for w in workers],
                                      remote_host=remote_host,
                                      bq_result_table=bq_result_table,
                                      server_cpu_load=server_cpu_load),
              workers,
              scenario_json['name'])
          scenarios.append(scenario)

  return scenarios


def finish_qps_workers(jobs, qpsworker_jobs):
  """Waits for given jobs to finish and eventually kills them."""
  retries = 0
  num_killed = 0
  while any(job.is_running() for job in jobs):
    for job in qpsworker_jobs:
      if job.is_running():
        print('QPS worker "%s" is still running.' % job.host_and_port)
    if retries > 10:
      print('Killing all QPS workers.')
      for job in jobs:
        job.kill()
        num_killed += 1
    retries += 1
    time.sleep(3)
  print('All QPS workers finished.')
  return num_killed

profile_output_files = []

# Collect perf text reports and flamegraphs if perf_cmd was used
# Note the base names of perf text reports are used when creating and processing
# perf data. The scenario name uniqifies the output name in the final
# perf reports directory.
# Alos, the perf profiles need to be fetched and processed after each scenario
# in order to avoid clobbering the output files.
def run_collect_perf_profile_jobs(hosts_and_base_names, scenario_name, flame_graph_reports):
  perf_report_jobs = []
  global profile_output_files
  for host_and_port in hosts_and_base_names:
    perf_base_name = hosts_and_base_names[host_and_port]
    output_filename = '%s-%s' % (scenario_name, perf_base_name)
    # from the base filename, create .svg output filename
    host = host_and_port.split(':')[0]
    profile_output_files.append('%s.svg' % output_filename)
    perf_report_jobs.append(perf_report_processor_job(host, perf_base_name, output_filename, flame_graph_reports))

  jobset.message('START', 'Collecting perf reports from qps workers', do_newline=True)
  failures, _ = jobset.run(perf_report_jobs, newline_on_success=True, maxjobs=1)
  jobset.message('END', 'Collecting perf reports from qps workers', do_newline=True)
  return failures

def main():
  argp = argparse.ArgumentParser(description='Run performance tests.')
  argp.add_argument('-l', '--language',
                    choices=['all'] + sorted(scenario_config.LANGUAGES.keys()),
                    nargs='+',
                    required=True,
                    help='Languages to benchmark.')
  argp.add_argument('--remote_driver_host',
                    default=None,
                    help='Run QPS driver on given host. By default, QPS driver is run locally.')
  argp.add_argument('--remote_worker_host',
                    nargs='+',
                    default=[],
                    help='Worker hosts where to start QPS workers.')
  argp.add_argument('--dry_run',
                    default=False,
                    action='store_const',
                    const=True,
                    help='Just list scenarios to be run, but don\'t run them.')
  argp.add_argument('-r', '--regex', default='.*', type=str,
                    help='Regex to select scenarios to run.')
  argp.add_argument('--bq_result_table', default=None, type=str,
                    help='Bigquery "dataset.table" to upload results to.')
  argp.add_argument('--category',
                    choices=['smoketest','all','scalable','sweep'],
                    default='all',
                    help='Select a category of tests to run.')
  argp.add_argument('--netperf',
                    default=False,
                    action='store_const',
                    const=True,
                    help='Run netperf benchmark as one of the scenarios.')
  argp.add_argument('--server_cpu_load',
                    default=0, type=int,
                    help='Select a targeted server cpu load to run. 0 means ignore this flag')
  argp.add_argument('-x', '--xml_report', default='report.xml', type=str,
                    help='Name of XML report file to generate.')
  argp.add_argument('--perf_args',
                    help=('Example usage: "--perf_args=record -F 99 -g". '
                          'Wrap QPS workers in a perf command '
                          'with the arguments to perf specified here. '
                          '".svg" flame graph profiles will be '
                          'created for each Qps Worker on each scenario. '
                          'Files will output to "<repo_root>/<args.flame_graph_reports>" '
                          'directory. Output files from running the worker '
                          'under perf are saved in the repo root where its ran. '
                          'Note that the perf "-g" flag is necessary for '
                          'flame graphs generation to work (assuming the binary '
                          'being profiled uses frame pointers, check out '
                          '"--call-graph dwarf" option using libunwind otherwise.) '
                          'Also note that the entire "--perf_args=<arg(s)>" must '
                          'be wrapped in quotes as in the example usage. '
                          'If the "--perg_args" is unspecified, "perf" will '
                          'not be used at all. '
                          'See http://www.brendangregg.com/perf.html '
                          'for more general perf examples.'))
  argp.add_argument('--skip_generate_flamegraphs',
                    default=False,
                    action='store_const',
                    const=True,
                    help=('Turn flame graph generation off. '
                          'May be useful if "perf_args" arguments do not make sense for '
                          'generating flamegraphs (e.g., "--perf_args=stat ...")'))
  argp.add_argument('-f', '--flame_graph_reports', default='perf_reports', type=str,
                    help='Name of directory to output flame graph profiles to, if any are created.')

  args = argp.parse_args()

  languages = set(scenario_config.LANGUAGES[l]
                  for l in itertools.chain.from_iterable(
                        six.iterkeys(scenario_config.LANGUAGES) if x == 'all'
                        else [x] for x in args.language))


  # Put together set of remote hosts where to run and build
  remote_hosts = set()
  if args.remote_worker_host:
    for host in args.remote_worker_host:
      remote_hosts.add(host)
  if args.remote_driver_host:
    remote_hosts.add(args.remote_driver_host)

  if not args.dry_run:
    if remote_hosts:
      archive_repo(languages=[str(l) for l in languages])
      prepare_remote_hosts(remote_hosts, prepare_local=True)
    else:
      prepare_remote_hosts([], prepare_local=True)

  build_local = False
  if not args.remote_driver_host:
    build_local = True
  if not args.dry_run:
    build_on_remote_hosts(remote_hosts, languages=[str(l) for l in languages], build_local=build_local)

  perf_cmd = None
  if args.perf_args:
    print('Running workers under perf profiler')
    # Expect /usr/bin/perf to be installed here, as is usual
    perf_cmd = ['/usr/bin/perf']
    perf_cmd.extend(re.split('\s+', args.perf_args))

  qpsworker_jobs = create_qpsworkers(languages, args.remote_worker_host, perf_cmd=perf_cmd)

  # get list of worker addresses for each language.
  workers_by_lang = dict([(str(language), []) for language in languages])
  for job in qpsworker_jobs:
    workers_by_lang[str(job.language)].append(job)

  scenarios = create_scenarios(languages,
                             workers_by_lang=workers_by_lang,
                             remote_host=args.remote_driver_host,
                             regex=args.regex,
                             category=args.category,
                             bq_result_table=args.bq_result_table,
                             netperf=args.netperf,
                             netperf_hosts=args.remote_worker_host,
                             server_cpu_load=args.server_cpu_load)

  if not scenarios:
    raise Exception('No scenarios to run')

  total_scenario_failures = 0
  qps_workers_killed = 0
  merged_resultset = {}
  perf_report_failures = 0

  for scenario in scenarios:
    if args.dry_run:
      print(scenario.name)
    else:
      scenario_failures = 0
      try:
        for worker in scenario.workers:
          worker.start()
        jobs = [scenario.jobspec]
        if scenario.workers:
          jobs.append(create_quit_jobspec(scenario.workers, remote_host=args.remote_driver_host))
        scenario_failures, resultset = jobset.run(jobs, newline_on_success=True, maxjobs=1, clear_alarms=False)
        total_scenario_failures += scenario_failures
        merged_resultset = dict(itertools.chain(six.iteritems(merged_resultset),
                                                six.iteritems(resultset)))
      finally:
        # Consider qps workers that need to be killed as failures
        qps_workers_killed += finish_qps_workers(scenario.workers, qpsworker_jobs)

      if perf_cmd and scenario_failures == 0 and not args.skip_generate_flamegraphs:
        workers_and_base_names = {}
        for worker in scenario.workers:
          if not worker.perf_file_base_name:
            raise Exception('using perf buf perf report filename is unspecified')
          workers_and_base_names[worker.host_and_port] = worker.perf_file_base_name
        perf_report_failures += run_collect_perf_profile_jobs(workers_and_base_names, scenario.name, args.flame_graph_reports)


  # Still write the index.html even if some scenarios failed.
  # 'profile_output_files' will only have names for scenarios that passed
  if perf_cmd and not args.skip_generate_flamegraphs:
    # write the index fil to the output dir, with all profiles from all scenarios/workers
    report_utils.render_perf_profiling_results('%s/index.html' % args.flame_graph_reports, profile_output_files)

  report_utils.render_junit_xml_report(merged_resultset, args.xml_report,
                                       suite_name='benchmarks')

  if total_scenario_failures > 0 or qps_workers_killed > 0:
    print('%s scenarios failed and %s qps worker jobs killed' % (total_scenario_failures, qps_workers_killed))
    sys.exit(1)

<<<<<<< HEAD
argp = argparse.ArgumentParser(description='Run performance tests.')
argp.add_argument('-l', '--language',
                  choices=['all'] + sorted(scenario_config.LANGUAGES.keys()),
                  nargs='+',
                  required=True,
                  help='Languages to benchmark.')
argp.add_argument('--remote_driver_host',
                  default=None,
                  help='Run QPS driver on given host. By default, QPS driver is run locally.')
argp.add_argument('--remote_worker_host',
                  nargs='+',
                  default=[],
                  help='Worker hosts where to start QPS workers.')
argp.add_argument('--dry_run',
                  default=False,
                  action='store_const',
                  const=True,
                  help='Just list scenarios to be run, but don\'t run them.')
argp.add_argument('-r', '--regex', default='.*', type=str,
                  help='Regex to select scenarios to run.')
argp.add_argument('--bq_result_table', default=None, type=str,
                  help='Bigquery "dataset.table" to upload results to.')
argp.add_argument('--category',
                  choices=['smoketest','all','scalable','sweep'],
                  default='all',
                  help='Select a category of tests to run.')
argp.add_argument('--netperf',
                  default=False,
                  action='store_const',
                  const=True,
                  help='Run netperf benchmark as one of the scenarios.')
argp.add_argument('--server_cpu_load',
                  default=0, type=int,
                  help='Select a targeted server cpu load to run. 0 means ignore this flag')
argp.add_argument('-x', '--xml_report', default='report.xml', type=str,
                  help='Name of XML report file to generate.')
argp.add_argument('--perf_args',
                  help=('Example usage: "--perf_args=record -F 99 -g". '
                        'Wrap QPS workers in a perf command '
                        'with the arguments to perf specified here. '
                        '".svg" flame graph profiles will be '
                        'created for each Qps Worker on each scenario. '
                        'Files will output to "<repo_root>/<args.flame_graph_reports>" '
                        'directory. Output files from running the worker '
                        'under perf are saved in the repo root where its ran. '
                        'Note that the perf "-g" flag is necessary for '
                        'flame graphs generation to work (assuming the binary '
                        'being profiled uses frame pointers, check out '
                        '"--call-graph dwarf" option using libunwind otherwise.) '
                        'Also note that the entire "--perf_args=<arg(s)>" must '
                        'be wrapped in quotes as in the example usage. '
                        'If the "--perg_args" is unspecified, "perf" will '
                        'not be used at all. '
                        'See http://www.brendangregg.com/perf.html '
                        'for more general perf examples.'))
argp.add_argument('--skip_generate_flamegraphs',
                  default=False,
                  action='store_const',
                  const=True,
                  help=('Turn flame graph generation off. '
                        'May be useful if "perf_args" arguments do not make sense for '
                        'generating flamegraphs (e.g., "--perf_args=stat ...")'))
argp.add_argument('-f', '--flame_graph_reports', default='perf_reports', type=str,
                  help='Name of directory to output flame graph profiles to, if any are created.')

args = argp.parse_args()

languages = set(scenario_config.LANGUAGES[l]
                for l in itertools.chain.from_iterable(
                      six.iterkeys(scenario_config.LANGUAGES) if x == 'all'
                      else [x] for x in args.language))


# Put together set of remote hosts where to run and build
remote_hosts = set()
if args.remote_worker_host:
  for host in args.remote_worker_host:
    remote_hosts.add(host)
if args.remote_driver_host:
  remote_hosts.add(args.remote_driver_host)

if not args.dry_run:
  if remote_hosts:
    archive_repo(languages=[str(l) for l in languages])
    prepare_remote_hosts(remote_hosts, prepare_local=True)
  else:
    prepare_remote_hosts([], prepare_local=True)

build_local = False
if not args.remote_driver_host:
  build_local = True
if not args.dry_run:
  build_on_remote_hosts(remote_hosts, languages=[str(l) for l in languages], build_local=build_local)

perf_cmd = None
if args.perf_args:
  print('Running workers under perf profiler')
  # Expect /usr/bin/perf to be installed here, as is usual
  perf_cmd = ['/usr/bin/perf']
  perf_cmd.extend(re.split('\s+', args.perf_args))

qpsworker_jobs = create_qpsworkers(languages, args.remote_worker_host, perf_cmd=perf_cmd)

# get list of worker addresses for each language.
workers_by_lang = dict([(str(language), []) for language in languages])
for job in qpsworker_jobs:
  workers_by_lang[str(job.language)].append(job)

scenarios = create_scenarios(languages,
                           workers_by_lang=workers_by_lang,
                           remote_host=args.remote_driver_host,
                           regex=args.regex,
                           category=args.category,
                           bq_result_table=args.bq_result_table,
                           netperf=args.netperf,
                           netperf_hosts=args.remote_worker_host,
                           server_cpu_load=args.server_cpu_load)

if not scenarios:
  raise Exception('No scenarios to run')

total_scenario_failures = 0
qps_workers_killed = 0
merged_resultset = {}
perf_report_failures = 0

for scenario in scenarios:
  if args.dry_run:
    print(scenario.name)
  else:
    scenario_failures = 0
    try:
      for worker in scenario.workers:
        worker.start()
      jobs = [scenario.jobspec]
      if scenario.workers:
        jobs.append(create_quit_jobspec(scenario.workers, remote_host=args.remote_driver_host))
      scenario_failures, resultset = jobset.run(jobs, newline_on_success=True, maxjobs=1)
      total_scenario_failures += scenario_failures
      merged_resultset = dict(itertools.chain(six.iteritems(merged_resultset),
                                              six.iteritems(resultset)))
    finally:
      # Consider qps workers that need to be killed as failures
      qps_workers_killed += finish_qps_workers(scenario.workers)

    if perf_cmd and scenario_failures == 0 and not args.skip_generate_flamegraphs:
      workers_and_base_names = {}
      for worker in scenario.workers:
        if not worker.perf_file_base_name:
          raise Exception('using perf buf perf report filename is unspecified')
        workers_and_base_names[worker.host_and_port] = worker.perf_file_base_name
      perf_report_failures += run_collect_perf_profile_jobs(workers_and_base_names, scenario.name)


# Still write the index.html even if some scenarios failed.
# 'profile_output_files' will only have names for scenarios that passed
if perf_cmd and not args.skip_generate_flamegraphs:
  # write the index fil to the output dir, with all profiles from all scenarios/workers
  report_utils.render_perf_profiling_results('%s/index.html' % args.flame_graph_reports, profile_output_files)

report_utils.render_junit_xml_report(merged_resultset, args.xml_report,
                                     suite_name='benchmarks')

if total_scenario_failures > 0 or qps_workers_killed > 0:
  print('%s scenarios failed and %s qps worker jobs killed' % (total_scenario_failures, qps_workers_killed))
  sys.exit(1)

if perf_report_failures > 0:
  print('%s perf profile collection jobs failed' % perf_report_failures)
  sys.exit(1)
=======
  if perf_report_failures > 0:
    print('%s perf profile collection jobs failed' % perf_report_failures)
    sys.exit(1)

if __name__ == "__main__":
  main()
>>>>>>> 9f0c86af
<|MERGE_RESOLUTION|>--- conflicted
+++ resolved
@@ -586,182 +586,9 @@
     print('%s scenarios failed and %s qps worker jobs killed' % (total_scenario_failures, qps_workers_killed))
     sys.exit(1)
 
-<<<<<<< HEAD
-argp = argparse.ArgumentParser(description='Run performance tests.')
-argp.add_argument('-l', '--language',
-                  choices=['all'] + sorted(scenario_config.LANGUAGES.keys()),
-                  nargs='+',
-                  required=True,
-                  help='Languages to benchmark.')
-argp.add_argument('--remote_driver_host',
-                  default=None,
-                  help='Run QPS driver on given host. By default, QPS driver is run locally.')
-argp.add_argument('--remote_worker_host',
-                  nargs='+',
-                  default=[],
-                  help='Worker hosts where to start QPS workers.')
-argp.add_argument('--dry_run',
-                  default=False,
-                  action='store_const',
-                  const=True,
-                  help='Just list scenarios to be run, but don\'t run them.')
-argp.add_argument('-r', '--regex', default='.*', type=str,
-                  help='Regex to select scenarios to run.')
-argp.add_argument('--bq_result_table', default=None, type=str,
-                  help='Bigquery "dataset.table" to upload results to.')
-argp.add_argument('--category',
-                  choices=['smoketest','all','scalable','sweep'],
-                  default='all',
-                  help='Select a category of tests to run.')
-argp.add_argument('--netperf',
-                  default=False,
-                  action='store_const',
-                  const=True,
-                  help='Run netperf benchmark as one of the scenarios.')
-argp.add_argument('--server_cpu_load',
-                  default=0, type=int,
-                  help='Select a targeted server cpu load to run. 0 means ignore this flag')
-argp.add_argument('-x', '--xml_report', default='report.xml', type=str,
-                  help='Name of XML report file to generate.')
-argp.add_argument('--perf_args',
-                  help=('Example usage: "--perf_args=record -F 99 -g". '
-                        'Wrap QPS workers in a perf command '
-                        'with the arguments to perf specified here. '
-                        '".svg" flame graph profiles will be '
-                        'created for each Qps Worker on each scenario. '
-                        'Files will output to "<repo_root>/<args.flame_graph_reports>" '
-                        'directory. Output files from running the worker '
-                        'under perf are saved in the repo root where its ran. '
-                        'Note that the perf "-g" flag is necessary for '
-                        'flame graphs generation to work (assuming the binary '
-                        'being profiled uses frame pointers, check out '
-                        '"--call-graph dwarf" option using libunwind otherwise.) '
-                        'Also note that the entire "--perf_args=<arg(s)>" must '
-                        'be wrapped in quotes as in the example usage. '
-                        'If the "--perg_args" is unspecified, "perf" will '
-                        'not be used at all. '
-                        'See http://www.brendangregg.com/perf.html '
-                        'for more general perf examples.'))
-argp.add_argument('--skip_generate_flamegraphs',
-                  default=False,
-                  action='store_const',
-                  const=True,
-                  help=('Turn flame graph generation off. '
-                        'May be useful if "perf_args" arguments do not make sense for '
-                        'generating flamegraphs (e.g., "--perf_args=stat ...")'))
-argp.add_argument('-f', '--flame_graph_reports', default='perf_reports', type=str,
-                  help='Name of directory to output flame graph profiles to, if any are created.')
-
-args = argp.parse_args()
-
-languages = set(scenario_config.LANGUAGES[l]
-                for l in itertools.chain.from_iterable(
-                      six.iterkeys(scenario_config.LANGUAGES) if x == 'all'
-                      else [x] for x in args.language))
-
-
-# Put together set of remote hosts where to run and build
-remote_hosts = set()
-if args.remote_worker_host:
-  for host in args.remote_worker_host:
-    remote_hosts.add(host)
-if args.remote_driver_host:
-  remote_hosts.add(args.remote_driver_host)
-
-if not args.dry_run:
-  if remote_hosts:
-    archive_repo(languages=[str(l) for l in languages])
-    prepare_remote_hosts(remote_hosts, prepare_local=True)
-  else:
-    prepare_remote_hosts([], prepare_local=True)
-
-build_local = False
-if not args.remote_driver_host:
-  build_local = True
-if not args.dry_run:
-  build_on_remote_hosts(remote_hosts, languages=[str(l) for l in languages], build_local=build_local)
-
-perf_cmd = None
-if args.perf_args:
-  print('Running workers under perf profiler')
-  # Expect /usr/bin/perf to be installed here, as is usual
-  perf_cmd = ['/usr/bin/perf']
-  perf_cmd.extend(re.split('\s+', args.perf_args))
-
-qpsworker_jobs = create_qpsworkers(languages, args.remote_worker_host, perf_cmd=perf_cmd)
-
-# get list of worker addresses for each language.
-workers_by_lang = dict([(str(language), []) for language in languages])
-for job in qpsworker_jobs:
-  workers_by_lang[str(job.language)].append(job)
-
-scenarios = create_scenarios(languages,
-                           workers_by_lang=workers_by_lang,
-                           remote_host=args.remote_driver_host,
-                           regex=args.regex,
-                           category=args.category,
-                           bq_result_table=args.bq_result_table,
-                           netperf=args.netperf,
-                           netperf_hosts=args.remote_worker_host,
-                           server_cpu_load=args.server_cpu_load)
-
-if not scenarios:
-  raise Exception('No scenarios to run')
-
-total_scenario_failures = 0
-qps_workers_killed = 0
-merged_resultset = {}
-perf_report_failures = 0
-
-for scenario in scenarios:
-  if args.dry_run:
-    print(scenario.name)
-  else:
-    scenario_failures = 0
-    try:
-      for worker in scenario.workers:
-        worker.start()
-      jobs = [scenario.jobspec]
-      if scenario.workers:
-        jobs.append(create_quit_jobspec(scenario.workers, remote_host=args.remote_driver_host))
-      scenario_failures, resultset = jobset.run(jobs, newline_on_success=True, maxjobs=1)
-      total_scenario_failures += scenario_failures
-      merged_resultset = dict(itertools.chain(six.iteritems(merged_resultset),
-                                              six.iteritems(resultset)))
-    finally:
-      # Consider qps workers that need to be killed as failures
-      qps_workers_killed += finish_qps_workers(scenario.workers)
-
-    if perf_cmd and scenario_failures == 0 and not args.skip_generate_flamegraphs:
-      workers_and_base_names = {}
-      for worker in scenario.workers:
-        if not worker.perf_file_base_name:
-          raise Exception('using perf buf perf report filename is unspecified')
-        workers_and_base_names[worker.host_and_port] = worker.perf_file_base_name
-      perf_report_failures += run_collect_perf_profile_jobs(workers_and_base_names, scenario.name)
-
-
-# Still write the index.html even if some scenarios failed.
-# 'profile_output_files' will only have names for scenarios that passed
-if perf_cmd and not args.skip_generate_flamegraphs:
-  # write the index fil to the output dir, with all profiles from all scenarios/workers
-  report_utils.render_perf_profiling_results('%s/index.html' % args.flame_graph_reports, profile_output_files)
-
-report_utils.render_junit_xml_report(merged_resultset, args.xml_report,
-                                     suite_name='benchmarks')
-
-if total_scenario_failures > 0 or qps_workers_killed > 0:
-  print('%s scenarios failed and %s qps worker jobs killed' % (total_scenario_failures, qps_workers_killed))
-  sys.exit(1)
-
-if perf_report_failures > 0:
-  print('%s perf profile collection jobs failed' % perf_report_failures)
-  sys.exit(1)
-=======
   if perf_report_failures > 0:
     print('%s perf profile collection jobs failed' % perf_report_failures)
     sys.exit(1)
 
 if __name__ == "__main__":
-  main()
->>>>>>> 9f0c86af
+  main()