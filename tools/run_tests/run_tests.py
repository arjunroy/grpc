#!/usr/bin/env python
# Copyright 2015, Google Inc.
# All rights reserved.
#
# Redistribution and use in source and binary forms, with or without
# modification, are permitted provided that the following conditions are
# met:
#
#     * Redistributions of source code must retain the above copyright
# notice, this list of conditions and the following disclaimer.
#     * Redistributions in binary form must reproduce the above
# copyright notice, this list of conditions and the following disclaimer
# in the documentation and/or other materials provided with the
# distribution.
#     * Neither the name of Google Inc. nor the names of its
# contributors may be used to endorse or promote products derived from
# this software without specific prior written permission.
#
# THIS SOFTWARE IS PROVIDED BY THE COPYRIGHT HOLDERS AND CONTRIBUTORS
# "AS IS" AND ANY EXPRESS OR IMPLIED WARRANTIES, INCLUDING, BUT NOT
# LIMITED TO, THE IMPLIED WARRANTIES OF MERCHANTABILITY AND FITNESS FOR
# A PARTICULAR PURPOSE ARE DISCLAIMED. IN NO EVENT SHALL THE COPYRIGHT
# OWNER OR CONTRIBUTORS BE LIABLE FOR ANY DIRECT, INDIRECT, INCIDENTAL,
# SPECIAL, EXEMPLARY, OR CONSEQUENTIAL DAMAGES (INCLUDING, BUT NOT
# LIMITED TO, PROCUREMENT OF SUBSTITUTE GOODS OR SERVICES; LOSS OF USE,
# DATA, OR PROFITS; OR BUSINESS INTERRUPTION) HOWEVER CAUSED AND ON ANY
# THEORY OF LIABILITY, WHETHER IN CONTRACT, STRICT LIABILITY, OR TORT
# (INCLUDING NEGLIGENCE OR OTHERWISE) ARISING IN ANY WAY OUT OF THE USE
# OF THIS SOFTWARE, EVEN IF ADVISED OF THE POSSIBILITY OF SUCH DAMAGE.

"""Run tests in parallel."""

import argparse
import glob
import itertools
import json
import multiprocessing
import os
import re
import sys
import time
import platform
import subprocess

import jobset
import watch_dirs


ROOT = os.path.abspath(os.path.join(os.path.dirname(sys.argv[0]), '../..'))
os.chdir(ROOT)


# SimpleConfig: just compile with CONFIG=config, and run the binary to test
class SimpleConfig(object):

  def __init__(self, config, environ=None):
    if environ is None:
      environ = {}
    self.build_config = config
    self.allow_hashing = (config != 'gcov')
    self.environ = environ
    self.environ['CONFIG'] = config

  def job_spec(self, cmdline, hash_targets, shortname=None, environ={}):
    """Construct a jobset.JobSpec for a test under this config

       Args:
         cmdline:      a list of strings specifying the command line the test
                       would like to run
         hash_targets: either None (don't do caching of test results), or
                       a list of strings specifying files to include in a
                       binary hash to check if a test has changed
                       -- if used, all artifacts needed to run the test must
                          be listed
    """
    actual_environ = self.environ.copy()
    for k, v in environ.iteritems():
      actual_environ[k] = v
    return jobset.JobSpec(cmdline=cmdline,
                          shortname=shortname,
                          environ=actual_environ,
                          hash_targets=hash_targets
                              if self.allow_hashing else None)


# ValgrindConfig: compile with some CONFIG=config, but use valgrind to run
class ValgrindConfig(object):

  def __init__(self, config, tool, args=None):
    if args is None:
      args = []
    self.build_config = config
    self.tool = tool
    self.args = args
    self.allow_hashing = False

  def job_spec(self, cmdline, hash_targets):
    return jobset.JobSpec(cmdline=['valgrind', '--tool=%s' % self.tool] +
                          self.args + cmdline,
                          shortname='valgrind %s' % binary,
                          hash_targets=None)


class CLanguage(object):

  def __init__(self, make_target, test_lang):
    self.make_target = make_target
    if platform.system() == 'Windows':
      plat = 'windows'
    else:
      plat = 'posix'
    self.platform = plat
    with open('tools/run_tests/tests.json') as f:
      js = json.load(f)
      self.binaries = [tgt
                       for tgt in js
                       if tgt['language'] == test_lang and
                          plat in tgt['platforms']]

  def test_specs(self, config, travis):
    out = []
    for target in self.binaries:
      if travis and target['flaky']:
        continue
      if self.platform == 'windows':
        binary = 'vsprojects\\test_bin\\%s.exe' % (target['name'])
      else:
        binary = 'bins/%s/%s' % (config.build_config, target['name'])
      out.append(config.job_spec([binary], [binary]))
    return sorted(out)

  def make_targets(self):
    return ['buildtests_%s' % self.make_target]

  def build_steps(self):
    return []

  def supports_multi_config(self):
    return True

  def __str__(self):
    return self.make_target


class NodeLanguage(object):

  def test_specs(self, config, travis):
    return [config.job_spec(['tools/run_tests/run_node.sh'], None,
                            environ={'GRPC_TRACE': 'surface,batch'})]

  def make_targets(self):
    return ['static_c']

  def build_steps(self):
    return [['tools/run_tests/build_node.sh']]

  def supports_multi_config(self):
    return False

  def __str__(self):
    return 'node'


class PhpLanguage(object):

  def test_specs(self, config, travis):
    return [config.job_spec(['src/php/bin/run_tests.sh'], None,
                            environ={'GRPC_TRACE': 'surface,batch'})]

  def make_targets(self):
    return ['static_c']

  def build_steps(self):
    return [['tools/run_tests/build_php.sh']]

  def supports_multi_config(self):
    return False

  def __str__(self):
    return 'php'


class PythonLanguage(object):

  def __init__(self):
    with open('tools/run_tests/python_tests.json') as f:
      self._tests = json.load(f)

  def test_specs(self, config, travis):
    modules = [config.job_spec(['tools/run_tests/run_python.sh', '-m',
                                test['module']],
                               None,
                               environ={'GRPC_TRACE': 'surface,batch'},
                               shortname=test['module'])
               for test in self._tests if 'module' in test]
    files = [config.job_spec(['tools/run_tests/run_python.sh',
                              test['file']],
                             None,
                             environ={'GRPC_TRACE': 'surface,batch'},
                             shortname=test['file'])
            for test in self._tests if 'file' in test]
    return files + modules

  def make_targets(self):
    return ['static_c', 'grpc_python_plugin']

  def build_steps(self):
    return [['tools/run_tests/build_python.sh']]

  def supports_multi_config(self):
    return False

  def __str__(self):
    return 'python'


class RubyLanguage(object):

  def test_specs(self, config, travis):
    return [config.job_spec(['tools/run_tests/run_ruby.sh'], None,
                            environ={'GRPC_TRACE': 'surface,batch'})]

  def make_targets(self):
    return ['run_dep_checks']

  def build_steps(self):
    return [['tools/run_tests/build_ruby.sh']]

  def supports_multi_config(self):
    return False

  def __str__(self):
    return 'ruby'


class CSharpLanguage(object):
  def test_specs(self, config, travis):
    assemblies = ['Grpc.Core.Tests',
                  'Grpc.Examples.Tests',
                  'Grpc.IntegrationTesting']
    return [config.job_spec(['tools/run_tests/run_csharp.sh', assembly],
            None, shortname=assembly,
            environ={'GRPC_TRACE': 'surface,batch'})
            for assembly in assemblies ]

  def make_targets(self):
    return ['grpc_csharp_ext']

  def build_steps(self):
    return [['tools/run_tests/build_csharp.sh']]

  def supports_multi_config(self):
    return False

  def __str__(self):
    return 'csharp'


class Sanity(object):

  def test_specs(self, config, travis):
    return [config.job_spec('tools/run_tests/run_sanity.sh', None)]

  def make_targets(self):
    return ['run_dep_checks']

  def build_steps(self):
    return []

  def supports_multi_config(self):
    return False

  def __str__(self):
    return 'sanity'


class Build(object):

  def test_specs(self, config, travis):
    return []

  def make_targets(self):
    return ['static']

  def build_steps(self):
    return []

  def supports_multi_config(self):
    return True

  def __str__(self):
    return self.make_target


# different configurations we can run under
_CONFIGS = {
    'dbg': SimpleConfig('dbg'),
    'opt': SimpleConfig('opt'),
    'tsan': SimpleConfig('tsan', environ={
        'TSAN_OPTIONS': 'suppressions=tools/tsan_suppressions.txt'}),
    'msan': SimpleConfig('msan'),
    'ubsan': SimpleConfig('ubsan'),
    'asan': SimpleConfig('asan', environ={
        'ASAN_OPTIONS': 'detect_leaks=1:color=always:suppressions=tools/tsan_suppressions.txt'}),
    'asan-noleaks': SimpleConfig('asan', environ={
        'ASAN_OPTIONS': 'detect_leaks=0:color=always:suppressions=tools/tsan_suppressions.txt'}),
    'gcov': SimpleConfig('gcov'),
    'memcheck': ValgrindConfig('valgrind', 'memcheck', ['--leak-check=full']),
    'helgrind': ValgrindConfig('dbg', 'helgrind')
    }


_DEFAULT = ['opt']
_LANGUAGES = {
    'c++': CLanguage('cxx', 'c++'),
    'c': CLanguage('c', 'c'),
    'node': NodeLanguage(),
    'php': PhpLanguage(),
    'python': PythonLanguage(),
    'ruby': RubyLanguage(),
    'csharp': CSharpLanguage(),
    'sanity': Sanity(),
    'build': Build(),
    }

# parse command line
argp = argparse.ArgumentParser(description='Run grpc tests.')
argp.add_argument('-c', '--config',
                  choices=['all'] + sorted(_CONFIGS.keys()),
                  nargs='+',
                  default=_DEFAULT)
argp.add_argument('-n', '--runs_per_test', default=1, type=int)
argp.add_argument('-r', '--regex', default='.*', type=str)
argp.add_argument('-j', '--jobs', default=2 * multiprocessing.cpu_count(), type=int)
argp.add_argument('-s', '--slowdown', default=1.0, type=float)
argp.add_argument('-f', '--forever',
                  default=False,
                  action='store_const',
                  const=True)
argp.add_argument('-t', '--travis',
                  default=False,
                  action='store_const',
                  const=True)
argp.add_argument('--newline_on_success',
                  default=False,
                  action='store_const',
                  const=True)
argp.add_argument('-l', '--language',
                  choices=sorted(_LANGUAGES.keys()),
                  nargs='+',
                  default=sorted(_LANGUAGES.keys()))
argp.add_argument('-a', '--antagonists', default=0, type=int)
args = argp.parse_args()

# grab config
run_configs = set(_CONFIGS[cfg]
                  for cfg in itertools.chain.from_iterable(
                      _CONFIGS.iterkeys() if x == 'all' else [x]
                      for x in args.config))
build_configs = set(cfg.build_config for cfg in run_configs)

make_targets = []
languages = set(_LANGUAGES[l] for l in args.language)

if len(build_configs) > 1:
  for language in languages:
    if not language.supports_multi_config():
      print language, 'does not support multiple build configurations'
      sys.exit(1)

if platform.system() == 'Windows':
  def make_jobspec(cfg, targets):
    return jobset.JobSpec(['make.bat', 'CONFIG=%s' % cfg] + targets,
                          cwd='vsprojects', shell=True)
else:
  def make_jobspec(cfg, targets):
    return jobset.JobSpec(['make',
                           '-j', '%d' % (multiprocessing.cpu_count() + 1),
                           'EXTRA_DEFINES=GRPC_TEST_SLOWDOWN_MACHINE_FACTOR=%f' % 
                               args.slowdown,
                           'CONFIG=%s' % cfg] + targets)

build_steps = [make_jobspec(cfg, 
                            list(set(itertools.chain.from_iterable(
                                         l.make_targets() for l in languages))))
               for cfg in build_configs]
build_steps.extend(set(
                   jobset.JobSpec(cmdline, environ={'CONFIG': cfg})
                   for cfg in build_configs
                   for l in languages
                   for cmdline in l.build_steps()))               
one_run = set(
    spec
    for config in run_configs
    for language in args.language
    for spec in _LANGUAGES[language].test_specs(config, args.travis)
    if re.search(args.regex, spec.shortname))

runs_per_test = args.runs_per_test
forever = args.forever


class TestCache(object):
  """Cache for running tests."""

  def __init__(self, use_cache_results):
    self._last_successful_run = {}
    self._use_cache_results = use_cache_results

  def should_run(self, cmdline, bin_hash):
    if cmdline not in self._last_successful_run:
      return True
    if self._last_successful_run[cmdline] != bin_hash:
      return True
    if not self._use_cache_results:
      return True
    return False

  def finished(self, cmdline, bin_hash):
    self._last_successful_run[cmdline] = bin_hash
    self.save()

  def dump(self):
    return [{'cmdline': k, 'hash': v}
            for k, v in self._last_successful_run.iteritems()]

  def parse(self, exdump):
    self._last_successful_run = dict((o['cmdline'], o['hash']) for o in exdump)

  def save(self):
    with open('.run_tests_cache', 'w') as f:
      f.write(json.dumps(self.dump()))

  def maybe_load(self):
    if os.path.exists('.run_tests_cache'):
      with open('.run_tests_cache') as f:
        self.parse(json.loads(f.read()))


def _build_and_run(check_cancelled, newline_on_success, travis, cache):
  """Do one pass of building & running tests."""
  # build latest sequentially
  if not jobset.run(build_steps, maxjobs=1,
                    newline_on_success=newline_on_success, travis=travis):
    return 1

<<<<<<< HEAD
  # run all the tests
  all_runs = itertools.chain.from_iterable(
      itertools.repeat(one_run, runs_per_test))
  if not jobset.run(all_runs, check_cancelled,
                    newline_on_success=newline_on_success, travis=travis,
                    maxjobs=args.jobs,
                    cache=cache):
    return 2
=======
  # start antagonists
  antagonists = [subprocess.Popen(['tools/run_tests/antagonist.py']) 
                 for _ in range(0, args.antagonists)]
  try:
    # run all the tests
    all_runs = itertools.chain.from_iterable(
        itertools.repeat(one_run, runs_per_test))
    if not jobset.run(all_runs, check_cancelled,
                      newline_on_success=newline_on_success, travis=travis,
                      maxjobs=min(args.jobs, min(c.maxjobs for c in run_configs)),
                      cache=cache):
      return 2
  finally:
    for antagonist in antagonists:
      antagonist.kill()
>>>>>>> 97b74ff2

  return 0


test_cache = TestCache(runs_per_test == 1)
test_cache.maybe_load()

if forever:
  success = True
  while True:
    dw = watch_dirs.DirWatcher(['src', 'include', 'test', 'examples'])
    initial_time = dw.most_recent_change()
    have_files_changed = lambda: dw.most_recent_change() != initial_time
    previous_success = success
    success = _build_and_run(check_cancelled=have_files_changed,
                             newline_on_success=False,
                             travis=args.travis,
                             cache=test_cache) == 0
    if not previous_success and success:
      jobset.message('SUCCESS',
                     'All tests are now passing properly',
                     do_newline=True)
    jobset.message('IDLE', 'No change detected')
    while not have_files_changed():
      time.sleep(1)
else:
  result = _build_and_run(check_cancelled=lambda: False,
                          newline_on_success=args.newline_on_success,
                          travis=args.travis,
                          cache=test_cache)
  if result == 0:
    jobset.message('SUCCESS', 'All tests passed', do_newline=True)
  else:
    jobset.message('FAILED', 'Some tests failed', do_newline=True)
  sys.exit(result)<|MERGE_RESOLUTION|>--- conflicted
+++ resolved
@@ -444,16 +444,6 @@
                     newline_on_success=newline_on_success, travis=travis):
     return 1
 
-<<<<<<< HEAD
-  # run all the tests
-  all_runs = itertools.chain.from_iterable(
-      itertools.repeat(one_run, runs_per_test))
-  if not jobset.run(all_runs, check_cancelled,
-                    newline_on_success=newline_on_success, travis=travis,
-                    maxjobs=args.jobs,
-                    cache=cache):
-    return 2
-=======
   # start antagonists
   antagonists = [subprocess.Popen(['tools/run_tests/antagonist.py']) 
                  for _ in range(0, args.antagonists)]
@@ -463,13 +453,12 @@
         itertools.repeat(one_run, runs_per_test))
     if not jobset.run(all_runs, check_cancelled,
                       newline_on_success=newline_on_success, travis=travis,
-                      maxjobs=min(args.jobs, min(c.maxjobs for c in run_configs)),
+                      maxjobs=args.jobs,
                       cache=cache):
       return 2
   finally:
     for antagonist in antagonists:
       antagonist.kill()
->>>>>>> 97b74ff2
 
   return 0
 
