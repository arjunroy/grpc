--- conflicted
+++ resolved
@@ -224,7 +224,6 @@
   def __str__(self):
     return 'csharp'
 
-<<<<<<< HEAD
 class Sanity(object):
 
   def test_specs(self, config, travis):
@@ -232,7 +231,16 @@
 
   def make_targets(self):
     return ['run_dep_checks']
-=======
+
+  def build_steps(self):
+    return []
+
+  def supports_multi_config(self):
+    return False
+
+  def __str__(self):
+    return 'sanity'
+
 class Build(object):
 
   def test_specs(self, config, travis):
@@ -240,24 +248,16 @@
 
   def make_targets(self):
     return ['all']
->>>>>>> e2ecc508
 
   def build_steps(self):
     return []
 
   def supports_multi_config(self):
-<<<<<<< HEAD
-    return False
-
-  def __str__(self):
-    return 'sanity'
-=======
     return True
 
   def __str__(self):
     return self.make_target
 
->>>>>>> e2ecc508
 
 # different configurations we can run under
 _CONFIGS = {
@@ -284,11 +284,8 @@
     'python': PythonLanguage(),
     'ruby': RubyLanguage(),
     'csharp': CSharpLanguage(),
-<<<<<<< HEAD
     'sanity': Sanity(),
-=======
     'build': Build(),
->>>>>>> e2ecc508
     }
 
 # parse command line
