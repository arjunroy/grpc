#!/usr/bin/env python2.7
# Copyright 2015, Google Inc.
# All rights reserved.
#
# Redistribution and use in source and binary forms, with or without
# modification, are permitted provided that the following conditions are
# met:
#
#     * Redistributions of source code must retain the above copyright
# notice, this list of conditions and the following disclaimer.
#     * Redistributions in binary form must reproduce the above
# copyright notice, this list of conditions and the following disclaimer
# in the documentation and/or other materials provided with the
# distribution.
#     * Neither the name of Google Inc. nor the names of its
# contributors may be used to endorse or promote products derived from
# this software without specific prior written permission.
#
# THIS SOFTWARE IS PROVIDED BY THE COPYRIGHT HOLDERS AND CONTRIBUTORS
# "AS IS" AND ANY EXPRESS OR IMPLIED WARRANTIES, INCLUDING, BUT NOT
# LIMITED TO, THE IMPLIED WARRANTIES OF MERCHANTABILITY AND FITNESS FOR
# A PARTICULAR PURPOSE ARE DISCLAIMED. IN NO EVENT SHALL THE COPYRIGHT
# OWNER OR CONTRIBUTORS BE LIABLE FOR ANY DIRECT, INDIRECT, INCIDENTAL,
# SPECIAL, EXEMPLARY, OR CONSEQUENTIAL DAMAGES (INCLUDING, BUT NOT
# LIMITED TO, PROCUREMENT OF SUBSTITUTE GOODS OR SERVICES; LOSS OF USE,
# DATA, OR PROFITS; OR BUSINESS INTERRUPTION) HOWEVER CAUSED AND ON ANY
# THEORY OF LIABILITY, WHETHER IN CONTRACT, STRICT LIABILITY, OR TORT
# (INCLUDING NEGLIGENCE OR OTHERWISE) ARISING IN ANY WAY OUT OF THE USE
# OF THIS SOFTWARE, EVEN IF ADVISED OF THE POSSIBILITY OF SUCH DAMAGE.

"""Run tests in parallel."""

from __future__ import print_function

import argparse
import ast
import collections
import glob
import itertools
import json
import multiprocessing
import os
import os.path
import pipes
import platform
import random
import re
import socket
import subprocess
import sys
import tempfile
import traceback
import time
from six.moves import urllib
import uuid

import jobset
import report_utils
import watch_dirs


_ROOT = os.path.abspath(os.path.join(os.path.dirname(sys.argv[0]), '../..'))
os.chdir(_ROOT)


_FORCE_ENVIRON_FOR_WRAPPERS = {
  'GRPC_VERBOSITY': 'DEBUG',
}


_POLLING_STRATEGIES = {
  'linux': ['epoll', 'poll', 'legacy']
}


def platform_string():
  return jobset.platform_string()


_DEFAULT_TIMEOUT_SECONDS = 5 * 60


# SimpleConfig: just compile with CONFIG=config, and run the binary to test
class Config(object):

  def __init__(self, config, environ=None, timeout_multiplier=1, tool_prefix=[]):
    if environ is None:
      environ = {}
    self.build_config = config
    self.environ = environ
    self.environ['CONFIG'] = config
    self.tool_prefix = tool_prefix
    self.timeout_multiplier = timeout_multiplier

  def job_spec(self, cmdline, timeout_seconds=_DEFAULT_TIMEOUT_SECONDS,
               shortname=None, environ={}, cpu_cost=1.0, flaky=False):
    """Construct a jobset.JobSpec for a test under this config

       Args:
         cmdline:      a list of strings specifying the command line the test
                       would like to run
    """
    actual_environ = self.environ.copy()
    for k, v in environ.items():
      actual_environ[k] = v
    return jobset.JobSpec(cmdline=self.tool_prefix + cmdline,
                          shortname=shortname,
                          environ=actual_environ,
                          cpu_cost=cpu_cost,
                          timeout_seconds=(self.timeout_multiplier * timeout_seconds if timeout_seconds else None),
                          flake_retries=5 if flaky or args.allow_flakes else 0,
                          timeout_retries=3 if args.allow_flakes else 0)


def get_c_tests(travis, test_lang) :
  out = []
  platforms_str = 'ci_platforms' if travis else 'platforms'
  with open('tools/run_tests/tests.json') as f:
    js = json.load(f)
    return [tgt
            for tgt in js
            if tgt['language'] == test_lang and
                platform_string() in tgt[platforms_str] and
                not (travis and tgt['flaky'])]


def _check_compiler(compiler, supported_compilers):
  if compiler not in supported_compilers:
    raise Exception('Compiler %s not supported (on this platform).' % compiler)


def _check_arch(arch, supported_archs):
  if arch not in supported_archs:
    raise Exception('Architecture %s not supported.' % arch)


def _is_use_docker_child():
  """Returns True if running running as a --use_docker child."""
  return True if os.getenv('RUN_TESTS_COMMAND') else False


class CLanguage(object):

  def __init__(self, make_target, test_lang):
    self.make_target = make_target
    self.platform = platform_string()
    self.test_lang = test_lang

  def configure(self, config, args):
    self.config = config
    self.args = args
    if self.platform == 'windows':
      self._make_options = [_windows_toolset_option(self.args.compiler),
                            _windows_arch_option(self.args.arch)]
    else:
      self._docker_distro, self._make_options = self._compiler_options(self.args.use_docker,
                                                                       self.args.compiler)

  def test_specs(self):
    out = []
    binaries = get_c_tests(self.args.travis, self.test_lang)
    for target in binaries:
      polling_strategies = (_POLLING_STRATEGIES.get(self.platform, ['all'])
                            if target.get('uses_polling', True)
                            else ['all'])
      for polling_strategy in polling_strategies:
        env={'GRPC_DEFAULT_SSL_ROOTS_FILE_PATH':
                 _ROOT + '/src/core/lib/tsi/test_creds/ca.pem',
<<<<<<< HEAD
             'GRPC_POLL_STRATEGY': polling_strategy}
=======
             'GRPC_POLL_STRATEGY': polling_strategy,
             'GRPC_VERBOSITY': 'DEBUG'}
>>>>>>> 89a8851e
        shortname_ext = '' if polling_strategy=='all' else ' GRPC_POLL_STRATEGY=%s' % polling_strategy
        if self.config.build_config in target['exclude_configs']:
          continue
        if self.platform == 'windows':
          binary = 'vsprojects/%s%s/%s.exe' % (
              'x64/' if self.args.arch == 'x64' else '',
              _MSBUILD_CONFIG[self.config.build_config],
              target['name'])
        else:
          binary = 'bins/%s/%s' % (self.config.build_config, target['name'])
        if os.path.isfile(binary):
          if 'gtest' in target and target['gtest']:
            # here we parse the output of --gtest_list_tests to build up a
            # complete list of the tests contained in a binary
            # for each test, we then add a job to run, filtering for just that
            # test
            with open(os.devnull, 'w') as fnull:
              tests = subprocess.check_output([binary, '--gtest_list_tests'],
                                              stderr=fnull)
            base = None
            for line in tests.split('\n'):
              i = line.find('#')
              if i >= 0: line = line[:i]
              if not line: continue
              if line[0] != ' ':
                base = line.strip()
              else:
                assert base is not None
                assert line[1] == ' '
                test = base + line.strip()
                cmdline = [binary] + ['--gtest_filter=%s' % test]
                out.append(self.config.job_spec(cmdline,
                                                shortname='%s --gtest_filter=%s %s' % (binary, test, shortname_ext),
                                                cpu_cost=target['cpu_cost'],
                                                environ=env))
          else:
            cmdline = [binary] + target['args']
            out.append(self.config.job_spec(cmdline,
                                            shortname=' '.join(
                                                          pipes.quote(arg)
                                                          for arg in cmdline) +
                                                      shortname_ext,
                                            cpu_cost=target['cpu_cost'],
                                            flaky=target.get('flaky', False),
                                            timeout_seconds=target.get('timeout_seconds', _DEFAULT_TIMEOUT_SECONDS),
                                            environ=env))
        elif self.args.regex == '.*' or self.platform == 'windows':
          print('\nWARNING: binary not found, skipping', binary)
    return sorted(out)

  def make_targets(self):
    if self.platform == 'windows':
      # don't build tools on windows just yet
      return ['buildtests_%s' % self.make_target]
    return ['buildtests_%s' % self.make_target, 'tools_%s' % self.make_target]

  def make_options(self):
    return self._make_options;

  def pre_build_steps(self):
    if self.platform == 'windows':
      return [['tools\\run_tests\\pre_build_c.bat']]
    else:
      return []

  def build_steps(self):
    return []

  def post_tests_steps(self):
    if self.platform == 'windows':
      return []
    else:
      return [['tools/run_tests/post_tests_c.sh']]

  def makefile_name(self):
    return 'Makefile'

  def _clang_make_options(self, version_suffix=''):
    return ['CC=clang%s' % version_suffix,
            'CXX=clang++%s' % version_suffix,
            'LD=clang%s' % version_suffix,
            'LDXX=clang++%s' % version_suffix]

  def _gcc_make_options(self, version_suffix):
    return ['CC=gcc%s' % version_suffix,
            'CXX=g++%s' % version_suffix,
            'LD=gcc%s' % version_suffix,
            'LDXX=g++%s' % version_suffix]

  def _compiler_options(self, use_docker, compiler):
    """Returns docker distro and make options to use for given compiler."""
    if not use_docker and not _is_use_docker_child():
      _check_compiler(compiler, ['default'])

    if compiler == 'gcc4.9' or compiler == 'default':
      return ('jessie', [])
    elif compiler == 'gcc4.4':
      return ('wheezy', self._gcc_make_options(version_suffix='-4.4'))
    elif compiler == 'gcc4.6':
      return ('wheezy', self._gcc_make_options(version_suffix='-4.6'))
    elif compiler == 'gcc5.3':
      return ('ubuntu1604', [])
    elif compiler == 'clang3.4':
      # on ubuntu1404, clang-3.4 alias doesn't exist, just use 'clang'
      return ('ubuntu1404', self._clang_make_options())
    elif compiler == 'clang3.5':
      return ('jessie', self._clang_make_options(version_suffix='-3.5'))
    elif compiler == 'clang3.6':
      return ('ubuntu1604', self._clang_make_options(version_suffix='-3.6'))
    elif compiler == 'clang3.7':
      return ('ubuntu1604', self._clang_make_options(version_suffix='-3.7'))
    else:
      raise Exception('Compiler %s not supported.' % compiler)

  def dockerfile_dir(self):
    return 'tools/dockerfile/test/cxx_%s_%s' % (self._docker_distro,
                                                _docker_arch_suffix(self.args.arch))

  def __str__(self):
    return self.make_target


class NodeLanguage(object):

  def __init__(self):
    self.platform = platform_string()

  def configure(self, config, args):
    self.config = config
    self.args = args
    _check_compiler(self.args.compiler, ['default', 'node0.12',
                                         'node4', 'node5'])
    if self.args.compiler == 'default':
      self.node_version = '4'
    else:
      # Take off the word "node"
      self.node_version = self.args.compiler[4:]

  def test_specs(self):
    if self.platform == 'windows':
      return [self.config.job_spec(['tools\\run_tests\\run_node.bat'], None)]
    else:
      return [self.config.job_spec(['tools/run_tests/run_node.sh', self.node_version],
                                   None,
                                   environ=_FORCE_ENVIRON_FOR_WRAPPERS)]

  def pre_build_steps(self):
    if self.platform == 'windows':
      return [['tools\\run_tests\\pre_build_node.bat']]
    else:
      return [['tools/run_tests/pre_build_node.sh', self.node_version]]

  def make_targets(self):
    return []

  def make_options(self):
    return []

  def build_steps(self):
    if self.platform == 'windows':
      return [['tools\\run_tests\\build_node.bat']]
    else:
      return [['tools/run_tests/build_node.sh', self.node_version]]

  def post_tests_steps(self):
    return []

  def makefile_name(self):
    return 'Makefile'

  def dockerfile_dir(self):
    return 'tools/dockerfile/test/node_jessie_%s' % _docker_arch_suffix(self.args.arch)

  def __str__(self):
    return 'node'


class PhpLanguage(object):

  def configure(self, config, args):
    self.config = config
    self.args = args
    _check_compiler(self.args.compiler, ['default'])

  def test_specs(self):
    return [self.config.job_spec(['src/php/bin/run_tests.sh'], None,
                                  environ=_FORCE_ENVIRON_FOR_WRAPPERS)]

  def pre_build_steps(self):
    return []

  def make_targets(self):
    return ['static_c', 'shared_c']

  def make_options(self):
    return []

  def build_steps(self):
    return [['tools/run_tests/build_php.sh']]

  def post_tests_steps(self):
    return [['tools/run_tests/post_tests_php.sh']]

  def makefile_name(self):
    return 'Makefile'

  def dockerfile_dir(self):
    return 'tools/dockerfile/test/php_jessie_%s' % _docker_arch_suffix(self.args.arch)

  def __str__(self):
    return 'php'


class PythonConfig(collections.namedtuple('PythonConfig', [
    'name', 'build', 'run'])):
  """Tuple of commands (named s.t. 'what it says on the tin' applies)"""

class PythonLanguage(object):

  def configure(self, config, args):
    self.config = config
    self.args = args
    self.pythons = self._get_pythons(self.args)

  def test_specs(self):
    # load list of known test suites
    with open('src/python/grpcio_tests/tests/tests.json') as tests_json_file:
      tests_json = json.load(tests_json_file)
    environment = dict(_FORCE_ENVIRON_FOR_WRAPPERS)
    return [self.config.job_spec(
        config.run,
        timeout_seconds=5*60,
        environ=dict(list(environment.items()) +
                     [('GRPC_PYTHON_TESTRUNNER_FILTER', suite_name)]),
        shortname='%s.test.%s' % (config.name, suite_name),)
        for suite_name in tests_json
        for config in self.pythons]

  def pre_build_steps(self):
    return []

  def make_targets(self):
    return []

  def make_options(self):
    return []

  def build_steps(self):
    return [config.build for config in self.pythons]

  def post_tests_steps(self):
    return []

  def makefile_name(self):
    return 'Makefile'

  def dockerfile_dir(self):
    return 'tools/dockerfile/test/python_%s_%s' % (self.python_manager_name(), _docker_arch_suffix(self.args.arch))

  def python_manager_name(self):
    return 'pyenv' if self.args.compiler in ['python3.5', 'python3.6'] else 'jessie'

  def _get_pythons(self, args):
    if args.arch == 'x86':
      bits = '32'
    else:
      bits = '64'
    if os.name == 'nt':
      shell = ['bash']
      builder = [os.path.abspath('tools/run_tests/build_python_msys2.sh')]
      builder_prefix_arguments = ['MINGW{}'.format(bits)]
      venv_relative_python = ['Scripts/python.exe']
      toolchain = ['mingw32']
      python_pattern_function = lambda major, minor, bits: (
          '/c/Python{major}{minor}/python.exe'.format(major=major, minor=minor, bits=bits)
	  if bits == '64' else
	  '/c/Python{major}{minor}_{bits}bits/python.exe'.format(
              major=major, minor=minor, bits=bits))
    else:
      shell = []
      builder = [os.path.abspath('tools/run_tests/build_python.sh')]
      builder_prefix_arguments = []
      venv_relative_python = ['bin/python']
      toolchain = ['unix']
      # Bit-ness is handled by the test machine's environment
      python_pattern_function = lambda major, minor, bits: 'python{major}.{minor}'.format(major=major, minor=minor)
    runner = [os.path.abspath('tools/run_tests/run_python.sh')]
    python_config_generator = lambda name, major, minor, bits: PythonConfig(
        name,
        shell + builder + builder_prefix_arguments
	    + [python_pattern_function(major=major, minor=minor, bits=bits)]
	    + [name] + venv_relative_python + toolchain,
        shell + runner + [os.path.join(name, venv_relative_python[0])])
    python27_config = python_config_generator(name='py27', major='2', minor='7', bits=bits)
    python34_config = python_config_generator(name='py34', major='3', minor='4', bits=bits)
    python35_config = python_config_generator(name='py35', major='3', minor='5', bits=bits)
    python36_config = python_config_generator(name='py36', major='3', minor='6', bits=bits)
    if args.compiler == 'default':
      if os.name == 'nt':
        return (python27_config,)
      else:
        return (python27_config, python34_config,)
    elif args.compiler == 'python2.7':
      return (python27_config,)
    elif args.compiler == 'python3.4':
      return (python34_config,)
    elif args.compiler == 'python3.5':
      return (python35_config,)
    elif args.compiler == 'python3.6':
      return (python36_config,)
    else:
      raise Exception('Compiler %s not supported.' % args.compiler)

  def __str__(self):
    return 'python'


class RubyLanguage(object):

  def configure(self, config, args):
    self.config = config
    self.args = args
    _check_compiler(self.args.compiler, ['default'])

  def test_specs(self):
    return [self.config.job_spec(['tools/run_tests/run_ruby.sh'],
                                 timeout_seconds=10*60,
                                 environ=_FORCE_ENVIRON_FOR_WRAPPERS)]

  def pre_build_steps(self):
    return [['tools/run_tests/pre_build_ruby.sh']]

  def make_targets(self):
    return []

  def make_options(self):
    return []

  def build_steps(self):
    return [['tools/run_tests/build_ruby.sh']]

  def post_tests_steps(self):
    return [['tools/run_tests/post_tests_ruby.sh']]

  def makefile_name(self):
    return 'Makefile'

  def dockerfile_dir(self):
    return 'tools/dockerfile/test/ruby_jessie_%s' % _docker_arch_suffix(self.args.arch)

  def __str__(self):
    return 'ruby'


class CSharpLanguage(object):

  def __init__(self):
    self.platform = platform_string()

  def configure(self, config, args):
    self.config = config
    self.args = args
    if self.platform == 'windows':
      # Explicitly choosing between x86 and x64 arch doesn't work yet
      _check_arch(self.args.arch, ['default'])
      # CoreCLR use 64bit runtime by default.
      arch_option = 'x64' if self.args.compiler == 'coreclr' else self.args.arch
      self._make_options = [_windows_toolset_option(self.args.compiler),
                            _windows_arch_option(arch_option)]
    else:
      _check_compiler(self.args.compiler, ['default', 'coreclr'])
      if self.platform == 'linux' and self.args.compiler == 'coreclr':
        self._docker_distro = 'coreclr'
      else:
        self._docker_distro = 'jessie'

      if self.platform == 'mac':
        # TODO(jtattermusch): EMBED_ZLIB=true currently breaks the mac build
        self._make_options = ['EMBED_OPENSSL=true']
        if self.args.compiler != 'coreclr':
          # On Mac, official distribution of mono is 32bit.
          self._make_options += ['CFLAGS=-m32', 'LDFLAGS=-m32']
      else:
        self._make_options = ['EMBED_OPENSSL=true', 'EMBED_ZLIB=true']

  def test_specs(self):
    with open('src/csharp/tests.json') as f:
      tests_by_assembly = json.load(f)

    msbuild_config = _MSBUILD_CONFIG[self.config.build_config]
    nunit_args = ['--labels=All']
    assembly_subdir = 'bin/%s' % msbuild_config
    assembly_extension = '.exe'

    if self.args.compiler == 'coreclr':
      if self.platform == 'linux':
        assembly_subdir += '/netstandard1.5/debian.8-x64'
        assembly_extension = ''
      elif self.platform == 'mac':
        assembly_subdir += '/netstandard1.5/osx.10.11-x64'
        assembly_extension = ''
      else:
        assembly_subdir += '/netstandard1.5/win7-x64'
      runtime_cmd = []
    else:
      nunit_args += ['--noresult', '--workers=1']
      if self.platform == 'windows':
        runtime_cmd = []
      else:
        runtime_cmd = ['mono']

    specs = []
    for assembly in tests_by_assembly.iterkeys():
      assembly_file = 'src/csharp/%s/%s/%s%s' % (assembly,
                                                 assembly_subdir,
                                                 assembly,
                                                 assembly_extension)
      if self.config.build_config != 'gcov' or self.platform != 'windows':
        # normally, run each test as a separate process
        for test in tests_by_assembly[assembly]:
          cmdline = runtime_cmd + [assembly_file, '--test=%s' % test] + nunit_args
          specs.append(self.config.job_spec(cmdline,
                                            None,
                                            shortname='csharp.%s' % test,
                                            environ=_FORCE_ENVIRON_FOR_WRAPPERS))
      else:
        # For C# test coverage, run all tests from the same assembly at once
        # using OpenCover.Console (only works on Windows).
        cmdline = ['src\\csharp\\packages\\OpenCover.4.6.519\\tools\\OpenCover.Console.exe',
                   '-target:%s' % assembly_file,
                   '-targetdir:src\\csharp',
                   '-targetargs:%s' % ' '.join(nunit_args),
                   '-filter:+[Grpc.Core]*',
                   '-register:user',
                   '-output:src\\csharp\\coverage_csharp_%s.xml' % assembly]

        # set really high cpu_cost to make sure instances of OpenCover.Console run exclusively
        # to prevent problems with registering the profiler.
        run_exclusive = 1000000
        specs.append(self.config.job_spec(cmdline,
                                          None,
                                          shortname='csharp.coverage.%s' % assembly,
                                          cpu_cost=run_exclusive,
                                          environ=_FORCE_ENVIRON_FOR_WRAPPERS))
    return specs

  def pre_build_steps(self):
    if self.platform == 'windows':
      return [['tools\\run_tests\\pre_build_csharp.bat']]
    else:
      return [['tools/run_tests/pre_build_csharp.sh']]

  def make_targets(self):
    return ['grpc_csharp_ext']

  def make_options(self):
    return self._make_options;

  def build_steps(self):
    if self.args.compiler == 'coreclr':
      if self.platform == 'windows':
        return [['tools\\run_tests\\build_csharp_coreclr.bat']]
      else:
        return [['tools/run_tests/build_csharp_coreclr.sh']]
    else:
      if self.platform == 'windows':
        return [[_windows_build_bat(self.args.compiler),
                 'src/csharp/Grpc.sln',
                 '/p:Configuration=%s' % _MSBUILD_CONFIG[self.config.build_config]]]
      else:
        return [['tools/run_tests/build_csharp.sh']]

  def post_tests_steps(self):
    if self.platform == 'windows':
      return [['tools\\run_tests\\post_tests_csharp.bat']]
    else:
      return [['tools/run_tests/post_tests_csharp.sh']]

  def makefile_name(self):
    return 'Makefile'

  def dockerfile_dir(self):
    return 'tools/dockerfile/test/csharp_%s_%s' % (self._docker_distro,
                                                   _docker_arch_suffix(self.args.arch))

  def __str__(self):
    return 'csharp'


class ObjCLanguage(object):

  def configure(self, config, args):
    self.config = config
    self.args = args
    _check_compiler(self.args.compiler, ['default'])

  def test_specs(self):
    return [self.config.job_spec(['src/objective-c/tests/run_tests.sh'],
                                 timeout_seconds=None,
                                 shortname='objc-tests',
                                 environ=_FORCE_ENVIRON_FOR_WRAPPERS),
            self.config.job_spec(['src/objective-c/tests/build_example_test.sh'],
                                 timeout_seconds=15*60,
                                 shortname='objc-examples-build',
                                 environ=_FORCE_ENVIRON_FOR_WRAPPERS)]

  def pre_build_steps(self):
    return []

  def make_targets(self):
    return ['interop_server']

  def make_options(self):
    return []

  def build_steps(self):
    return [['src/objective-c/tests/build_tests.sh']]

  def post_tests_steps(self):
    return []

  def makefile_name(self):
    return 'Makefile'

  def dockerfile_dir(self):
    return None

  def __str__(self):
    return 'objc'


class Sanity(object):

  def configure(self, config, args):
    self.config = config
    self.args = args
    _check_compiler(self.args.compiler, ['default'])

  def test_specs(self):
    import yaml
    with open('tools/run_tests/sanity/sanity_tests.yaml', 'r') as f:
      return [self.config.job_spec(cmd['script'].split(),
                                   timeout_seconds=None, environ={'TEST': 'true'},
                                   cpu_cost=cmd.get('cpu_cost', 1))
              for cmd in yaml.load(f)]

  def pre_build_steps(self):
    return []

  def make_targets(self):
    return ['run_dep_checks']

  def make_options(self):
    return []

  def build_steps(self):
    return []

  def post_tests_steps(self):
    return []

  def makefile_name(self):
    return 'Makefile'

  def dockerfile_dir(self):
    return 'tools/dockerfile/test/sanity'

  def __str__(self):
    return 'sanity'


# different configurations we can run under
with open('tools/run_tests/configs.json') as f:
  _CONFIGS = dict((cfg['config'], Config(**cfg)) for cfg in ast.literal_eval(f.read()))


_LANGUAGES = {
    'c++': CLanguage('cxx', 'c++'),
    'c': CLanguage('c', 'c'),
    'node': NodeLanguage(),
    'php': PhpLanguage(),
    'python': PythonLanguage(),
    'ruby': RubyLanguage(),
    'csharp': CSharpLanguage(),
    'objc' : ObjCLanguage(),
    'sanity': Sanity()
    }


_MSBUILD_CONFIG = {
    'dbg': 'Debug',
    'opt': 'Release',
    'gcov': 'Debug',
    }


def _windows_arch_option(arch):
  """Returns msbuild cmdline option for selected architecture."""
  if arch == 'default' or arch == 'x86':
    return '/p:Platform=Win32'
  elif arch == 'x64':
    return '/p:Platform=x64'
  else:
    print('Architecture %s not supported.' % arch)
    sys.exit(1)


def _check_arch_option(arch):
  """Checks that architecture option is valid."""
  if platform_string() == 'windows':
    _windows_arch_option(arch)
  elif platform_string() == 'linux':
    # On linux, we need to be running under docker with the right architecture.
    runtime_arch = platform.architecture()[0]
    if arch == 'default':
      return
    elif runtime_arch == '64bit' and arch == 'x64':
      return
    elif runtime_arch == '32bit' and arch == 'x86':
      return
    else:
      print('Architecture %s does not match current runtime architecture.' % arch)
      sys.exit(1)
  else:
    if args.arch != 'default':
      print('Architecture %s not supported on current platform.' % args.arch)
      sys.exit(1)


def _windows_build_bat(compiler):
  """Returns name of build.bat for selected compiler."""
  # For CoreCLR, fall back to the default compiler for C core
  if compiler == 'default' or compiler == 'vs2013' or compiler == 'coreclr':
    return 'vsprojects\\build_vs2013.bat'
  elif compiler == 'vs2015':
    return 'vsprojects\\build_vs2015.bat'
  elif compiler == 'vs2010':
    return 'vsprojects\\build_vs2010.bat'
  else:
    print('Compiler %s not supported.' % compiler)
    sys.exit(1)


def _windows_toolset_option(compiler):
  """Returns msbuild PlatformToolset for selected compiler."""
  # For CoreCLR, fall back to the default compiler for C core
  if compiler == 'default' or compiler == 'vs2013' or compiler == 'coreclr':
    return '/p:PlatformToolset=v120'
  elif compiler == 'vs2015':
    return '/p:PlatformToolset=v140'
  elif compiler == 'vs2010':
    return '/p:PlatformToolset=v100'
  else:
    print('Compiler %s not supported.' % compiler)
    sys.exit(1)


def _docker_arch_suffix(arch):
  """Returns suffix to dockerfile dir to use."""
  if arch == 'default' or arch == 'x64':
    return 'x64'
  elif arch == 'x86':
    return 'x86'
  else:
    print('Architecture %s not supported with current settings.' % arch)
    sys.exit(1)


def runs_per_test_type(arg_str):
    """Auxilary function to parse the "runs_per_test" flag.

       Returns:
           A positive integer or 0, the latter indicating an infinite number of
           runs.

       Raises:
           argparse.ArgumentTypeError: Upon invalid input.
    """
    if arg_str == 'inf':
        return 0
    try:
        n = int(arg_str)
        if n <= 0: raise ValueError
        return n
    except:
        msg = '\'{}\' is not a positive integer or \'inf\''.format(arg_str)
        raise argparse.ArgumentTypeError(msg)

# parse command line
argp = argparse.ArgumentParser(description='Run grpc tests.')
argp.add_argument('-c', '--config',
                  choices=sorted(_CONFIGS.keys()),
                  default='opt')
argp.add_argument('-n', '--runs_per_test', default=1, type=runs_per_test_type,
        help='A positive integer or "inf". If "inf", all tests will run in an '
             'infinite loop. Especially useful in combination with "-f"')
argp.add_argument('-r', '--regex', default='.*', type=str)
argp.add_argument('--regex_exclude', default='', type=str)
argp.add_argument('-j', '--jobs', default=multiprocessing.cpu_count(), type=int)
argp.add_argument('-s', '--slowdown', default=1.0, type=float)
argp.add_argument('-f', '--forever',
                  default=False,
                  action='store_const',
                  const=True)
argp.add_argument('-t', '--travis',
                  default=False,
                  action='store_const',
                  const=True)
argp.add_argument('--newline_on_success',
                  default=False,
                  action='store_const',
                  const=True)
argp.add_argument('-l', '--language',
                  choices=['all'] + sorted(_LANGUAGES.keys()),
                  nargs='+',
                  default=['all'])
argp.add_argument('-S', '--stop_on_failure',
                  default=False,
                  action='store_const',
                  const=True)
argp.add_argument('--use_docker',
                  default=False,
                  action='store_const',
                  const=True,
                  help='Run all the tests under docker. That provides ' +
                  'additional isolation and prevents the need to install ' +
                  'language specific prerequisites. Only available on Linux.')
argp.add_argument('--allow_flakes',
                  default=False,
                  action='store_const',
                  const=True,
                  help='Allow flaky tests to show as passing (re-runs failed tests up to five times)')
argp.add_argument('--arch',
                  choices=['default', 'x86', 'x64'],
                  default='default',
                  help='Selects architecture to target. For some platforms "default" is the only supported choice.')
argp.add_argument('--compiler',
                  choices=['default',
                           'gcc4.4', 'gcc4.6', 'gcc4.9', 'gcc5.3',
                           'clang3.4', 'clang3.5', 'clang3.6', 'clang3.7',
                           'vs2010', 'vs2013', 'vs2015',
                           'python2.7', 'python3.4', 'python3.5', 'python3.6',
                           'node0.12', 'node4', 'node5',
                           'coreclr'],
                  default='default',
                  help='Selects compiler to use. Allowed values depend on the platform and language.')
argp.add_argument('--build_only',
                  default=False,
                  action='store_const',
                  const=True,
                  help='Perform all the build steps but dont run any tests.')
argp.add_argument('--measure_cpu_costs', default=False, action='store_const', const=True,
                  help='Measure the cpu costs of tests')
argp.add_argument('--update_submodules', default=[], nargs='*',
                  help='Update some submodules before building. If any are updated, also run generate_projects. ' +
                       'Submodules are specified as SUBMODULE_NAME:BRANCH; if BRANCH is omitted, master is assumed.')
argp.add_argument('-a', '--antagonists', default=0, type=int)
argp.add_argument('-x', '--xml_report', default=None, type=str,
        help='Generates a JUnit-compatible XML report')
argp.add_argument('--force_default_poller', default=False, action='store_const', const=True,
                  help='Dont try to iterate over many polling strategies when they exist')
args = argp.parse_args()

if args.force_default_poller:
  _POLLING_STRATEGIES = {}

jobset.measure_cpu_costs = args.measure_cpu_costs

# update submodules if necessary
need_to_regenerate_projects = False
for spec in args.update_submodules:
  spec = spec.split(':', 1)
  if len(spec) == 1:
    submodule = spec[0]
    branch = 'master'
  elif len(spec) == 2:
    submodule = spec[0]
    branch = spec[1]
  cwd = 'third_party/%s' % submodule
  def git(cmd, cwd=cwd):
    print('in %s: git %s' % (cwd, cmd))
    subprocess.check_call('git %s' % cmd, cwd=cwd, shell=True)
  git('fetch')
  git('checkout %s' % branch)
  git('pull origin %s' % branch)
  if os.path.exists('src/%s/gen_build_yaml.py' % submodule):
    need_to_regenerate_projects = True
if need_to_regenerate_projects:
  if jobset.platform_string() == 'linux':
    subprocess.check_call('tools/buildgen/generate_projects.sh', shell=True)
  else:
    print('WARNING: may need to regenerate projects, but since we are not on')
    print('         Linux this step is being skipped. Compilation MAY fail.')


# grab config
run_config = _CONFIGS[args.config]
build_config = run_config.build_config

if args.travis:
  _FORCE_ENVIRON_FOR_WRAPPERS = {'GRPC_TRACE': 'api'}

if 'all' in args.language:
  lang_list = _LANGUAGES.keys()
else:
  lang_list = args.language
# We don't support code coverage on some languages
if 'gcov' in args.config:
  for bad in ['objc', 'sanity']:
    if bad in lang_list:
      lang_list.remove(bad)

languages = set(_LANGUAGES[l] for l in lang_list)
for l in languages:
  l.configure(run_config, args)

language_make_options=[]
if any(language.make_options() for language in languages):
  if not 'gcov' in args.config and len(languages) != 1:
    print('languages with custom make options cannot be built simultaneously with other languages')
    sys.exit(1)
  else:
    language_make_options = next(iter(languages)).make_options()

if args.use_docker:
  if not args.travis:
    print('Seen --use_docker flag, will run tests under docker.')
    print('')
    print('IMPORTANT: The changes you are testing need to be locally committed')
    print('because only the committed changes in the current branch will be')
    print('copied to the docker environment.')
    time.sleep(5)

  dockerfile_dirs = set([l.dockerfile_dir() for l in languages])
  if len(dockerfile_dirs) > 1:
    if 'gcov' in args.config:
      dockerfile_dir = 'tools/dockerfile/test/multilang_jessie_x64'
      print ('Using multilang_jessie_x64 docker image for code coverage for '
             'all languages.')
    else:
      print ('Languages to be tested require running under different docker '
             'images.')
      sys.exit(1)
  else:
    dockerfile_dir = next(iter(dockerfile_dirs))

  child_argv = [ arg for arg in sys.argv if not arg == '--use_docker' ]
  run_tests_cmd = 'python tools/run_tests/run_tests.py %s' % ' '.join(child_argv[1:])

  env = os.environ.copy()
  env['RUN_TESTS_COMMAND'] = run_tests_cmd
  env['DOCKERFILE_DIR'] = dockerfile_dir
  env['DOCKER_RUN_SCRIPT'] = 'tools/run_tests/dockerize/docker_run_tests.sh'
  if args.xml_report:
    env['XML_REPORT'] = args.xml_report
  if not args.travis:
    env['TTY_FLAG'] = '-t'  # enables Ctrl-C when not on Jenkins.

  subprocess.check_call(['tools/run_tests/dockerize/build_docker_and_run_tests.sh'],
                        shell=True,
                        env=env)
  sys.exit(0)

_check_arch_option(args.arch)

def make_jobspec(cfg, targets, makefile='Makefile'):
  if platform_string() == 'windows':
    extra_args = []
    # better do parallel compilation
    # empirically /m:2 gives the best performance/price and should prevent
    # overloading the windows workers.
    extra_args.extend(['/m:2'])
    # disable PDB generation: it's broken, and we don't need it during CI
    extra_args.extend(['/p:Jenkins=true'])
    return [
      jobset.JobSpec([_windows_build_bat(args.compiler),
                      'vsprojects\\%s.sln' % target,
                      '/p:Configuration=%s' % _MSBUILD_CONFIG[cfg]] +
                      extra_args +
                      language_make_options,
                      shell=True, timeout_seconds=None)
      for target in targets]
  else:
    if targets:
      return [jobset.JobSpec([os.getenv('MAKE', 'make'),
                              '-f', makefile,
                              '-j', '%d' % args.jobs,
                              'EXTRA_DEFINES=GRPC_TEST_SLOWDOWN_MACHINE_FACTOR=%f' % args.slowdown,
                              'CONFIG=%s' % cfg] +
                              language_make_options +
                             ([] if not args.travis else ['JENKINS_BUILD=1']) +
                             targets,
                             timeout_seconds=None)]
    else:
      return []

make_targets = {}
for l in languages:
  makefile = l.makefile_name()
  make_targets[makefile] = make_targets.get(makefile, set()).union(
      set(l.make_targets()))

def build_step_environ(cfg):
  environ = {'CONFIG': cfg}
  msbuild_cfg = _MSBUILD_CONFIG.get(cfg)
  if msbuild_cfg:
    environ['MSBUILD_CONFIG'] = msbuild_cfg
  return environ

build_steps = list(set(
                   jobset.JobSpec(cmdline, environ=build_step_environ(build_config), flake_retries=5)
                   for l in languages
                   for cmdline in l.pre_build_steps()))
if make_targets:
  make_commands = itertools.chain.from_iterable(make_jobspec(build_config, list(targets), makefile) for (makefile, targets) in make_targets.items())
  build_steps.extend(set(make_commands))
build_steps.extend(set(
                   jobset.JobSpec(cmdline, environ=build_step_environ(build_config), timeout_seconds=None)
                   for l in languages
                   for cmdline in l.build_steps()))

post_tests_steps = list(set(
                        jobset.JobSpec(cmdline, environ=build_step_environ(build_config))
                        for l in languages
                        for cmdline in l.post_tests_steps()))
runs_per_test = args.runs_per_test
forever = args.forever


def _shut_down_legacy_server(legacy_server_port):
  try:
    version = int(urllib.request.urlopen(
        'http://localhost:%d/version_number' % legacy_server_port,
        timeout=10).read())
  except:
    pass
  else:
    urllib.request.urlopen(
        'http://localhost:%d/quitquitquit' % legacy_server_port).read()


def _shut_down_legacy_server(legacy_server_port):
  try:
    version = int(urllib2.urlopen(
        'http://localhost:%d/version_number' % legacy_server_port,
        timeout=10).read())
  except:
    pass
  else:
    urllib2.urlopen(
        'http://localhost:%d/quitquitquit' % legacy_server_port).read()


def _start_port_server(port_server_port):
  # check if a compatible port server is running
  # if incompatible (version mismatch) ==> start a new one
  # if not running ==> start a new one
  # otherwise, leave it up
  try:
    version = int(urllib.request.urlopen(
        'http://localhost:%d/version_number' % port_server_port,
        timeout=10).read())
    print('detected port server running version %d' % version)
    running = True
  except Exception as e:
    print('failed to detect port server: %s' % sys.exc_info()[0])
    print(e.strerror)
    running = False
  if running:
    current_version = int(subprocess.check_output(
        [sys.executable, os.path.abspath('tools/run_tests/port_server.py'),
         'dump_version']))
    print('my port server is version %d' % current_version)
    running = (version >= current_version)
    if not running:
      print('port_server version mismatch: killing the old one')
      urllib.request.urlopen('http://localhost:%d/quitquitquit' % port_server_port).read()
      time.sleep(1)
  if not running:
    fd, logfile = tempfile.mkstemp()
    os.close(fd)
    print('starting port_server, with log file %s' % logfile)
    args = [sys.executable, os.path.abspath('tools/run_tests/port_server.py'),
            '-p', '%d' % port_server_port, '-l', logfile]
    env = dict(os.environ)
    env['BUILD_ID'] = 'pleaseDontKillMeJenkins'
    if platform_string() == 'windows':
      # Working directory of port server needs to be outside of Jenkins
      # workspace to prevent file lock issues.
      tempdir = tempfile.mkdtemp()
      port_server = subprocess.Popen(
          args,
          env=env,
          cwd=tempdir,
          creationflags = 0x00000008, # detached process
          close_fds=True)
    else:
      port_server = subprocess.Popen(
          args,
          env=env,
          preexec_fn=os.setsid,
          close_fds=True)
    time.sleep(1)
    # ensure port server is up
    waits = 0
    while True:
      if waits > 10:
        print('killing port server due to excessive start up waits')
        port_server.kill()
      if port_server.poll() is not None:
        print('port_server failed to start')
        # try one final time: maybe another build managed to start one
        time.sleep(1)
        try:
          urllib.request.urlopen('http://localhost:%d/get' % port_server_port,
                          timeout=1).read()
          print('last ditch attempt to contact port server succeeded')
          break
        except:
          traceback.print_exc()
          port_log = open(logfile, 'r').read()
          print(port_log)
          sys.exit(1)
      try:
        urllib.request.urlopen('http://localhost:%d/get' % port_server_port,
                        timeout=1).read()
        print('port server is up and ready')
        break
      except socket.timeout:
        print('waiting for port_server: timeout')
        traceback.print_exc();
        time.sleep(1)
        waits += 1
      except urllib.error.URLError:
        print('waiting for port_server: urlerror')
        traceback.print_exc();
        time.sleep(1)
        waits += 1
      except:
        traceback.print_exc()
        port_server.kill()
        raise


def _calculate_num_runs_failures(list_of_results):
  """Caculate number of runs and failures for a particular test.

  Args:
    list_of_results: (List) of JobResult object.
  Returns:
    A tuple of total number of runs and failures.
  """
  num_runs = len(list_of_results)  # By default, there is 1 run per JobResult.
  num_failures = 0
  for jobresult in list_of_results:
    if jobresult.retries > 0:
      num_runs += jobresult.retries
    if jobresult.num_failures > 0:
      num_failures += jobresult.num_failures
  return num_runs, num_failures


# _build_and_run results
class BuildAndRunError(object):

  BUILD = object()
  TEST = object()
  POST_TEST = object()


# returns a list of things that failed (or an empty list on success)
def _build_and_run(
    check_cancelled, newline_on_success, xml_report=None, build_only=False):
  """Do one pass of building & running tests."""
  # build latest sequentially
  num_failures, resultset = jobset.run(
      build_steps, maxjobs=1, stop_on_failure=True,
      newline_on_success=newline_on_success, travis=args.travis)
  if num_failures:
    return [BuildAndRunError.BUILD]

  if build_only:
    if xml_report:
      report_utils.render_junit_xml_report(resultset, xml_report)
    return []

  # start antagonists
  antagonists = [subprocess.Popen(['tools/run_tests/antagonist.py'])
                 for _ in range(0, args.antagonists)]
  port_server_port = 32766
  _start_port_server(port_server_port)
  resultset = None
  num_test_failures = 0
  try:
    infinite_runs = runs_per_test == 0
    one_run = set(
      spec
      for language in languages
      for spec in language.test_specs()
      if (re.search(args.regex, spec.shortname) and
          (args.regex_exclude == '' or
           not re.search(args.regex_exclude, spec.shortname))))
    # When running on travis, we want out test runs to be as similar as possible
    # for reproducibility purposes.
    if args.travis:
      massaged_one_run = sorted(one_run, key=lambda x: x.shortname)
    else:
      # whereas otherwise, we want to shuffle things up to give all tests a
      # chance to run.
      massaged_one_run = list(one_run)  # random.shuffle needs an indexable seq.
      random.shuffle(massaged_one_run)  # which it modifies in-place.
    if infinite_runs:
      assert len(massaged_one_run) > 0, 'Must have at least one test for a -n inf run'
    runs_sequence = (itertools.repeat(massaged_one_run) if infinite_runs
                     else itertools.repeat(massaged_one_run, runs_per_test))
    all_runs = itertools.chain.from_iterable(runs_sequence)

    num_test_failures, resultset = jobset.run(
        all_runs, check_cancelled, newline_on_success=newline_on_success,
        travis=args.travis, infinite_runs=infinite_runs, maxjobs=args.jobs,
        stop_on_failure=args.stop_on_failure,
        add_env={'GRPC_TEST_PORT_SERVER': 'localhost:%d' % port_server_port})
    if resultset:
      for k, v in sorted(resultset.items()):
        num_runs, num_failures = _calculate_num_runs_failures(v)
        if num_failures == num_runs:  # what about infinite_runs???
          jobset.message('FAILED', k, do_newline=True)
        elif num_failures > 0:
          jobset.message(
              'FLAKE', '%s [%d/%d runs flaked]' % (k, num_failures, num_runs),
              do_newline=True)
  finally:
    for antagonist in antagonists:
      antagonist.kill()
    if xml_report and resultset:
      report_utils.render_junit_xml_report(resultset, xml_report)

  number_failures, _ = jobset.run(
      post_tests_steps, maxjobs=1, stop_on_failure=True,
      newline_on_success=newline_on_success, travis=args.travis)

  out = []
  if number_failures:
    out.append(BuildAndRunError.POST_TEST)
  if num_test_failures:
    out.append(BuildAndRunError.TEST)

  return out


if forever:
  success = True
  while True:
    dw = watch_dirs.DirWatcher(['src', 'include', 'test', 'examples'])
    initial_time = dw.most_recent_change()
    have_files_changed = lambda: dw.most_recent_change() != initial_time
    previous_success = success
    errors = _build_and_run(check_cancelled=have_files_changed,
                            newline_on_success=False,
                            build_only=args.build_only) == 0
    if not previous_success and not errors:
      jobset.message('SUCCESS',
                     'All tests are now passing properly',
                     do_newline=True)
    jobset.message('IDLE', 'No change detected')
    while not have_files_changed():
      time.sleep(1)
else:
  errors = _build_and_run(check_cancelled=lambda: False,
                          newline_on_success=args.newline_on_success,
                          xml_report=args.xml_report,
                          build_only=args.build_only)
  if not errors:
    jobset.message('SUCCESS', 'All tests passed', do_newline=True)
  else:
    jobset.message('FAILED', 'Some tests failed', do_newline=True)
  exit_code = 0
  if BuildAndRunError.BUILD in errors:
    exit_code |= 1
  if BuildAndRunError.TEST in errors and not args.travis:
    exit_code |= 2
  if BuildAndRunError.POST_TEST in errors:
    exit_code |= 4
  sys.exit(exit_code)<|MERGE_RESOLUTION|>--- conflicted
+++ resolved
@@ -166,12 +166,8 @@
       for polling_strategy in polling_strategies:
         env={'GRPC_DEFAULT_SSL_ROOTS_FILE_PATH':
                  _ROOT + '/src/core/lib/tsi/test_creds/ca.pem',
-<<<<<<< HEAD
-             'GRPC_POLL_STRATEGY': polling_strategy}
-=======
              'GRPC_POLL_STRATEGY': polling_strategy,
              'GRPC_VERBOSITY': 'DEBUG'}
->>>>>>> 89a8851e
         shortname_ext = '' if polling_strategy=='all' else ' GRPC_POLL_STRATEGY=%s' % polling_strategy
         if self.config.build_config in target['exclude_configs']:
           continue
