--- conflicted
+++ resolved
@@ -211,7 +211,6 @@
          fd->inactive_watcher_root.next != &fd->inactive_watcher_root;
 }
 
-<<<<<<< HEAD
 static void close_fd_locked(grpc_exec_ctx *exec_ctx, grpc_fd *fd) {
   fd->closed = 1;
   if (!fd->released) {
@@ -220,14 +219,14 @@
     grpc_remove_fd_from_all_epoll_sets(fd->fd);
   }
   grpc_exec_ctx_enqueue(exec_ctx, fd->on_done_closure, 1);
-=======
+}
+
 int grpc_fd_wrapped_fd(grpc_fd *fd) {
   if (fd->released || fd->closed) {
     return -1;
   } else {
     return fd->fd;
   }
->>>>>>> c8bfa7ce
 }
 
 void grpc_fd_orphan(grpc_exec_ctx *exec_ctx, grpc_fd *fd, grpc_closure *on_done,
