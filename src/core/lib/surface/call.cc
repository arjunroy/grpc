--- conflicted
+++ resolved
@@ -271,56 +271,28 @@
 #define CALL_FROM_TOP_ELEM(top_elem) \
   CALL_FROM_CALL_STACK(grpc_call_stack_from_top_element(top_elem))
 
-<<<<<<< HEAD
-static void execute_batch(grpc_call *call, grpc_transport_stream_op_batch *op,
-                          grpc_closure *start_batch_closure);
-static void cancel_with_status(grpc_call *c, status_source source,
+static void execute_batch(grpc_call* call, grpc_transport_stream_op_batch* op,
+                          grpc_closure* start_batch_closure);
+static void cancel_with_status(grpc_call* c, status_source source,
                                grpc_status_code status,
-                               const char *description);
-static void cancel_with_error(grpc_call *c, status_source source,
-                              grpc_error *error);
-static void destroy_call(void *call_stack, grpc_error *error);
-static void receiving_slice_ready(void *bctlp, grpc_error *error);
-static void get_final_status(grpc_call *call,
-                             void (*set_value)(grpc_status_code code,
-                                               void *user_data),
-                             void *set_value_user_data, grpc_slice *details);
-static void set_status_value_directly(grpc_status_code status, void *dest);
-static void set_status_from_error(grpc_call *call, status_source source,
-                                  grpc_error *error);
-static void process_data_after_md(batch_control *bctl);
-static void post_batch_completion(batch_control *bctl);
-static void add_batch_error(batch_control *bctl, grpc_error *error,
-                            bool has_cancelled);
-
-static void add_init_error(grpc_error **composite, grpc_error *new_err) {
-=======
-static void execute_batch(grpc_exec_ctx* exec_ctx, grpc_call* call,
-                          grpc_transport_stream_op_batch* op,
-                          grpc_closure* start_batch_closure);
-static void cancel_with_status(grpc_exec_ctx* exec_ctx, grpc_call* c,
-                               status_source source, grpc_status_code status,
                                const char* description);
-static void cancel_with_error(grpc_exec_ctx* exec_ctx, grpc_call* c,
-                              status_source source, grpc_error* error);
-static void destroy_call(grpc_exec_ctx* exec_ctx, void* call_stack,
-                         grpc_error* error);
-static void receiving_slice_ready(grpc_exec_ctx* exec_ctx, void* bctlp,
-                                  grpc_error* error);
-static void get_final_status(grpc_exec_ctx* exec_ctx, grpc_call* call,
+static void cancel_with_error(grpc_call* c, status_source source,
+                              grpc_error* error);
+static void destroy_call(void* call_stack, grpc_error* error);
+static void receiving_slice_ready(void* bctlp, grpc_error* error);
+static void get_final_status(grpc_call* call,
                              void (*set_value)(grpc_status_code code,
                                                void* user_data),
                              void* set_value_user_data, grpc_slice* details);
 static void set_status_value_directly(grpc_status_code status, void* dest);
-static void set_status_from_error(grpc_exec_ctx* exec_ctx, grpc_call* call,
-                                  status_source source, grpc_error* error);
-static void process_data_after_md(grpc_exec_ctx* exec_ctx, batch_control* bctl);
-static void post_batch_completion(grpc_exec_ctx* exec_ctx, batch_control* bctl);
-static void add_batch_error(grpc_exec_ctx* exec_ctx, batch_control* bctl,
-                            grpc_error* error, bool has_cancelled);
+static void set_status_from_error(grpc_call* call, status_source source,
+                                  grpc_error* error);
+static void process_data_after_md(batch_control* bctl);
+static void post_batch_completion(batch_control* bctl);
+static void add_batch_error(batch_control* bctl, grpc_error* error,
+                            bool has_cancelled);
 
 static void add_init_error(grpc_error** composite, grpc_error* new_err) {
->>>>>>> d9da7387
   if (new_err == GRPC_ERROR_NONE) return;
   if (*composite == GRPC_ERROR_NONE)
     *composite = GRPC_ERROR_CREATE_FROM_STATIC_STRING("Call creation failed");
@@ -348,14 +320,8 @@
   return (parent_call*)gpr_atm_acq_load(&call->parent_call_atm);
 }
 
-<<<<<<< HEAD
-grpc_error *grpc_call_create(const grpc_call_create_args *args,
-                             grpc_call **out_call) {
-=======
-grpc_error* grpc_call_create(grpc_exec_ctx* exec_ctx,
-                             const grpc_call_create_args* args,
+grpc_error* grpc_call_create(const grpc_call_create_args* args,
                              grpc_call** out_call) {
->>>>>>> d9da7387
   size_t i, j;
   grpc_error* error = GRPC_ERROR_NONE;
   grpc_channel_stack* channel_stack =
@@ -363,15 +329,9 @@
   grpc_call* call;
   GPR_TIMER_BEGIN("grpc_call_create", 0);
   size_t initial_size = grpc_channel_get_call_size_estimate(args->channel);
-<<<<<<< HEAD
   GRPC_STATS_INC_CALL_INITIAL_SIZE(initial_size);
-  gpr_arena *arena = gpr_arena_create(initial_size);
-  call = (grpc_call *)gpr_arena_alloc(
-=======
-  GRPC_STATS_INC_CALL_INITIAL_SIZE(exec_ctx, initial_size);
   gpr_arena* arena = gpr_arena_create(initial_size);
   call = (grpc_call*)gpr_arena_alloc(
->>>>>>> d9da7387
       arena, sizeof(grpc_call) + channel_stack->call_stack_size);
   gpr_ref_init(&call->ext_ref, 1);
   call->arena = arena;
@@ -512,13 +472,8 @@
   return error;
 }
 
-<<<<<<< HEAD
-void grpc_call_set_completion_queue(grpc_call *call,
-                                    grpc_completion_queue *cq) {
-=======
-void grpc_call_set_completion_queue(grpc_exec_ctx* exec_ctx, grpc_call* call,
+void grpc_call_set_completion_queue(grpc_call* call,
                                     grpc_completion_queue* cq) {
->>>>>>> d9da7387
   GPR_ASSERT(cq);
 
   if (grpc_polling_entity_pollset_set(&call->pollent) != NULL) {
@@ -542,38 +497,21 @@
 void grpc_call_internal_ref(grpc_call* c REF_ARG) {
   GRPC_CALL_STACK_REF(CALL_STACK_FROM_CALL(c), REF_REASON);
 }
-<<<<<<< HEAD
-void grpc_call_internal_unref(grpc_call *c REF_ARG) {
+void grpc_call_internal_unref(grpc_call* c REF_ARG) {
   GRPC_CALL_STACK_UNREF(CALL_STACK_FROM_CALL(c), REF_REASON);
 }
 
-static void release_call(void *call, grpc_error *error) {
-  grpc_call *c = (grpc_call *)call;
-  grpc_channel *channel = c->channel;
-=======
-void grpc_call_internal_unref(grpc_exec_ctx* exec_ctx, grpc_call* c REF_ARG) {
-  GRPC_CALL_STACK_UNREF(exec_ctx, CALL_STACK_FROM_CALL(c), REF_REASON);
-}
-
-static void release_call(grpc_exec_ctx* exec_ctx, void* call,
-                         grpc_error* error) {
+static void release_call(void* call, grpc_error* error) {
   grpc_call* c = (grpc_call*)call;
   grpc_channel* channel = c->channel;
->>>>>>> d9da7387
   grpc_call_combiner_destroy(&c->call_combiner);
   gpr_free((char*)c->peer_string);
   grpc_channel_update_call_size_estimate(channel, gpr_arena_destroy(c->arena));
   GRPC_CHANNEL_INTERNAL_UNREF(channel, "call");
 }
 
-<<<<<<< HEAD
-static void set_status_value_directly(grpc_status_code status, void *dest);
-static void destroy_call(void *call, grpc_error *error) {
-=======
 static void set_status_value_directly(grpc_status_code status, void* dest);
-static void destroy_call(grpc_exec_ctx* exec_ctx, void* call,
-                         grpc_error* error) {
->>>>>>> d9da7387
+static void destroy_call(void* call, grpc_error* error) {
   size_t i;
   int ii;
   grpc_call* c = (grpc_call*)call;
@@ -622,13 +560,8 @@
 void grpc_call_unref(grpc_call* c) {
   if (!gpr_unref(&c->ext_ref)) return;
 
-<<<<<<< HEAD
-  child_call *cc = c->child;
+  child_call* cc = c->child;
   ExecCtx _local_exec_ctx;
-=======
-  child_call* cc = c->child;
-  grpc_exec_ctx exec_ctx = GRPC_EXEC_CTX_INIT;
->>>>>>> d9da7387
 
   GPR_TIMER_BEGIN("grpc_call_unref", 0);
   GRPC_API_TRACE("grpc_call_unref(c=%p)", 1, (c));
@@ -677,16 +610,9 @@
 
 // This is called via the call combiner to start sending a batch down
 // the filter stack.
-<<<<<<< HEAD
-static void execute_batch_in_call_combiner(void *arg, grpc_error *ignored) {
-  grpc_transport_stream_op_batch *batch = (grpc_transport_stream_op_batch *)arg;
-  grpc_call *call = (grpc_call *)batch->handler_private.extra_arg;
-=======
-static void execute_batch_in_call_combiner(grpc_exec_ctx* exec_ctx, void* arg,
-                                           grpc_error* ignored) {
+static void execute_batch_in_call_combiner(void* arg, grpc_error* ignored) {
   grpc_transport_stream_op_batch* batch = (grpc_transport_stream_op_batch*)arg;
   grpc_call* call = (grpc_call*)batch->handler_private.extra_arg;
->>>>>>> d9da7387
   GPR_TIMER_BEGIN("execute_batch", 0);
   grpc_call_element* elem = CALL_ELEM_FROM_CALL(call, 0);
   GRPC_CALL_LOG_OP(GPR_INFO, elem, batch);
@@ -696,15 +622,9 @@
 
 // start_batch_closure points to a caller-allocated closure to be used
 // for entering the call combiner.
-<<<<<<< HEAD
-static void execute_batch(grpc_call *call,
-                          grpc_transport_stream_op_batch *batch,
-                          grpc_closure *start_batch_closure) {
-=======
-static void execute_batch(grpc_exec_ctx* exec_ctx, grpc_call* call,
+static void execute_batch(grpc_call* call,
                           grpc_transport_stream_op_batch* batch,
                           grpc_closure* start_batch_closure) {
->>>>>>> d9da7387
   batch->handler_private.extra_arg = call;
   GRPC_CLOSURE_INIT(start_batch_closure, execute_batch_in_call_combiner, batch,
                     grpc_schedule_on_exec_ctx);
@@ -730,15 +650,9 @@
 
 grpc_call_error grpc_call_cancel_with_status(grpc_call* c,
                                              grpc_status_code status,
-<<<<<<< HEAD
-                                             const char *description,
-                                             void *reserved) {
-  ExecCtx _local_exec_ctx;
-=======
                                              const char* description,
                                              void* reserved) {
-  grpc_exec_ctx exec_ctx = GRPC_EXEC_CTX_INIT;
->>>>>>> d9da7387
+  ExecCtx _local_exec_ctx;
   GRPC_API_TRACE(
       "grpc_call_cancel_with_status("
       "c=%p, status=%d, description=%s, reserved=%p)",
@@ -757,42 +671,24 @@
 
 // The on_complete callback used when sending a cancel_stream batch down
 // the filter stack.  Yields the call combiner when the batch is done.
-<<<<<<< HEAD
-static void done_termination(void *arg, grpc_error *error) {
-  cancel_state *state = (cancel_state *)arg;
+static void done_termination(void* arg, grpc_error* error) {
+  cancel_state* state = (cancel_state*)arg;
   GRPC_CALL_COMBINER_STOP(&state->call->call_combiner,
-=======
-static void done_termination(grpc_exec_ctx* exec_ctx, void* arg,
-                             grpc_error* error) {
-  cancel_state* state = (cancel_state*)arg;
-  GRPC_CALL_COMBINER_STOP(exec_ctx, &state->call->call_combiner,
->>>>>>> d9da7387
                           "on_complete for cancel_stream op");
   GRPC_CALL_INTERNAL_UNREF(state->call, "termination");
   gpr_free(state);
 }
 
-<<<<<<< HEAD
-static void cancel_with_error(grpc_call *c, status_source source,
-                              grpc_error *error) {
-=======
-static void cancel_with_error(grpc_exec_ctx* exec_ctx, grpc_call* c,
-                              status_source source, grpc_error* error) {
->>>>>>> d9da7387
+static void cancel_with_error(grpc_call* c, status_source source,
+                              grpc_error* error) {
   GRPC_CALL_INTERNAL_REF(c, "termination");
   // Inform the call combiner of the cancellation, so that it can cancel
   // any in-flight asynchronous actions that may be holding the call
   // combiner.  This ensures that the cancel_stream batch can be sent
   // down the filter stack in a timely manner.
-<<<<<<< HEAD
   grpc_call_combiner_cancel(&c->call_combiner, GRPC_ERROR_REF(error));
   set_status_from_error(c, source, GRPC_ERROR_REF(error));
-  cancel_state *state = (cancel_state *)gpr_malloc(sizeof(*state));
-=======
-  grpc_call_combiner_cancel(exec_ctx, &c->call_combiner, GRPC_ERROR_REF(error));
-  set_status_from_error(exec_ctx, c, source, GRPC_ERROR_REF(error));
   cancel_state* state = (cancel_state*)gpr_malloc(sizeof(*state));
->>>>>>> d9da7387
   state->call = c;
   GRPC_CLOSURE_INIT(&state->finish_batch, done_termination, state,
                     grpc_schedule_on_exec_ctx);
@@ -814,37 +710,20 @@
       GRPC_ERROR_INT_GRPC_STATUS, status);
 }
 
-<<<<<<< HEAD
-static void cancel_with_status(grpc_call *c, status_source source,
+static void cancel_with_status(grpc_call* c, status_source source,
                                grpc_status_code status,
-                               const char *description) {
+                               const char* description) {
   cancel_with_error(c, source, error_from_status(status, description));
-=======
-static void cancel_with_status(grpc_exec_ctx* exec_ctx, grpc_call* c,
-                               status_source source, grpc_status_code status,
-                               const char* description) {
-  cancel_with_error(exec_ctx, c, source,
-                    error_from_status(status, description));
->>>>>>> d9da7387
 }
 
 /*******************************************************************************
  * FINAL STATUS CODE MANIPULATION
  */
 
-<<<<<<< HEAD
 static bool get_final_status_from(
-    grpc_call *call, grpc_error *error, bool allow_ok_status,
-    void (*set_value)(grpc_status_code code, void *user_data),
-    void *set_value_user_data, grpc_slice *details) {
-=======
-static bool get_final_status_from(grpc_exec_ctx* exec_ctx, grpc_call* call,
-                                  grpc_error* error, bool allow_ok_status,
-                                  void (*set_value)(grpc_status_code code,
-                                                    void* user_data),
-                                  void* set_value_user_data,
-                                  grpc_slice* details) {
->>>>>>> d9da7387
+    grpc_call* call, grpc_error* error, bool allow_ok_status,
+    void (*set_value)(grpc_status_code code, void* user_data),
+    void* set_value_user_data, grpc_slice* details) {
   grpc_status_code code;
   grpc_slice slice = grpc_empty_slice();
   grpc_error_get_status(error, call->send_deadline, &code, &slice, NULL);
@@ -859,11 +738,7 @@
   return true;
 }
 
-<<<<<<< HEAD
-static void get_final_status(grpc_call *call,
-=======
-static void get_final_status(grpc_exec_ctx* exec_ctx, grpc_call* call,
->>>>>>> d9da7387
+static void get_final_status(grpc_call* call,
                              void (*set_value)(grpc_status_code code,
                                                void* user_data),
                              void* set_value_user_data, grpc_slice* details) {
@@ -912,13 +787,8 @@
   }
 }
 
-<<<<<<< HEAD
-static void set_status_from_error(grpc_call *call, status_source source,
-                                  grpc_error *error) {
-=======
-static void set_status_from_error(grpc_exec_ctx* exec_ctx, grpc_call* call,
-                                  status_source source, grpc_error* error) {
->>>>>>> d9da7387
+static void set_status_from_error(grpc_call* call, status_source source,
+                                  grpc_error* error) {
   if (!gpr_atm_rel_cas(&call->status[source],
                        pack_received_status({false, GRPC_ERROR_NONE}),
                        pack_received_status({true, error}))) {
@@ -970,12 +840,7 @@
 
 static void destroy_encodings_accepted_by_peer(void* p) { return; }
 
-<<<<<<< HEAD
-static void set_encodings_accepted_by_peer(grpc_call *call, grpc_mdelem mdel) {
-=======
-static void set_encodings_accepted_by_peer(grpc_exec_ctx* exec_ctx,
-                                           grpc_call* call, grpc_mdelem mdel) {
->>>>>>> d9da7387
+static void set_encodings_accepted_by_peer(grpc_call* call, grpc_mdelem mdel) {
   size_t i;
   grpc_compression_algorithm algorithm;
   grpc_slice_buffer accept_encoding_parts;
@@ -1020,12 +885,7 @@
       (void*)(((uintptr_t)call->encodings_accepted_by_peer) + 1));
 }
 
-<<<<<<< HEAD
-static void set_stream_encodings_accepted_by_peer(grpc_call *call,
-=======
-static void set_stream_encodings_accepted_by_peer(grpc_exec_ctx* exec_ctx,
-                                                  grpc_call* call,
->>>>>>> d9da7387
+static void set_stream_encodings_accepted_by_peer(grpc_call* call,
                                                   grpc_mdelem mdel) {
   size_t i;
   grpc_stream_compression_algorithm algorithm;
@@ -1101,19 +961,12 @@
   return res;
 }
 
-<<<<<<< HEAD
-static int prepare_application_metadata(grpc_call *call, int count,
-                                        grpc_metadata *metadata,
+static int prepare_application_metadata(grpc_call* call, int count,
+                                        grpc_metadata* metadata,
                                         int is_trailing,
                                         int prepend_extra_metadata,
-                                        grpc_metadata *additional_metadata,
+                                        grpc_metadata* additional_metadata,
                                         int additional_metadata_count) {
-=======
-static int prepare_application_metadata(
-    grpc_exec_ctx* exec_ctx, grpc_call* call, int count,
-    grpc_metadata* metadata, int is_trailing, int prepend_extra_metadata,
-    grpc_metadata* additional_metadata, int additional_metadata_count) {
->>>>>>> d9da7387
   int total_count = count + additional_metadata_count;
   int i;
   grpc_metadata_batch* batch =
@@ -1132,23 +985,14 @@
                    grpc_validate_header_nonbin_value_is_legal(md->value))) {
       break;
     }
-<<<<<<< HEAD
-    l->md = grpc_mdelem_from_grpc_metadata((grpc_metadata *)md);
-=======
-    l->md = grpc_mdelem_from_grpc_metadata(exec_ctx, (grpc_metadata*)md);
->>>>>>> d9da7387
+    l->md = grpc_mdelem_from_grpc_metadata((grpc_metadata*)md);
   }
   if (i != total_count) {
     for (int j = 0; j < i; j++) {
       const grpc_metadata* md =
           get_md_elem(metadata, additional_metadata, j, count);
-<<<<<<< HEAD
-      grpc_linked_mdelem *l = linked_from_md(md);
+      grpc_linked_mdelem* l = linked_from_md(md);
       GRPC_MDELEM_UNREF(l->md);
-=======
-      grpc_linked_mdelem* l = linked_from_md(md);
-      GRPC_MDELEM_UNREF(exec_ctx, l->md);
->>>>>>> d9da7387
     }
     return 0;
   }
@@ -1164,15 +1008,9 @@
     }
   }
   for (i = 0; i < total_count; i++) {
-<<<<<<< HEAD
-    grpc_metadata *md = get_md_elem(metadata, additional_metadata, i, count);
-    grpc_linked_mdelem *l = linked_from_md(md);
-    grpc_error *error = grpc_metadata_batch_link_tail(batch, l);
-=======
     grpc_metadata* md = get_md_elem(metadata, additional_metadata, i, count);
     grpc_linked_mdelem* l = linked_from_md(md);
-    grpc_error* error = grpc_metadata_batch_link_tail(exec_ctx, batch, l);
->>>>>>> d9da7387
+    grpc_error* error = grpc_metadata_batch_link_tail(batch, l);
     if (error != GRPC_ERROR_NONE) {
       GRPC_MDELEM_UNREF(l->md);
     }
@@ -1261,12 +1099,7 @@
   GPR_TIMER_END("publish_app_metadata", 0);
 }
 
-<<<<<<< HEAD
-static void recv_initial_filter(grpc_call *call, grpc_metadata_batch *b) {
-=======
-static void recv_initial_filter(grpc_exec_ctx* exec_ctx, grpc_call* call,
-                                grpc_metadata_batch* b) {
->>>>>>> d9da7387
+static void recv_initial_filter(grpc_call* call, grpc_metadata_batch* b) {
   if (b->idx.named.content_encoding != NULL) {
     if (b->idx.named.grpc_encoding != NULL) {
       gpr_log(GPR_ERROR,
@@ -1302,14 +1135,8 @@
   publish_app_metadata(call, b, false);
 }
 
-<<<<<<< HEAD
-static void recv_trailing_filter(void *args, grpc_metadata_batch *b) {
-  grpc_call *call = (grpc_call *)args;
-=======
-static void recv_trailing_filter(grpc_exec_ctx* exec_ctx, void* args,
-                                 grpc_metadata_batch* b) {
+static void recv_trailing_filter(void* args, grpc_metadata_batch* b) {
   grpc_call* call = (grpc_call*)args;
->>>>>>> d9da7387
   if (b->idx.named.grpc_status != NULL) {
     uint32_t status_code = decode_status(b->idx.named.grpc_status->md);
     grpc_error* error =
@@ -1406,17 +1233,10 @@
   return bctl;
 }
 
-<<<<<<< HEAD
-static void finish_batch_completion(void *user_data,
-                                    grpc_cq_completion *storage) {
-  batch_control *bctl = (batch_control *)user_data;
-  grpc_call *call = bctl->call;
-=======
-static void finish_batch_completion(grpc_exec_ctx* exec_ctx, void* user_data,
+static void finish_batch_completion(void* user_data,
                                     grpc_cq_completion* storage) {
   batch_control* bctl = (batch_control*)user_data;
   grpc_call* call = bctl->call;
->>>>>>> d9da7387
   bctl->call = NULL;
   GRPC_CALL_INTERNAL_UNREF(call, "completion");
 }
@@ -1442,18 +1262,10 @@
   }
 }
 
-<<<<<<< HEAD
-static void post_batch_completion(batch_control *bctl) {
-  grpc_call *next_child_call;
-  grpc_call *call = bctl->call;
-  grpc_error *error = consolidate_batch_errors(bctl);
-=======
-static void post_batch_completion(grpc_exec_ctx* exec_ctx,
-                                  batch_control* bctl) {
+static void post_batch_completion(batch_control* bctl) {
   grpc_call* next_child_call;
   grpc_call* call = bctl->call;
   grpc_error* error = consolidate_batch_errors(bctl);
->>>>>>> d9da7387
 
   if (bctl->op.send_initial_metadata) {
     grpc_metadata_batch_destroy(
@@ -1514,15 +1326,9 @@
   if (bctl->completion_data.notify_tag.is_closure) {
     /* unrefs bctl->error */
     bctl->call = NULL;
-<<<<<<< HEAD
-    GRPC_CLOSURE_RUN((grpc_closure *)bctl->completion_data.notify_tag.tag,
+    GRPC_CLOSURE_RUN((grpc_closure*)bctl->completion_data.notify_tag.tag,
                      error);
     GRPC_CALL_INTERNAL_UNREF(call, "completion");
-=======
-    GRPC_CLOSURE_RUN(
-        exec_ctx, (grpc_closure*)bctl->completion_data.notify_tag.tag, error);
-    GRPC_CALL_INTERNAL_UNREF(exec_ctx, call, "completion");
->>>>>>> d9da7387
   } else {
     /* unrefs bctl->error */
     grpc_cq_end_op(bctl->call->cq, bctl->completion_data.notify_tag.tag, error,
@@ -1531,26 +1337,15 @@
   }
 }
 
-<<<<<<< HEAD
-static void finish_batch_step(batch_control *bctl) {
-=======
-static void finish_batch_step(grpc_exec_ctx* exec_ctx, batch_control* bctl) {
->>>>>>> d9da7387
+static void finish_batch_step(batch_control* bctl) {
   if (gpr_unref(&bctl->steps_to_complete)) {
     post_batch_completion(bctl);
   }
 }
 
-<<<<<<< HEAD
-static void continue_receiving_slices(batch_control *bctl) {
-  grpc_error *error;
-  grpc_call *call = bctl->call;
-=======
-static void continue_receiving_slices(grpc_exec_ctx* exec_ctx,
-                                      batch_control* bctl) {
+static void continue_receiving_slices(batch_control* bctl) {
   grpc_error* error;
   grpc_call* call = bctl->call;
->>>>>>> d9da7387
   for (;;) {
     size_t remaining = call->receiving_stream->length -
                        (*call->receiving_buffer)->data.raw.slice_buffer.length;
@@ -1583,18 +1378,10 @@
   }
 }
 
-<<<<<<< HEAD
-static void receiving_slice_ready(void *bctlp, grpc_error *error) {
-  batch_control *bctl = (batch_control *)bctlp;
-  grpc_call *call = bctl->call;
-  grpc_byte_stream *bs = call->receiving_stream;
-=======
-static void receiving_slice_ready(grpc_exec_ctx* exec_ctx, void* bctlp,
-                                  grpc_error* error) {
+static void receiving_slice_ready(void* bctlp, grpc_error* error) {
   batch_control* bctl = (batch_control*)bctlp;
   grpc_call* call = bctl->call;
   grpc_byte_stream* bs = call->receiving_stream;
->>>>>>> d9da7387
   bool release_error = false;
 
   if (error == GRPC_ERROR_NONE) {
@@ -1627,14 +1414,8 @@
   }
 }
 
-<<<<<<< HEAD
-static void process_data_after_md(batch_control *bctl) {
-  grpc_call *call = bctl->call;
-=======
-static void process_data_after_md(grpc_exec_ctx* exec_ctx,
-                                  batch_control* bctl) {
+static void process_data_after_md(batch_control* bctl) {
   grpc_call* call = bctl->call;
->>>>>>> d9da7387
   if (call->receiving_stream == NULL) {
     *call->receiving_buffer = NULL;
     call->receiving_message = 0;
@@ -1654,16 +1435,9 @@
   }
 }
 
-<<<<<<< HEAD
-static void receiving_stream_ready(void *bctlp, grpc_error *error) {
-  batch_control *bctl = (batch_control *)bctlp;
-  grpc_call *call = bctl->call;
-=======
-static void receiving_stream_ready(grpc_exec_ctx* exec_ctx, void* bctlp,
-                                   grpc_error* error) {
+static void receiving_stream_ready(void* bctlp, grpc_error* error) {
   batch_control* bctl = (batch_control*)bctlp;
   grpc_call* call = bctl->call;
->>>>>>> d9da7387
   if (error != GRPC_ERROR_NONE) {
     if (call->receiving_stream != NULL) {
       grpc_byte_stream_destroy(call->receiving_stream);
@@ -1684,31 +1458,16 @@
 // The recv_message_ready callback used when sending a batch containing
 // a recv_message op down the filter stack.  Yields the call combiner
 // before processing the received message.
-<<<<<<< HEAD
-static void receiving_stream_ready_in_call_combiner(void *bctlp,
-                                                    grpc_error *error) {
-  batch_control *bctl = (batch_control *)bctlp;
-  grpc_call *call = bctl->call;
-  GRPC_CALL_COMBINER_STOP(&call->call_combiner, "recv_message_ready");
-  receiving_stream_ready(bctlp, error);
-}
-
-static void validate_filtered_metadata(batch_control *bctl) {
-  grpc_call *call = bctl->call;
-=======
-static void receiving_stream_ready_in_call_combiner(grpc_exec_ctx* exec_ctx,
-                                                    void* bctlp,
+static void receiving_stream_ready_in_call_combiner(void* bctlp,
                                                     grpc_error* error) {
   batch_control* bctl = (batch_control*)bctlp;
   grpc_call* call = bctl->call;
-  GRPC_CALL_COMBINER_STOP(exec_ctx, &call->call_combiner, "recv_message_ready");
-  receiving_stream_ready(exec_ctx, bctlp, error);
-}
-
-static void validate_filtered_metadata(grpc_exec_ctx* exec_ctx,
-                                       batch_control* bctl) {
+  GRPC_CALL_COMBINER_STOP(&call->call_combiner, "recv_message_ready");
+  receiving_stream_ready(bctlp, error);
+}
+
+static void validate_filtered_metadata(batch_control* bctl) {
   grpc_call* call = bctl->call;
->>>>>>> d9da7387
   /* validate compression algorithms */
   if (call->incoming_stream_compression_algorithm !=
       GRPC_STREAM_COMPRESS_NONE) {
@@ -1796,13 +1555,8 @@
   }
 }
 
-<<<<<<< HEAD
-static void add_batch_error(batch_control *bctl, grpc_error *error,
+static void add_batch_error(batch_control* bctl, grpc_error* error,
                             bool has_cancelled) {
-=======
-static void add_batch_error(grpc_exec_ctx* exec_ctx, batch_control* bctl,
-                            grpc_error* error, bool has_cancelled) {
->>>>>>> d9da7387
   if (error == GRPC_ERROR_NONE) return;
   int idx = (int)gpr_atm_full_fetch_add(&bctl->num_errors, 1);
   if (idx == 0 && !has_cancelled) {
@@ -1811,16 +1565,9 @@
   bctl->errors[idx] = error;
 }
 
-<<<<<<< HEAD
-static void receiving_initial_metadata_ready(void *bctlp, grpc_error *error) {
-  batch_control *bctl = (batch_control *)bctlp;
-  grpc_call *call = bctl->call;
-=======
-static void receiving_initial_metadata_ready(grpc_exec_ctx* exec_ctx,
-                                             void* bctlp, grpc_error* error) {
+static void receiving_initial_metadata_ready(void* bctlp, grpc_error* error) {
   batch_control* bctl = (batch_control*)bctlp;
   grpc_call* call = bctl->call;
->>>>>>> d9da7387
 
   GRPC_CALL_COMBINER_STOP(&call->call_combiner, "recv_initial_metadata_ready");
 
@@ -1871,40 +1618,20 @@
   finish_batch_step(bctl);
 }
 
-<<<<<<< HEAD
-static void finish_batch(void *bctlp, grpc_error *error) {
-  batch_control *bctl = (batch_control *)bctlp;
-  grpc_call *call = bctl->call;
+static void finish_batch(void* bctlp, grpc_error* error) {
+  batch_control* bctl = (batch_control*)bctlp;
+  grpc_call* call = bctl->call;
   GRPC_CALL_COMBINER_STOP(&call->call_combiner, "on_complete");
   add_batch_error(bctl, GRPC_ERROR_REF(error), false);
   finish_batch_step(bctl);
 }
 
-static void free_no_op_completion(void *p, grpc_cq_completion *completion) {
+static void free_no_op_completion(void* p, grpc_cq_completion* completion) {
   gpr_free(completion);
 }
 
-static grpc_call_error call_start_batch(grpc_call *call, const grpc_op *ops,
-                                        size_t nops, void *notify_tag,
-=======
-static void finish_batch(grpc_exec_ctx* exec_ctx, void* bctlp,
-                         grpc_error* error) {
-  batch_control* bctl = (batch_control*)bctlp;
-  grpc_call* call = bctl->call;
-  GRPC_CALL_COMBINER_STOP(exec_ctx, &call->call_combiner, "on_complete");
-  add_batch_error(exec_ctx, bctl, GRPC_ERROR_REF(error), false);
-  finish_batch_step(exec_ctx, bctl);
-}
-
-static void free_no_op_completion(grpc_exec_ctx* exec_ctx, void* p,
-                                  grpc_cq_completion* completion) {
-  gpr_free(completion);
-}
-
-static grpc_call_error call_start_batch(grpc_exec_ctx* exec_ctx,
-                                        grpc_call* call, const grpc_op* ops,
+static grpc_call_error call_start_batch(grpc_call* call, const grpc_op* ops,
                                         size_t nops, void* notify_tag,
->>>>>>> d9da7387
                                         int is_notify_tag_closure) {
   size_t i;
   const grpc_op* op;
@@ -1921,18 +1648,10 @@
     if (!is_notify_tag_closure) {
       GPR_ASSERT(grpc_cq_begin_op(call->cq, notify_tag));
       grpc_cq_end_op(
-<<<<<<< HEAD
           call->cq, notify_tag, GRPC_ERROR_NONE, free_no_op_completion, NULL,
-          (grpc_cq_completion *)gpr_malloc(sizeof(grpc_cq_completion)));
-    } else {
-      GRPC_CLOSURE_SCHED((grpc_closure *)notify_tag, GRPC_ERROR_NONE);
-=======
-          exec_ctx, call->cq, notify_tag, GRPC_ERROR_NONE,
-          free_no_op_completion, NULL,
           (grpc_cq_completion*)gpr_malloc(sizeof(grpc_cq_completion)));
     } else {
-      GRPC_CLOSURE_SCHED(exec_ctx, (grpc_closure*)notify_tag, GRPC_ERROR_NONE);
->>>>>>> d9da7387
+      GRPC_CLOSURE_SCHED((grpc_closure*)notify_tag, GRPC_ERROR_NONE);
     }
     error = GRPC_CALL_OK;
     goto done;
@@ -2313,15 +2032,9 @@
   goto done;
 }
 
-<<<<<<< HEAD
-grpc_call_error grpc_call_start_batch(grpc_call *call, const grpc_op *ops,
-                                      size_t nops, void *tag, void *reserved) {
-  ExecCtx _local_exec_ctx;
-=======
 grpc_call_error grpc_call_start_batch(grpc_call* call, const grpc_op* ops,
                                       size_t nops, void* tag, void* reserved) {
-  grpc_exec_ctx exec_ctx = GRPC_EXEC_CTX_INIT;
->>>>>>> d9da7387
+  ExecCtx _local_exec_ctx;
   grpc_call_error err;
 
   GRPC_API_TRACE(
@@ -2339,20 +2052,11 @@
   return err;
 }
 
-<<<<<<< HEAD
-grpc_call_error grpc_call_start_batch_and_execute(grpc_call *call,
-                                                  const grpc_op *ops,
-                                                  size_t nops,
-                                                  grpc_closure *closure) {
-  return call_start_batch(call, ops, nops, closure, 1);
-=======
-grpc_call_error grpc_call_start_batch_and_execute(grpc_exec_ctx* exec_ctx,
-                                                  grpc_call* call,
+grpc_call_error grpc_call_start_batch_and_execute(grpc_call* call,
                                                   const grpc_op* ops,
                                                   size_t nops,
                                                   grpc_closure* closure) {
-  return call_start_batch(exec_ctx, call, ops, nops, closure, 1);
->>>>>>> d9da7387
+  return call_start_batch(call, ops, nops, closure, 1);
 }
 
 void grpc_call_context_set(grpc_call* call, grpc_context_index elem,
