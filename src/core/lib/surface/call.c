/*
 *
 * Copyright 2015 gRPC authors.
 *
 * Licensed under the Apache License, Version 2.0 (the "License");
 * you may not use this file except in compliance with the License.
 * You may obtain a copy of the License at
 *
 *     http://www.apache.org/licenses/LICENSE-2.0
 *
 * Unless required by applicable law or agreed to in writing, software
 * distributed under the License is distributed on an "AS IS" BASIS,
 * WITHOUT WARRANTIES OR CONDITIONS OF ANY KIND, either express or implied.
 * See the License for the specific language governing permissions and
 * limitations under the License.
 *
 */

#include <assert.h>
#include <limits.h>
#include <stdio.h>
#include <stdlib.h>
#include <string.h>

#include <grpc/compression.h>
#include <grpc/grpc.h>
#include <grpc/slice.h>
#include <grpc/support/alloc.h>
#include <grpc/support/log.h>
#include <grpc/support/string_util.h>
#include <grpc/support/useful.h>

#include "src/core/lib/channel/channel_stack.h"
#include "src/core/lib/compression/algorithm_metadata.h"
#include "src/core/lib/debug/stats.h"
#include "src/core/lib/iomgr/timer.h"
#include "src/core/lib/profiling/timers.h"
#include "src/core/lib/slice/slice_internal.h"
#include "src/core/lib/slice/slice_string_helpers.h"
#include "src/core/lib/support/arena.h"
#include "src/core/lib/support/string.h"
#include "src/core/lib/surface/api_trace.h"
#include "src/core/lib/surface/call.h"
#include "src/core/lib/surface/channel.h"
#include "src/core/lib/surface/completion_queue.h"
#include "src/core/lib/surface/validate_metadata.h"
#include "src/core/lib/transport/error_utils.h"
#include "src/core/lib/transport/metadata.h"
#include "src/core/lib/transport/static_metadata.h"
#include "src/core/lib/transport/transport.h"

/** The maximum number of concurrent batches possible.
    Based upon the maximum number of individually queueable ops in the batch
    api:
      - initial metadata send
      - message send
      - status/close send (depending on client/server)
      - initial metadata recv
      - message recv
      - status/close recv (depending on client/server) */
#define MAX_CONCURRENT_BATCHES 6

#define MAX_SEND_EXTRA_METADATA_COUNT 3

/* Status data for a request can come from several sources; this
   enumerates them all, and acts as a priority sorting for which
   status to return to the application - earlier entries override
   later ones */
typedef enum {
  /* Status came from the application layer overriding whatever
     the wire says */
  STATUS_FROM_API_OVERRIDE = 0,
  /* Status came from 'the wire' - or somewhere below the surface
     layer */
  STATUS_FROM_WIRE,
  /* Status was created by some internal channel stack operation: must come via
     add_batch_error */
  STATUS_FROM_CORE,
  /* Status was created by some surface error */
  STATUS_FROM_SURFACE,
  /* Status came from the server sending status */
  STATUS_FROM_SERVER_STATUS,
  STATUS_SOURCE_COUNT
} status_source;

typedef struct {
  bool is_set;
  grpc_error *error;
} received_status;

static gpr_atm pack_received_status(received_status r) {
  return r.is_set ? (1 | (gpr_atm)r.error) : 0;
}

static received_status unpack_received_status(gpr_atm atm) {
  return (atm & 1) == 0
             ? (received_status){.is_set = false, .error = GRPC_ERROR_NONE}
             : (received_status){.is_set = true,
                                 .error = (grpc_error *)(atm & ~(gpr_atm)1)};
}

#define MAX_ERRORS_PER_BATCH 4

typedef struct batch_control {
  grpc_call *call;
  /* Share memory for cq_completion and notify_tag as they are never needed
     simultaneously. Each byte used in this data structure count as six bytes
     per call, so any savings we can make are worthwhile,

     We use notify_tag to determine whether or not to send notification to the
     completion queue. Once we've made that determination, we can reuse the
     memory for cq_completion. */
  union {
    grpc_cq_completion cq_completion;
    struct {
      /* Any given op indicates completion by either (a) calling a closure or
         (b) sending a notification on the call's completion queue.  If
         \a is_closure is true, \a tag indicates a closure to be invoked;
         otherwise, \a tag indicates the tag to be used in the notification to
         be sent to the completion queue. */
      void *tag;
      bool is_closure;
    } notify_tag;
  } completion_data;
  grpc_closure start_batch;
  grpc_closure finish_batch;
  gpr_refcount steps_to_complete;

  grpc_error *errors[MAX_ERRORS_PER_BATCH];
  gpr_atm num_errors;

  grpc_transport_stream_op_batch op;
} batch_control;

typedef struct {
  gpr_mu child_list_mu;
  grpc_call *first_child;
} parent_call;

typedef struct {
  grpc_call *parent;
  /** siblings: children of the same parent form a list, and this list is
     protected under
      parent->mu */
  grpc_call *sibling_next;
  grpc_call *sibling_prev;
} child_call;

#define RECV_NONE ((gpr_atm)0)
#define RECV_INITIAL_METADATA_FIRST ((gpr_atm)1)

struct grpc_call {
  gpr_refcount ext_ref;
  gpr_arena *arena;
  grpc_call_combiner call_combiner;
  grpc_completion_queue *cq;
  grpc_polling_entity pollent;
  grpc_channel *channel;
  gpr_timespec start_time;
  /* parent_call* */ gpr_atm parent_call_atm;
  child_call *child_call;

  /* client or server call */
  bool is_client;
  /** has grpc_call_unref been called */
  bool destroy_called;
  /** flag indicating that cancellation is inherited */
  bool cancellation_is_inherited;
  /** which ops are in-flight */
  bool sent_initial_metadata;
  bool sending_message;
  bool sent_final_op;
  bool received_initial_metadata;
  bool receiving_message;
  bool requested_final_op;
  gpr_atm any_ops_sent_atm;
  gpr_atm received_final_op_atm;

  batch_control *active_batches[MAX_CONCURRENT_BATCHES];
  grpc_transport_stream_op_batch_payload stream_op_payload;

  /* first idx: is_receiving, second idx: is_trailing */
  grpc_metadata_batch metadata_batch[2][2];

  /* Buffered read metadata waiting to be returned to the application.
     Element 0 is initial metadata, element 1 is trailing metadata. */
  grpc_metadata_array *buffered_metadata[2];

  grpc_metadata compression_md;

  // A char* indicating the peer name.
  gpr_atm peer_string;

  /* Packed received call statuses from various sources */
  gpr_atm status[STATUS_SOURCE_COUNT];

  /* Call data useful used for reporting. Only valid after the call has
   * completed */
  grpc_call_final_info final_info;

  /* Compression algorithm for *incoming* data */
  grpc_compression_algorithm incoming_compression_algorithm;
  /* Stream compression algorithm for *incoming* data */
  grpc_stream_compression_algorithm incoming_stream_compression_algorithm;
  /* Supported encodings (compression algorithms), a bitset */
  uint32_t encodings_accepted_by_peer;
  /* Supported stream encodings (stream compression algorithms), a bitset */
  uint32_t stream_encodings_accepted_by_peer;

  /* Contexts for various subsystems (security, tracing, ...). */
  grpc_call_context_element context[GRPC_CONTEXT_COUNT];

  /* for the client, extra metadata is initial metadata; for the
     server, it's trailing metadata */
  grpc_linked_mdelem send_extra_metadata[MAX_SEND_EXTRA_METADATA_COUNT];
  int send_extra_metadata_count;
  gpr_timespec send_deadline;

  grpc_slice_buffer_stream sending_stream;

  grpc_byte_stream *receiving_stream;
  grpc_byte_buffer **receiving_buffer;
  grpc_slice receiving_slice;
  grpc_closure receiving_slice_ready;
  grpc_closure receiving_stream_ready;
  grpc_closure receiving_initial_metadata_ready;
  uint32_t test_only_last_message_flags;

  grpc_closure release_call;

  union {
    struct {
      grpc_status_code *status;
      grpc_slice *status_details;
    } client;
    struct {
      int *cancelled;
    } server;
  } final_op;

  /* recv_state can contain one of the following values:
     RECV_NONE :                 :  no initial metadata and messages received
     RECV_INITIAL_METADATA_FIRST :  received initial metadata first
     a batch_control*            :  received messages first

                 +------1------RECV_NONE------3-----+
                 |                                  |
                 |                                  |
                 v                                  v
     RECV_INITIAL_METADATA_FIRST        receiving_stream_ready_bctlp
           |           ^                      |           ^
           |           |                      |           |
           +-----2-----+                      +-----4-----+

    For 1, 4: See receiving_initial_metadata_ready() function
    For 2, 3: See receiving_stream_ready() function */
  gpr_atm recv_state;
};

grpc_tracer_flag grpc_call_error_trace =
    GRPC_TRACER_INITIALIZER(false, "call_error");
grpc_tracer_flag grpc_compression_trace =
    GRPC_TRACER_INITIALIZER(false, "compression");

#define CALL_STACK_FROM_CALL(call) ((grpc_call_stack *)((call) + 1))
#define CALL_FROM_CALL_STACK(call_stack) (((grpc_call *)(call_stack)) - 1)
#define CALL_ELEM_FROM_CALL(call, idx) \
  grpc_call_stack_element(CALL_STACK_FROM_CALL(call), idx)
#define CALL_FROM_TOP_ELEM(top_elem) \
  CALL_FROM_CALL_STACK(grpc_call_stack_from_top_element(top_elem))

static void execute_batch(grpc_exec_ctx *exec_ctx, grpc_call *call,
                          grpc_transport_stream_op_batch *op,
                          grpc_closure *start_batch_closure);
static void cancel_with_status(grpc_exec_ctx *exec_ctx, grpc_call *c,
                               status_source source, grpc_status_code status,
                               const char *description);
static void cancel_with_error(grpc_exec_ctx *exec_ctx, grpc_call *c,
                              status_source source, grpc_error *error);
static void destroy_call(grpc_exec_ctx *exec_ctx, void *call_stack,
                         grpc_error *error);
static void receiving_slice_ready(grpc_exec_ctx *exec_ctx, void *bctlp,
                                  grpc_error *error);
static void get_final_status(grpc_call *call,
                             void (*set_value)(grpc_status_code code,
                                               void *user_data),
                             void *set_value_user_data, grpc_slice *details);
static void set_status_value_directly(grpc_status_code status, void *dest);
static void set_status_from_error(grpc_exec_ctx *exec_ctx, grpc_call *call,
                                  status_source source, grpc_error *error);
static void process_data_after_md(grpc_exec_ctx *exec_ctx, batch_control *bctl);
static void post_batch_completion(grpc_exec_ctx *exec_ctx, batch_control *bctl);
static void add_batch_error(grpc_exec_ctx *exec_ctx, batch_control *bctl,
                            grpc_error *error, bool has_cancelled);

static void add_init_error(grpc_error **composite, grpc_error *new) {
  if (new == GRPC_ERROR_NONE) return;
  if (*composite == GRPC_ERROR_NONE)
    *composite = GRPC_ERROR_CREATE_FROM_STATIC_STRING("Call creation failed");
  *composite = grpc_error_add_child(*composite, new);
}

void *grpc_call_arena_alloc(grpc_call *call, size_t size) {
  return gpr_arena_alloc(call->arena, size);
}

static parent_call *get_or_create_parent_call(grpc_call *call) {
  parent_call *p = (parent_call *)gpr_atm_acq_load(&call->parent_call_atm);
  if (p == NULL) {
    p = (parent_call *)gpr_arena_alloc(call->arena, sizeof(*p));
    gpr_mu_init(&p->child_list_mu);
    if (!gpr_atm_rel_cas(&call->parent_call_atm, (gpr_atm)NULL, (gpr_atm)p)) {
      gpr_mu_destroy(&p->child_list_mu);
      p = (parent_call *)gpr_atm_acq_load(&call->parent_call_atm);
    }
  }
  return p;
}

static parent_call *get_parent_call(grpc_call *call) {
  return (parent_call *)gpr_atm_acq_load(&call->parent_call_atm);
}

grpc_error *grpc_call_create(grpc_exec_ctx *exec_ctx,
                             const grpc_call_create_args *args,
                             grpc_call **out_call) {
  size_t i, j;
  grpc_error *error = GRPC_ERROR_NONE;
  grpc_channel_stack *channel_stack =
      grpc_channel_get_channel_stack(args->channel);
  grpc_call *call;
  GPR_TIMER_BEGIN("grpc_call_create", 0);
<<<<<<< HEAD
  size_t initial_size = grpc_channel_get_call_size_estimate(args->channel);
  GRPC_STATS_INC_CALL_INITIAL_SIZE(exec_ctx, initial_size);
  gpr_arena *arena = gpr_arena_create(initial_size);
  call = gpr_arena_alloc(arena,
                         sizeof(grpc_call) + channel_stack->call_stack_size);
=======
  gpr_arena *arena =
      gpr_arena_create(grpc_channel_get_call_size_estimate(args->channel));
  call = (grpc_call *)gpr_arena_alloc(
      arena, sizeof(grpc_call) + channel_stack->call_stack_size);
>>>>>>> 55c4b313
  gpr_ref_init(&call->ext_ref, 1);
  call->arena = arena;
  grpc_call_combiner_init(&call->call_combiner);
  *out_call = call;
  call->channel = args->channel;
  call->cq = args->cq;
  call->start_time = gpr_now(GPR_CLOCK_MONOTONIC);
  /* Always support no compression */
  GPR_BITSET(&call->encodings_accepted_by_peer, GRPC_COMPRESS_NONE);
  call->is_client = args->server_transport_data == NULL;
  if (call->is_client) {
    GRPC_STATS_INC_CLIENT_CALLS_CREATED(exec_ctx);
  } else {
    GRPC_STATS_INC_SERVER_CALLS_CREATED(exec_ctx);
  }
  call->stream_op_payload.context = call->context;
  grpc_slice path = grpc_empty_slice();
  if (call->is_client) {
    GPR_ASSERT(args->add_initial_metadata_count <
               MAX_SEND_EXTRA_METADATA_COUNT);
    for (i = 0; i < args->add_initial_metadata_count; i++) {
      call->send_extra_metadata[i].md = args->add_initial_metadata[i];
      if (grpc_slice_eq(GRPC_MDKEY(args->add_initial_metadata[i]),
                        GRPC_MDSTR_PATH)) {
        path = grpc_slice_ref_internal(
            GRPC_MDVALUE(args->add_initial_metadata[i]));
      }
    }
    call->send_extra_metadata_count = (int)args->add_initial_metadata_count;
  } else {
    GPR_ASSERT(args->add_initial_metadata_count == 0);
    call->send_extra_metadata_count = 0;
  }
  for (i = 0; i < 2; i++) {
    for (j = 0; j < 2; j++) {
      call->metadata_batch[i][j].deadline = gpr_inf_future(GPR_CLOCK_MONOTONIC);
    }
  }
  gpr_timespec send_deadline =
      gpr_convert_clock_type(args->send_deadline, GPR_CLOCK_MONOTONIC);

  bool immediately_cancel = false;

  if (args->parent_call != NULL) {
    child_call *cc = call->child_call =
        gpr_arena_alloc(arena, sizeof(child_call));
    call->child_call->parent = args->parent_call;

    GRPC_CALL_INTERNAL_REF(args->parent_call, "child");
    GPR_ASSERT(call->is_client);
    GPR_ASSERT(!args->parent_call->is_client);

    parent_call *pc = get_or_create_parent_call(args->parent_call);

    gpr_mu_lock(&pc->child_list_mu);

    if (args->propagation_mask & GRPC_PROPAGATE_DEADLINE) {
      send_deadline = gpr_time_min(
          gpr_convert_clock_type(send_deadline,
                                 args->parent_call->send_deadline.clock_type),
          args->parent_call->send_deadline);
    }
    /* for now GRPC_PROPAGATE_TRACING_CONTEXT *MUST* be passed with
     * GRPC_PROPAGATE_STATS_CONTEXT */
    /* TODO(ctiller): This should change to use the appropriate census start_op
     * call. */
    if (args->propagation_mask & GRPC_PROPAGATE_CENSUS_TRACING_CONTEXT) {
      if (0 == (args->propagation_mask & GRPC_PROPAGATE_CENSUS_STATS_CONTEXT)) {
        add_init_error(&error, GRPC_ERROR_CREATE_FROM_STATIC_STRING(
                                   "Census tracing propagation requested "
                                   "without Census context propagation"));
      }
      grpc_call_context_set(
          call, GRPC_CONTEXT_TRACING,
          args->parent_call->context[GRPC_CONTEXT_TRACING].value, NULL);
    } else if (args->propagation_mask & GRPC_PROPAGATE_CENSUS_STATS_CONTEXT) {
      add_init_error(&error, GRPC_ERROR_CREATE_FROM_STATIC_STRING(
                                 "Census context propagation requested "
                                 "without Census tracing propagation"));
    }
    if (args->propagation_mask & GRPC_PROPAGATE_CANCELLATION) {
      call->cancellation_is_inherited = 1;
      if (gpr_atm_acq_load(&args->parent_call->received_final_op_atm)) {
        immediately_cancel = true;
      }
    }

    if (pc->first_child == NULL) {
      pc->first_child = call;
      cc->sibling_next = cc->sibling_prev = call;
    } else {
      cc->sibling_next = pc->first_child;
      cc->sibling_prev = pc->first_child->child_call->sibling_prev;
      cc->sibling_next->child_call->sibling_prev =
          cc->sibling_prev->child_call->sibling_next = call;
    }

    gpr_mu_unlock(&pc->child_list_mu);
  }

  call->send_deadline = send_deadline;

  GRPC_CHANNEL_INTERNAL_REF(args->channel, "call");
  /* initial refcount dropped by grpc_call_unref */
  grpc_call_element_args call_args = {
      .call_stack = CALL_STACK_FROM_CALL(call),
      .server_transport_data = args->server_transport_data,
      .context = call->context,
      .path = path,
      .start_time = call->start_time,
      .deadline = send_deadline,
      .arena = call->arena,
      .call_combiner = &call->call_combiner};
  add_init_error(&error, grpc_call_stack_init(exec_ctx, channel_stack, 1,
                                              destroy_call, call, &call_args));
  if (error != GRPC_ERROR_NONE) {
    cancel_with_error(exec_ctx, call, STATUS_FROM_SURFACE,
                      GRPC_ERROR_REF(error));
  }
  if (immediately_cancel) {
    cancel_with_error(exec_ctx, call, STATUS_FROM_API_OVERRIDE,
                      GRPC_ERROR_CANCELLED);
  }
  if (args->cq != NULL) {
    GPR_ASSERT(
        args->pollset_set_alternative == NULL &&
        "Only one of 'cq' and 'pollset_set_alternative' should be non-NULL.");
    GRPC_CQ_INTERNAL_REF(args->cq, "bind");
    call->pollent =
        grpc_polling_entity_create_from_pollset(grpc_cq_pollset(args->cq));
  }
  if (args->pollset_set_alternative != NULL) {
    call->pollent = grpc_polling_entity_create_from_pollset_set(
        args->pollset_set_alternative);
  }
  if (!grpc_polling_entity_is_empty(&call->pollent)) {
    grpc_call_stack_set_pollset_or_pollset_set(
        exec_ctx, CALL_STACK_FROM_CALL(call), &call->pollent);
  }

  grpc_slice_unref_internal(exec_ctx, path);

  GPR_TIMER_END("grpc_call_create", 0);
  return error;
}

void grpc_call_set_completion_queue(grpc_exec_ctx *exec_ctx, grpc_call *call,
                                    grpc_completion_queue *cq) {
  GPR_ASSERT(cq);

  if (grpc_polling_entity_pollset_set(&call->pollent) != NULL) {
    gpr_log(GPR_ERROR, "A pollset_set is already registered for this call.");
    abort();
  }
  call->cq = cq;
  GRPC_CQ_INTERNAL_REF(cq, "bind");
  call->pollent = grpc_polling_entity_create_from_pollset(grpc_cq_pollset(cq));
  grpc_call_stack_set_pollset_or_pollset_set(
      exec_ctx, CALL_STACK_FROM_CALL(call), &call->pollent);
}

#ifndef NDEBUG
#define REF_REASON reason
#define REF_ARG , const char *reason
#else
#define REF_REASON ""
#define REF_ARG
#endif
void grpc_call_internal_ref(grpc_call *c REF_ARG) {
  GRPC_CALL_STACK_REF(CALL_STACK_FROM_CALL(c), REF_REASON);
}
void grpc_call_internal_unref(grpc_exec_ctx *exec_ctx, grpc_call *c REF_ARG) {
  GRPC_CALL_STACK_UNREF(exec_ctx, CALL_STACK_FROM_CALL(c), REF_REASON);
}

static void release_call(grpc_exec_ctx *exec_ctx, void *call,
                         grpc_error *error) {
  grpc_call *c = (grpc_call *)call;
  grpc_channel *channel = c->channel;
  grpc_call_combiner_destroy(&c->call_combiner);
  gpr_free((char *)c->peer_string);
  grpc_channel_update_call_size_estimate(channel, gpr_arena_destroy(c->arena));
  GRPC_CHANNEL_INTERNAL_UNREF(exec_ctx, channel, "call");
}

static void set_status_value_directly(grpc_status_code status, void *dest);
static void destroy_call(grpc_exec_ctx *exec_ctx, void *call,
                         grpc_error *error) {
  size_t i;
  int ii;
  grpc_call *c = (grpc_call *)call;
  GPR_TIMER_BEGIN("destroy_call", 0);
  for (i = 0; i < 2; i++) {
    grpc_metadata_batch_destroy(
        exec_ctx, &c->metadata_batch[1 /* is_receiving */][i /* is_initial */]);
  }
  if (c->receiving_stream != NULL) {
    grpc_byte_stream_destroy(exec_ctx, c->receiving_stream);
  }
  parent_call *pc = get_parent_call(c);
  if (pc != NULL) {
    gpr_mu_destroy(&pc->child_list_mu);
  }
  for (ii = 0; ii < c->send_extra_metadata_count; ii++) {
    GRPC_MDELEM_UNREF(exec_ctx, c->send_extra_metadata[ii].md);
  }
  for (i = 0; i < GRPC_CONTEXT_COUNT; i++) {
    if (c->context[i].destroy) {
      c->context[i].destroy(c->context[i].value);
    }
  }
  if (c->cq) {
    GRPC_CQ_INTERNAL_UNREF(exec_ctx, c->cq, "bind");
  }

  get_final_status(call, set_status_value_directly, &c->final_info.final_status,
                   NULL);
  c->final_info.stats.latency =
      gpr_time_sub(gpr_now(GPR_CLOCK_MONOTONIC), c->start_time);

  for (i = 0; i < STATUS_SOURCE_COUNT; i++) {
    GRPC_ERROR_UNREF(
        unpack_received_status(gpr_atm_acq_load(&c->status[i])).error);
  }

  grpc_call_stack_destroy(exec_ctx, CALL_STACK_FROM_CALL(c), &c->final_info,
                          GRPC_CLOSURE_INIT(&c->release_call, release_call, c,
                                            grpc_schedule_on_exec_ctx));
  GPR_TIMER_END("destroy_call", 0);
}

void grpc_call_ref(grpc_call *c) { gpr_ref(&c->ext_ref); }

void grpc_call_unref(grpc_call *c) {
  if (!gpr_unref(&c->ext_ref)) return;

  child_call *cc = c->child_call;
  grpc_exec_ctx exec_ctx = GRPC_EXEC_CTX_INIT;

  GPR_TIMER_BEGIN("grpc_call_unref", 0);
  GRPC_API_TRACE("grpc_call_unref(c=%p)", 1, (c));

  if (cc) {
    parent_call *pc = get_parent_call(cc->parent);
    gpr_mu_lock(&pc->child_list_mu);
    if (c == pc->first_child) {
      pc->first_child = cc->sibling_next;
      if (c == pc->first_child) {
        pc->first_child = NULL;
      }
    }
    cc->sibling_prev->child_call->sibling_next = cc->sibling_next;
    cc->sibling_next->child_call->sibling_prev = cc->sibling_prev;
    gpr_mu_unlock(&pc->child_list_mu);
    GRPC_CALL_INTERNAL_UNREF(&exec_ctx, cc->parent, "child");
  }

  GPR_ASSERT(!c->destroy_called);
  c->destroy_called = 1;
  bool cancel = gpr_atm_acq_load(&c->any_ops_sent_atm) != 0 &&
                gpr_atm_acq_load(&c->received_final_op_atm) == 0;
  if (cancel) {
    cancel_with_error(&exec_ctx, c, STATUS_FROM_API_OVERRIDE,
                      GRPC_ERROR_CANCELLED);
  } else {
    // Unset the call combiner cancellation closure.  This has the
    // effect of scheduling the previously set cancellation closure, if
    // any, so that it can release any internal references it may be
    // holding to the call stack.
    grpc_call_combiner_set_notify_on_cancel(&exec_ctx, &c->call_combiner, NULL);
  }
  GRPC_CALL_INTERNAL_UNREF(&exec_ctx, c, "destroy");
  grpc_exec_ctx_finish(&exec_ctx);
  GPR_TIMER_END("grpc_call_unref", 0);
}

grpc_call_error grpc_call_cancel(grpc_call *call, void *reserved) {
  GRPC_API_TRACE("grpc_call_cancel(call=%p, reserved=%p)", 2, (call, reserved));
  GPR_ASSERT(!reserved);
  grpc_exec_ctx exec_ctx = GRPC_EXEC_CTX_INIT;
  cancel_with_error(&exec_ctx, call, STATUS_FROM_API_OVERRIDE,
                    GRPC_ERROR_CANCELLED);
  grpc_exec_ctx_finish(&exec_ctx);
  return GRPC_CALL_OK;
}

// This is called via the call combiner to start sending a batch down
// the filter stack.
static void execute_batch_in_call_combiner(grpc_exec_ctx *exec_ctx, void *arg,
                                           grpc_error *ignored) {
  grpc_transport_stream_op_batch *batch = (grpc_transport_stream_op_batch *)arg;
  grpc_call *call = (grpc_call *)batch->handler_private.extra_arg;
  GPR_TIMER_BEGIN("execute_batch", 0);
  grpc_call_element *elem = CALL_ELEM_FROM_CALL(call, 0);
  GRPC_CALL_LOG_OP(GPR_INFO, elem, batch);
  elem->filter->start_transport_stream_op_batch(exec_ctx, elem, batch);
  GPR_TIMER_END("execute_batch", 0);
}

// start_batch_closure points to a caller-allocated closure to be used
// for entering the call combiner.
static void execute_batch(grpc_exec_ctx *exec_ctx, grpc_call *call,
                          grpc_transport_stream_op_batch *batch,
                          grpc_closure *start_batch_closure) {
  batch->handler_private.extra_arg = call;
  GRPC_CLOSURE_INIT(start_batch_closure, execute_batch_in_call_combiner, batch,
                    grpc_schedule_on_exec_ctx);
  GRPC_CALL_COMBINER_START(exec_ctx, &call->call_combiner, start_batch_closure,
                           GRPC_ERROR_NONE, "executing batch");
}

char *grpc_call_get_peer(grpc_call *call) {
  char *peer_string = (char *)gpr_atm_acq_load(&call->peer_string);
  if (peer_string != NULL) return gpr_strdup(peer_string);
  peer_string = grpc_channel_get_target(call->channel);
  if (peer_string != NULL) return peer_string;
  return gpr_strdup("unknown");
}

grpc_call *grpc_call_from_top_element(grpc_call_element *elem) {
  return CALL_FROM_TOP_ELEM(elem);
}

/*******************************************************************************
 * CANCELLATION
 */

grpc_call_error grpc_call_cancel_with_status(grpc_call *c,
                                             grpc_status_code status,
                                             const char *description,
                                             void *reserved) {
  grpc_exec_ctx exec_ctx = GRPC_EXEC_CTX_INIT;
  GRPC_API_TRACE(
      "grpc_call_cancel_with_status("
      "c=%p, status=%d, description=%s, reserved=%p)",
      4, (c, (int)status, description, reserved));
  GPR_ASSERT(reserved == NULL);
  cancel_with_status(&exec_ctx, c, STATUS_FROM_API_OVERRIDE, status,
                     description);
  grpc_exec_ctx_finish(&exec_ctx);
  return GRPC_CALL_OK;
}

typedef struct {
  grpc_call *call;
  grpc_closure start_batch;
  grpc_closure finish_batch;
} cancel_state;

// The on_complete callback used when sending a cancel_stream batch down
// the filter stack.  Yields the call combiner when the batch is done.
static void done_termination(grpc_exec_ctx *exec_ctx, void *arg,
                             grpc_error *error) {
  cancel_state *state = (cancel_state *)arg;
  GRPC_CALL_COMBINER_STOP(exec_ctx, &state->call->call_combiner,
                          "on_complete for cancel_stream op");
  GRPC_CALL_INTERNAL_UNREF(exec_ctx, state->call, "termination");
  gpr_free(state);
}

static void cancel_with_error(grpc_exec_ctx *exec_ctx, grpc_call *c,
                              status_source source, grpc_error *error) {
  GRPC_CALL_INTERNAL_REF(c, "termination");
  // Inform the call combiner of the cancellation, so that it can cancel
  // any in-flight asynchronous actions that may be holding the call
  // combiner.  This ensures that the cancel_stream batch can be sent
  // down the filter stack in a timely manner.
  grpc_call_combiner_cancel(exec_ctx, &c->call_combiner, GRPC_ERROR_REF(error));
  set_status_from_error(exec_ctx, c, source, GRPC_ERROR_REF(error));
  cancel_state *state = (cancel_state *)gpr_malloc(sizeof(*state));
  state->call = c;
  GRPC_CLOSURE_INIT(&state->finish_batch, done_termination, state,
                    grpc_schedule_on_exec_ctx);
  grpc_transport_stream_op_batch *op =
      grpc_make_transport_stream_op(&state->finish_batch);
  op->cancel_stream = true;
  op->payload->cancel_stream.cancel_error = error;
  execute_batch(exec_ctx, c, op, &state->start_batch);
}

static grpc_error *error_from_status(grpc_status_code status,
                                     const char *description) {
  // copying 'description' is needed to ensure the grpc_call_cancel_with_status
  // guarantee that can be short-lived.
  return grpc_error_set_int(
      grpc_error_set_str(GRPC_ERROR_CREATE_FROM_COPIED_STRING(description),
                         GRPC_ERROR_STR_GRPC_MESSAGE,
                         grpc_slice_from_copied_string(description)),
      GRPC_ERROR_INT_GRPC_STATUS, status);
}

static void cancel_with_status(grpc_exec_ctx *exec_ctx, grpc_call *c,
                               status_source source, grpc_status_code status,
                               const char *description) {
  cancel_with_error(exec_ctx, c, source,
                    error_from_status(status, description));
}

/*******************************************************************************
 * FINAL STATUS CODE MANIPULATION
 */

static bool get_final_status_from(
    grpc_call *call, grpc_error *error, bool allow_ok_status,
    void (*set_value)(grpc_status_code code, void *user_data),
    void *set_value_user_data, grpc_slice *details) {
  grpc_status_code code;
  grpc_slice slice = grpc_empty_slice();
  grpc_error_get_status(error, call->send_deadline, &code, &slice, NULL);
  if (code == GRPC_STATUS_OK && !allow_ok_status) {
    return false;
  }

  set_value(code, set_value_user_data);
  if (details != NULL) {
    *details = grpc_slice_ref_internal(slice);
  }
  return true;
}

static void get_final_status(grpc_call *call,
                             void (*set_value)(grpc_status_code code,
                                               void *user_data),
                             void *set_value_user_data, grpc_slice *details) {
  int i;
  received_status status[STATUS_SOURCE_COUNT];
  for (i = 0; i < STATUS_SOURCE_COUNT; i++) {
    status[i] = unpack_received_status(gpr_atm_acq_load(&call->status[i]));
  }
  if (GRPC_TRACER_ON(grpc_call_error_trace)) {
    gpr_log(GPR_DEBUG, "get_final_status %s", call->is_client ? "CLI" : "SVR");
    for (i = 0; i < STATUS_SOURCE_COUNT; i++) {
      if (status[i].is_set) {
        gpr_log(GPR_DEBUG, "  %d: %s", i, grpc_error_string(status[i].error));
      }
    }
  }
  /* first search through ignoring "OK" statuses: if something went wrong,
   * ensure we report it */
  for (int allow_ok_status = 0; allow_ok_status < 2; allow_ok_status++) {
    /* search for the best status we can present: ideally the error we use has a
       clearly defined grpc-status, and we'll prefer that. */
    for (i = 0; i < STATUS_SOURCE_COUNT; i++) {
      if (status[i].is_set &&
          grpc_error_has_clear_grpc_status(status[i].error)) {
        if (get_final_status_from(call, status[i].error, allow_ok_status != 0,
                                  set_value, set_value_user_data, details)) {
          return;
        }
      }
    }
    /* If no clearly defined status exists, search for 'anything' */
    for (i = 0; i < STATUS_SOURCE_COUNT; i++) {
      if (status[i].is_set) {
        if (get_final_status_from(call, status[i].error, allow_ok_status != 0,
                                  set_value, set_value_user_data, details)) {
          return;
        }
      }
    }
  }
  /* If nothing exists, set some default */
  if (call->is_client) {
    set_value(GRPC_STATUS_UNKNOWN, set_value_user_data);
  } else {
    set_value(GRPC_STATUS_OK, set_value_user_data);
  }
}

static void set_status_from_error(grpc_exec_ctx *exec_ctx, grpc_call *call,
                                  status_source source, grpc_error *error) {
  if (!gpr_atm_rel_cas(&call->status[source],
                       pack_received_status((received_status){
                           .is_set = false, .error = GRPC_ERROR_NONE}),
                       pack_received_status((received_status){
                           .is_set = true, .error = error}))) {
    GRPC_ERROR_UNREF(error);
  }
}

/*******************************************************************************
 * COMPRESSION
 */

static void set_incoming_compression_algorithm(
    grpc_call *call, grpc_compression_algorithm algo) {
  GPR_ASSERT(algo < GRPC_COMPRESS_ALGORITHMS_COUNT);
  call->incoming_compression_algorithm = algo;
}

static void set_incoming_stream_compression_algorithm(
    grpc_call *call, grpc_stream_compression_algorithm algo) {
  GPR_ASSERT(algo < GRPC_STREAM_COMPRESS_ALGORITHMS_COUNT);
  call->incoming_stream_compression_algorithm = algo;
}

grpc_compression_algorithm grpc_call_test_only_get_compression_algorithm(
    grpc_call *call) {
  grpc_compression_algorithm algorithm;
  algorithm = call->incoming_compression_algorithm;
  return algorithm;
}

static grpc_compression_algorithm compression_algorithm_for_level_locked(
    grpc_call *call, grpc_compression_level level) {
  return grpc_compression_algorithm_for_level(level,
                                              call->encodings_accepted_by_peer);
}

static grpc_stream_compression_algorithm
stream_compression_algorithm_for_level_locked(
    grpc_call *call, grpc_stream_compression_level level) {
  return grpc_stream_compression_algorithm_for_level(
      level, call->stream_encodings_accepted_by_peer);
}

uint32_t grpc_call_test_only_get_message_flags(grpc_call *call) {
  uint32_t flags;
  flags = call->test_only_last_message_flags;
  return flags;
}

static void destroy_encodings_accepted_by_peer(void *p) { return; }

static void set_encodings_accepted_by_peer(grpc_exec_ctx *exec_ctx,
                                           grpc_call *call, grpc_mdelem mdel) {
  size_t i;
  grpc_compression_algorithm algorithm;
  grpc_slice_buffer accept_encoding_parts;
  grpc_slice accept_encoding_slice;
  void *accepted_user_data;

  accepted_user_data =
      grpc_mdelem_get_user_data(mdel, destroy_encodings_accepted_by_peer);
  if (accepted_user_data != NULL) {
    call->encodings_accepted_by_peer =
        (uint32_t)(((uintptr_t)accepted_user_data) - 1);
    return;
  }

  accept_encoding_slice = GRPC_MDVALUE(mdel);
  grpc_slice_buffer_init(&accept_encoding_parts);
  grpc_slice_split(accept_encoding_slice, ",", &accept_encoding_parts);

  /* No need to zero call->encodings_accepted_by_peer: grpc_call_create already
   * zeroes the whole grpc_call */
  /* Always support no compression */
  GPR_BITSET(&call->encodings_accepted_by_peer, GRPC_COMPRESS_NONE);
  for (i = 0; i < accept_encoding_parts.count; i++) {
    grpc_slice accept_encoding_entry_slice = accept_encoding_parts.slices[i];
    if (grpc_compression_algorithm_parse(accept_encoding_entry_slice,
                                         &algorithm)) {
      GPR_BITSET(&call->encodings_accepted_by_peer, algorithm);
    } else {
      char *accept_encoding_entry_str =
          grpc_slice_to_c_string(accept_encoding_entry_slice);
      gpr_log(GPR_ERROR,
              "Invalid entry in accept encoding metadata: '%s'. Ignoring.",
              accept_encoding_entry_str);
      gpr_free(accept_encoding_entry_str);
    }
  }

  grpc_slice_buffer_destroy_internal(exec_ctx, &accept_encoding_parts);

  grpc_mdelem_set_user_data(
      mdel, destroy_encodings_accepted_by_peer,
      (void *)(((uintptr_t)call->encodings_accepted_by_peer) + 1));
}

static void set_stream_encodings_accepted_by_peer(grpc_exec_ctx *exec_ctx,
                                                  grpc_call *call,
                                                  grpc_mdelem mdel) {
  size_t i;
  grpc_stream_compression_algorithm algorithm;
  grpc_slice_buffer accept_encoding_parts;
  grpc_slice accept_encoding_slice;
  void *accepted_user_data;

  accepted_user_data =
      grpc_mdelem_get_user_data(mdel, destroy_encodings_accepted_by_peer);
  if (accepted_user_data != NULL) {
    call->stream_encodings_accepted_by_peer =
        (uint32_t)(((uintptr_t)accepted_user_data) - 1);
    return;
  }

  accept_encoding_slice = GRPC_MDVALUE(mdel);
  grpc_slice_buffer_init(&accept_encoding_parts);
  grpc_slice_split(accept_encoding_slice, ",", &accept_encoding_parts);

  /* Always support no compression */
  GPR_BITSET(&call->stream_encodings_accepted_by_peer,
             GRPC_STREAM_COMPRESS_NONE);
  for (i = 0; i < accept_encoding_parts.count; i++) {
    grpc_slice accept_encoding_entry_slice = accept_encoding_parts.slices[i];
    if (grpc_stream_compression_algorithm_parse(accept_encoding_entry_slice,
                                                &algorithm)) {
      GPR_BITSET(&call->stream_encodings_accepted_by_peer, algorithm);
    } else {
      char *accept_encoding_entry_str =
          grpc_slice_to_c_string(accept_encoding_entry_slice);
      gpr_log(GPR_ERROR,
              "Invalid entry in accept encoding metadata: '%s'. Ignoring.",
              accept_encoding_entry_str);
      gpr_free(accept_encoding_entry_str);
    }
  }

  grpc_slice_buffer_destroy_internal(exec_ctx, &accept_encoding_parts);

  grpc_mdelem_set_user_data(
      mdel, destroy_encodings_accepted_by_peer,
      (void *)(((uintptr_t)call->stream_encodings_accepted_by_peer) + 1));
}

uint32_t grpc_call_test_only_get_encodings_accepted_by_peer(grpc_call *call) {
  uint32_t encodings_accepted_by_peer;
  encodings_accepted_by_peer = call->encodings_accepted_by_peer;
  return encodings_accepted_by_peer;
}

uint32_t grpc_call_test_only_get_stream_encodings_accepted_by_peer(
    grpc_call *call) {
  uint32_t stream_encodings_accepted_by_peer;
  stream_encodings_accepted_by_peer = call->stream_encodings_accepted_by_peer;
  return stream_encodings_accepted_by_peer;
}

grpc_stream_compression_algorithm
grpc_call_test_only_get_incoming_stream_encodings(grpc_call *call) {
  return call->incoming_stream_compression_algorithm;
}

static grpc_linked_mdelem *linked_from_md(const grpc_metadata *md) {
  return (grpc_linked_mdelem *)&md->internal_data;
}

static grpc_metadata *get_md_elem(grpc_metadata *metadata,
                                  grpc_metadata *additional_metadata, int i,
                                  int count) {
  grpc_metadata *res =
      i < count ? &metadata[i] : &additional_metadata[i - count];
  GPR_ASSERT(res);
  return res;
}

static int prepare_application_metadata(
    grpc_exec_ctx *exec_ctx, grpc_call *call, int count,
    grpc_metadata *metadata, int is_trailing, int prepend_extra_metadata,
    grpc_metadata *additional_metadata, int additional_metadata_count) {
  int total_count = count + additional_metadata_count;
  int i;
  grpc_metadata_batch *batch =
      &call->metadata_batch[0 /* is_receiving */][is_trailing];
  for (i = 0; i < total_count; i++) {
    const grpc_metadata *md =
        get_md_elem(metadata, additional_metadata, i, count);
    grpc_linked_mdelem *l = linked_from_md(md);
    GPR_ASSERT(sizeof(grpc_linked_mdelem) == sizeof(md->internal_data));
    if (!GRPC_LOG_IF_ERROR("validate_metadata",
                           grpc_validate_header_key_is_legal(md->key))) {
      break;
    } else if (!grpc_is_binary_header(md->key) &&
               !GRPC_LOG_IF_ERROR(
                   "validate_metadata",
                   grpc_validate_header_nonbin_value_is_legal(md->value))) {
      break;
    }
    l->md = grpc_mdelem_from_grpc_metadata(exec_ctx, (grpc_metadata *)md);
  }
  if (i != total_count) {
    for (int j = 0; j < i; j++) {
      const grpc_metadata *md =
          get_md_elem(metadata, additional_metadata, j, count);
      grpc_linked_mdelem *l = linked_from_md(md);
      GRPC_MDELEM_UNREF(exec_ctx, l->md);
    }
    return 0;
  }
  if (prepend_extra_metadata) {
    if (call->send_extra_metadata_count == 0) {
      prepend_extra_metadata = 0;
    } else {
      for (i = 0; i < call->send_extra_metadata_count; i++) {
        GRPC_LOG_IF_ERROR("prepare_application_metadata",
                          grpc_metadata_batch_link_tail(
                              exec_ctx, batch, &call->send_extra_metadata[i]));
      }
    }
  }
  for (i = 0; i < total_count; i++) {
    grpc_metadata *md = get_md_elem(metadata, additional_metadata, i, count);
    grpc_linked_mdelem *l = linked_from_md(md);
    grpc_error *error = grpc_metadata_batch_link_tail(exec_ctx, batch, l);
    if (error != GRPC_ERROR_NONE) {
      GRPC_MDELEM_UNREF(exec_ctx, l->md);
    }
    GRPC_LOG_IF_ERROR("prepare_application_metadata", error);
  }
  call->send_extra_metadata_count = 0;

  return 1;
}

/* we offset status by a small amount when storing it into transport metadata
   as metadata cannot store a 0 value (which is used as OK for grpc_status_codes
   */
#define STATUS_OFFSET 1
static void destroy_status(void *ignored) {}

static uint32_t decode_status(grpc_mdelem md) {
  uint32_t status;
  void *user_data;
  if (grpc_mdelem_eq(md, GRPC_MDELEM_GRPC_STATUS_0)) return 0;
  if (grpc_mdelem_eq(md, GRPC_MDELEM_GRPC_STATUS_1)) return 1;
  if (grpc_mdelem_eq(md, GRPC_MDELEM_GRPC_STATUS_2)) return 2;
  user_data = grpc_mdelem_get_user_data(md, destroy_status);
  if (user_data != NULL) {
    status = ((uint32_t)(intptr_t)user_data) - STATUS_OFFSET;
  } else {
    if (!grpc_parse_slice_to_uint32(GRPC_MDVALUE(md), &status)) {
      status = GRPC_STATUS_UNKNOWN; /* could not parse status code */
    }
    grpc_mdelem_set_user_data(md, destroy_status,
                              (void *)(intptr_t)(status + STATUS_OFFSET));
  }
  return status;
}

static grpc_compression_algorithm decode_compression(grpc_mdelem md) {
  grpc_compression_algorithm algorithm =
      grpc_compression_algorithm_from_slice(GRPC_MDVALUE(md));
  if (algorithm == GRPC_COMPRESS_ALGORITHMS_COUNT) {
    char *md_c_str = grpc_slice_to_c_string(GRPC_MDVALUE(md));
    gpr_log(GPR_ERROR,
            "Invalid incoming compression algorithm: '%s'. Interpreting "
            "incoming data as uncompressed.",
            md_c_str);
    gpr_free(md_c_str);
    return GRPC_COMPRESS_NONE;
  }
  return algorithm;
}

static grpc_stream_compression_algorithm decode_stream_compression(
    grpc_mdelem md) {
  grpc_stream_compression_algorithm algorithm =
      grpc_stream_compression_algorithm_from_slice(GRPC_MDVALUE(md));
  if (algorithm == GRPC_STREAM_COMPRESS_ALGORITHMS_COUNT) {
    char *md_c_str = grpc_slice_to_c_string(GRPC_MDVALUE(md));
    gpr_log(GPR_ERROR,
            "Invalid incoming stream compression algorithm: '%s'. Interpreting "
            "incoming data as uncompressed.",
            md_c_str);
    gpr_free(md_c_str);
    return GRPC_STREAM_COMPRESS_NONE;
  }
  return algorithm;
}

static void publish_app_metadata(grpc_call *call, grpc_metadata_batch *b,
                                 int is_trailing) {
  if (b->list.count == 0) return;
  GPR_TIMER_BEGIN("publish_app_metadata", 0);
  grpc_metadata_array *dest;
  grpc_metadata *mdusr;
  dest = call->buffered_metadata[is_trailing];
  if (dest->count + b->list.count > dest->capacity) {
    dest->capacity =
        GPR_MAX(dest->capacity + b->list.count, dest->capacity * 3 / 2);
    dest->metadata = (grpc_metadata *)gpr_realloc(
        dest->metadata, sizeof(grpc_metadata) * dest->capacity);
  }
  for (grpc_linked_mdelem *l = b->list.head; l != NULL; l = l->next) {
    mdusr = &dest->metadata[dest->count++];
    /* we pass back borrowed slices that are valid whilst the call is valid */
    mdusr->key = GRPC_MDKEY(l->md);
    mdusr->value = GRPC_MDVALUE(l->md);
  }
  GPR_TIMER_END("publish_app_metadata", 0);
}

static void recv_initial_filter(grpc_exec_ctx *exec_ctx, grpc_call *call,
                                grpc_metadata_batch *b) {
  if (b->idx.named.content_encoding != NULL) {
    if (b->idx.named.grpc_encoding != NULL) {
      gpr_log(GPR_ERROR,
              "Received both content-encoding and grpc-encoding header. "
              "Ignoring grpc-encoding.");
      grpc_metadata_batch_remove(exec_ctx, b, b->idx.named.grpc_encoding);
    }
    GPR_TIMER_BEGIN("incoming_stream_compression_algorithm", 0);
    set_incoming_stream_compression_algorithm(
        call, decode_stream_compression(b->idx.named.content_encoding->md));
    GPR_TIMER_END("incoming_stream_compression_algorithm", 0);
    grpc_metadata_batch_remove(exec_ctx, b, b->idx.named.content_encoding);
  } else if (b->idx.named.grpc_encoding != NULL) {
    GPR_TIMER_BEGIN("incoming_compression_algorithm", 0);
    set_incoming_compression_algorithm(
        call, decode_compression(b->idx.named.grpc_encoding->md));
    GPR_TIMER_END("incoming_compression_algorithm", 0);
    grpc_metadata_batch_remove(exec_ctx, b, b->idx.named.grpc_encoding);
  }
  if (b->idx.named.grpc_accept_encoding != NULL) {
    GPR_TIMER_BEGIN("encodings_accepted_by_peer", 0);
    set_encodings_accepted_by_peer(exec_ctx, call,
                                   b->idx.named.grpc_accept_encoding->md);
    grpc_metadata_batch_remove(exec_ctx, b, b->idx.named.grpc_accept_encoding);
    GPR_TIMER_END("encodings_accepted_by_peer", 0);
  }
  if (b->idx.named.accept_encoding != NULL) {
    GPR_TIMER_BEGIN("stream_encodings_accepted_by_peer", 0);
    set_stream_encodings_accepted_by_peer(exec_ctx, call,
                                          b->idx.named.accept_encoding->md);
    grpc_metadata_batch_remove(exec_ctx, b, b->idx.named.accept_encoding);
    GPR_TIMER_END("stream_encodings_accepted_by_peer", 0);
  }
  publish_app_metadata(call, b, false);
}

static void recv_trailing_filter(grpc_exec_ctx *exec_ctx, void *args,
                                 grpc_metadata_batch *b) {
  grpc_call *call = (grpc_call *)args;
  if (b->idx.named.grpc_status != NULL) {
    uint32_t status_code = decode_status(b->idx.named.grpc_status->md);
    grpc_error *error =
        status_code == GRPC_STATUS_OK
            ? GRPC_ERROR_NONE
            : grpc_error_set_int(GRPC_ERROR_CREATE_FROM_STATIC_STRING(
                                     "Error received from peer"),
                                 GRPC_ERROR_INT_GRPC_STATUS,
                                 (intptr_t)status_code);
    if (b->idx.named.grpc_message != NULL) {
      error = grpc_error_set_str(
          error, GRPC_ERROR_STR_GRPC_MESSAGE,
          grpc_slice_ref_internal(GRPC_MDVALUE(b->idx.named.grpc_message->md)));
      grpc_metadata_batch_remove(exec_ctx, b, b->idx.named.grpc_message);
    } else if (error != GRPC_ERROR_NONE) {
      error = grpc_error_set_str(error, GRPC_ERROR_STR_GRPC_MESSAGE,
                                 grpc_empty_slice());
    }
    set_status_from_error(exec_ctx, call, STATUS_FROM_WIRE, error);
    grpc_metadata_batch_remove(exec_ctx, b, b->idx.named.grpc_status);
  }
  publish_app_metadata(call, b, true);
}

grpc_call_stack *grpc_call_get_call_stack(grpc_call *call) {
  return CALL_STACK_FROM_CALL(call);
}

/*******************************************************************************
 * BATCH API IMPLEMENTATION
 */

static void set_status_value_directly(grpc_status_code status, void *dest) {
  *(grpc_status_code *)dest = status;
}

static void set_cancelled_value(grpc_status_code status, void *dest) {
  *(int *)dest = (status != GRPC_STATUS_OK);
}

static bool are_write_flags_valid(uint32_t flags) {
  /* check that only bits in GRPC_WRITE_(INTERNAL?)_USED_MASK are set */
  const uint32_t allowed_write_positions =
      (GRPC_WRITE_USED_MASK | GRPC_WRITE_INTERNAL_USED_MASK);
  const uint32_t invalid_positions = ~allowed_write_positions;
  return !(flags & invalid_positions);
}

static bool are_initial_metadata_flags_valid(uint32_t flags, bool is_client) {
  /* check that only bits in GRPC_WRITE_(INTERNAL?)_USED_MASK are set */
  uint32_t invalid_positions = ~GRPC_INITIAL_METADATA_USED_MASK;
  if (!is_client) {
    invalid_positions |= GRPC_INITIAL_METADATA_IDEMPOTENT_REQUEST;
  }
  return !(flags & invalid_positions);
}

static int batch_slot_for_op(grpc_op_type type) {
  switch (type) {
    case GRPC_OP_SEND_INITIAL_METADATA:
      return 0;
    case GRPC_OP_SEND_MESSAGE:
      return 1;
    case GRPC_OP_SEND_CLOSE_FROM_CLIENT:
    case GRPC_OP_SEND_STATUS_FROM_SERVER:
      return 2;
    case GRPC_OP_RECV_INITIAL_METADATA:
      return 3;
    case GRPC_OP_RECV_MESSAGE:
      return 4;
    case GRPC_OP_RECV_CLOSE_ON_SERVER:
    case GRPC_OP_RECV_STATUS_ON_CLIENT:
      return 5;
  }
  GPR_UNREACHABLE_CODE(return 123456789);
}

static batch_control *allocate_batch_control(grpc_call *call,
                                             const grpc_op *ops,
                                             size_t num_ops) {
  int slot = batch_slot_for_op(ops[0].op);
  batch_control **pslot = &call->active_batches[slot];
  if (*pslot == NULL) {
    *pslot =
        (batch_control *)gpr_arena_alloc(call->arena, sizeof(batch_control));
  }
  batch_control *bctl = *pslot;
  if (bctl->call != NULL) {
    return NULL;
  }
  memset(bctl, 0, sizeof(*bctl));
  bctl->call = call;
  bctl->op.payload = &call->stream_op_payload;
  return bctl;
}

static void finish_batch_completion(grpc_exec_ctx *exec_ctx, void *user_data,
                                    grpc_cq_completion *storage) {
  batch_control *bctl = (batch_control *)user_data;
  grpc_call *call = bctl->call;
  bctl->call = NULL;
  GRPC_CALL_INTERNAL_UNREF(exec_ctx, call, "completion");
}

static grpc_error *consolidate_batch_errors(batch_control *bctl) {
  size_t n = (size_t)gpr_atm_acq_load(&bctl->num_errors);
  if (n == 0) {
    return GRPC_ERROR_NONE;
  } else if (n == 1) {
    /* Skip creating a composite error in the case that only one error was
       logged */
    grpc_error *e = bctl->errors[0];
    bctl->errors[0] = NULL;
    return e;
  } else {
    grpc_error *error = GRPC_ERROR_CREATE_REFERENCING_FROM_STATIC_STRING(
        "Call batch failed", bctl->errors, n);
    for (size_t i = 0; i < n; i++) {
      GRPC_ERROR_UNREF(bctl->errors[i]);
      bctl->errors[i] = NULL;
    }
    return error;
  }
}

static void post_batch_completion(grpc_exec_ctx *exec_ctx,
                                  batch_control *bctl) {
  grpc_call *next_child_call;
  grpc_call *call = bctl->call;
  grpc_error *error = consolidate_batch_errors(bctl);

  if (bctl->op.send_initial_metadata) {
    grpc_metadata_batch_destroy(
        exec_ctx,
        &call->metadata_batch[0 /* is_receiving */][0 /* is_trailing */]);
  }
  if (bctl->op.send_message) {
    call->sending_message = false;
  }
  if (bctl->op.send_trailing_metadata) {
    grpc_metadata_batch_destroy(
        exec_ctx,
        &call->metadata_batch[0 /* is_receiving */][1 /* is_trailing */]);
  }
  if (bctl->op.recv_trailing_metadata) {
    grpc_metadata_batch *md =
        &call->metadata_batch[1 /* is_receiving */][1 /* is_trailing */];
    recv_trailing_filter(exec_ctx, call, md);

    /* propagate cancellation to any interested children */
    gpr_atm_rel_store(&call->received_final_op_atm, 1);
    parent_call *pc = get_parent_call(call);
    if (pc != NULL) {
      grpc_call *child;
      gpr_mu_lock(&pc->child_list_mu);
      child = pc->first_child;
      if (child != NULL) {
        do {
          next_child_call = child->child_call->sibling_next;
          if (child->cancellation_is_inherited) {
            GRPC_CALL_INTERNAL_REF(child, "propagate_cancel");
            cancel_with_error(exec_ctx, child, STATUS_FROM_API_OVERRIDE,
                              GRPC_ERROR_CANCELLED);
            GRPC_CALL_INTERNAL_UNREF(exec_ctx, child, "propagate_cancel");
          }
          child = next_child_call;
        } while (child != pc->first_child);
      }
      gpr_mu_unlock(&pc->child_list_mu);
    }

    if (call->is_client) {
      get_final_status(call, set_status_value_directly,
                       call->final_op.client.status,
                       call->final_op.client.status_details);
    } else {
      get_final_status(call, set_cancelled_value,
                       call->final_op.server.cancelled, NULL);
    }

    GRPC_ERROR_UNREF(error);
    error = GRPC_ERROR_NONE;
  }

  if (bctl->completion_data.notify_tag.is_closure) {
    /* unrefs bctl->error */
    bctl->call = NULL;
    GRPC_CLOSURE_RUN(exec_ctx, bctl->completion_data.notify_tag.tag, error);
    GRPC_CALL_INTERNAL_UNREF(exec_ctx, call, "completion");
  } else {
    /* unrefs bctl->error */
    grpc_cq_end_op(
        exec_ctx, bctl->call->cq, bctl->completion_data.notify_tag.tag, error,
        finish_batch_completion, bctl, &bctl->completion_data.cq_completion);
  }
}

static void finish_batch_step(grpc_exec_ctx *exec_ctx, batch_control *bctl) {
  if (gpr_unref(&bctl->steps_to_complete)) {
    post_batch_completion(exec_ctx, bctl);
  }
}

static void continue_receiving_slices(grpc_exec_ctx *exec_ctx,
                                      batch_control *bctl) {
  grpc_error *error;
  grpc_call *call = bctl->call;
  for (;;) {
    size_t remaining = call->receiving_stream->length -
                       (*call->receiving_buffer)->data.raw.slice_buffer.length;
    if (remaining == 0) {
      call->receiving_message = 0;
      grpc_byte_stream_destroy(exec_ctx, call->receiving_stream);
      call->receiving_stream = NULL;
      finish_batch_step(exec_ctx, bctl);
      return;
    }
    if (grpc_byte_stream_next(exec_ctx, call->receiving_stream, remaining,
                              &call->receiving_slice_ready)) {
      error = grpc_byte_stream_pull(exec_ctx, call->receiving_stream,
                                    &call->receiving_slice);
      if (error == GRPC_ERROR_NONE) {
        grpc_slice_buffer_add(&(*call->receiving_buffer)->data.raw.slice_buffer,
                              call->receiving_slice);
      } else {
        grpc_byte_stream_destroy(exec_ctx, call->receiving_stream);
        call->receiving_stream = NULL;
        grpc_byte_buffer_destroy(*call->receiving_buffer);
        *call->receiving_buffer = NULL;
        call->receiving_message = 0;
        finish_batch_step(exec_ctx, bctl);
        return;
      }
    } else {
      return;
    }
  }
}

static void receiving_slice_ready(grpc_exec_ctx *exec_ctx, void *bctlp,
                                  grpc_error *error) {
  batch_control *bctl = (batch_control *)bctlp;
  grpc_call *call = bctl->call;
  grpc_byte_stream *bs = call->receiving_stream;
  bool release_error = false;

  if (error == GRPC_ERROR_NONE) {
    grpc_slice slice;
    error = grpc_byte_stream_pull(exec_ctx, bs, &slice);
    if (error == GRPC_ERROR_NONE) {
      grpc_slice_buffer_add(&(*call->receiving_buffer)->data.raw.slice_buffer,
                            slice);
      continue_receiving_slices(exec_ctx, bctl);
    } else {
      /* Error returned by grpc_byte_stream_pull needs to be released manually
       */
      release_error = true;
    }
  }

  if (error != GRPC_ERROR_NONE) {
    if (GRPC_TRACER_ON(grpc_trace_operation_failures)) {
      GRPC_LOG_IF_ERROR("receiving_slice_ready", GRPC_ERROR_REF(error));
    }
    grpc_byte_stream_destroy(exec_ctx, call->receiving_stream);
    call->receiving_stream = NULL;
    grpc_byte_buffer_destroy(*call->receiving_buffer);
    *call->receiving_buffer = NULL;
    call->receiving_message = 0;
    finish_batch_step(exec_ctx, bctl);
    if (release_error) {
      GRPC_ERROR_UNREF(error);
    }
  }
}

static void process_data_after_md(grpc_exec_ctx *exec_ctx,
                                  batch_control *bctl) {
  grpc_call *call = bctl->call;
  if (call->receiving_stream == NULL) {
    *call->receiving_buffer = NULL;
    call->receiving_message = 0;
    finish_batch_step(exec_ctx, bctl);
  } else {
    call->test_only_last_message_flags = call->receiving_stream->flags;
    if ((call->receiving_stream->flags & GRPC_WRITE_INTERNAL_COMPRESS) &&
        (call->incoming_compression_algorithm > GRPC_COMPRESS_NONE)) {
      *call->receiving_buffer = grpc_raw_compressed_byte_buffer_create(
          NULL, 0, call->incoming_compression_algorithm);
    } else {
      *call->receiving_buffer = grpc_raw_byte_buffer_create(NULL, 0);
    }
    GRPC_CLOSURE_INIT(&call->receiving_slice_ready, receiving_slice_ready, bctl,
                      grpc_schedule_on_exec_ctx);
    continue_receiving_slices(exec_ctx, bctl);
  }
}

static void receiving_stream_ready(grpc_exec_ctx *exec_ctx, void *bctlp,
                                   grpc_error *error) {
  batch_control *bctl = (batch_control *)bctlp;
  grpc_call *call = bctl->call;
  if (error != GRPC_ERROR_NONE) {
    if (call->receiving_stream != NULL) {
      grpc_byte_stream_destroy(exec_ctx, call->receiving_stream);
      call->receiving_stream = NULL;
    }
    add_batch_error(exec_ctx, bctl, GRPC_ERROR_REF(error), true);
    cancel_with_error(exec_ctx, call, STATUS_FROM_SURFACE,
                      GRPC_ERROR_REF(error));
  }
  /* If recv_state is RECV_NONE, we will save the batch_control
   * object with rel_cas, and will not use it after the cas. Its corresponding
   * acq_load is in receiving_initial_metadata_ready() */
  if (error != GRPC_ERROR_NONE || call->receiving_stream == NULL ||
      !gpr_atm_rel_cas(&call->recv_state, RECV_NONE, (gpr_atm)bctlp)) {
    process_data_after_md(exec_ctx, bctlp);
  }
}

// The recv_message_ready callback used when sending a batch containing
// a recv_message op down the filter stack.  Yields the call combiner
// before processing the received message.
static void receiving_stream_ready_in_call_combiner(grpc_exec_ctx *exec_ctx,
                                                    void *bctlp,
                                                    grpc_error *error) {
  batch_control *bctl = (batch_control *)bctlp;
  grpc_call *call = bctl->call;
  GRPC_CALL_COMBINER_STOP(exec_ctx, &call->call_combiner, "recv_message_ready");
  receiving_stream_ready(exec_ctx, bctlp, error);
}

static void validate_filtered_metadata(grpc_exec_ctx *exec_ctx,
                                       batch_control *bctl) {
  grpc_call *call = bctl->call;
  /* validate compression algorithms */
  if (call->incoming_stream_compression_algorithm !=
      GRPC_STREAM_COMPRESS_NONE) {
    const grpc_stream_compression_algorithm algo =
        call->incoming_stream_compression_algorithm;
    char *error_msg = NULL;
    const grpc_compression_options compression_options =
        grpc_channel_compression_options(call->channel);
    if (algo >= GRPC_STREAM_COMPRESS_ALGORITHMS_COUNT) {
      gpr_asprintf(&error_msg,
                   "Invalid stream compression algorithm value '%d'.", algo);
      gpr_log(GPR_ERROR, "%s", error_msg);
      cancel_with_status(exec_ctx, call, STATUS_FROM_SURFACE,
                         GRPC_STATUS_UNIMPLEMENTED, error_msg);
    } else if (grpc_compression_options_is_stream_compression_algorithm_enabled(
                   &compression_options, algo) == 0) {
      /* check if algorithm is supported by current channel config */
      char *algo_name = NULL;
      grpc_stream_compression_algorithm_name(algo, &algo_name);
      gpr_asprintf(&error_msg, "Stream compression algorithm '%s' is disabled.",
                   algo_name);
      gpr_log(GPR_ERROR, "%s", error_msg);
      cancel_with_status(exec_ctx, call, STATUS_FROM_SURFACE,
                         GRPC_STATUS_UNIMPLEMENTED, error_msg);
    }
    gpr_free(error_msg);

    GPR_ASSERT(call->stream_encodings_accepted_by_peer != 0);
    if (!GPR_BITGET(call->stream_encodings_accepted_by_peer,
                    call->incoming_stream_compression_algorithm)) {
      if (GRPC_TRACER_ON(grpc_compression_trace)) {
        char *algo_name = NULL;
        grpc_stream_compression_algorithm_name(
            call->incoming_stream_compression_algorithm, &algo_name);
        gpr_log(
            GPR_ERROR,
            "Stream compression algorithm (content-encoding = '%s') not "
            "present in the bitset of accepted encodings (accept-encodings: "
            "'0x%x')",
            algo_name, call->stream_encodings_accepted_by_peer);
      }
    }
  } else if (call->incoming_compression_algorithm != GRPC_COMPRESS_NONE) {
    const grpc_compression_algorithm algo =
        call->incoming_compression_algorithm;
    char *error_msg = NULL;
    const grpc_compression_options compression_options =
        grpc_channel_compression_options(call->channel);
    /* check if algorithm is known */
    if (algo >= GRPC_COMPRESS_ALGORITHMS_COUNT) {
      gpr_asprintf(&error_msg, "Invalid compression algorithm value '%d'.",
                   algo);
      gpr_log(GPR_ERROR, "%s", error_msg);
      cancel_with_status(exec_ctx, call, STATUS_FROM_SURFACE,
                         GRPC_STATUS_UNIMPLEMENTED, error_msg);
    } else if (grpc_compression_options_is_algorithm_enabled(
                   &compression_options, algo) == 0) {
      /* check if algorithm is supported by current channel config */
      char *algo_name = NULL;
      grpc_compression_algorithm_name(algo, &algo_name);
      gpr_asprintf(&error_msg, "Compression algorithm '%s' is disabled.",
                   algo_name);
      gpr_log(GPR_ERROR, "%s", error_msg);
      cancel_with_status(exec_ctx, call, STATUS_FROM_SURFACE,
                         GRPC_STATUS_UNIMPLEMENTED, error_msg);
    } else {
      call->incoming_compression_algorithm = algo;
    }
    gpr_free(error_msg);

    GPR_ASSERT(call->encodings_accepted_by_peer != 0);
    if (!GPR_BITGET(call->encodings_accepted_by_peer,
                    call->incoming_compression_algorithm)) {
      if (GRPC_TRACER_ON(grpc_compression_trace)) {
        char *algo_name = NULL;
        grpc_compression_algorithm_name(call->incoming_compression_algorithm,
                                        &algo_name);
        gpr_log(GPR_ERROR,
                "Compression algorithm (grpc-encoding = '%s') not present in "
                "the bitset of accepted encodings (grpc-accept-encodings: "
                "'0x%x')",
                algo_name, call->encodings_accepted_by_peer);
      }
    }
  }
}

static void add_batch_error(grpc_exec_ctx *exec_ctx, batch_control *bctl,
                            grpc_error *error, bool has_cancelled) {
  if (error == GRPC_ERROR_NONE) return;
  int idx = (int)gpr_atm_full_fetch_add(&bctl->num_errors, 1);
  if (idx == 0 && !has_cancelled) {
    cancel_with_error(exec_ctx, bctl->call, STATUS_FROM_CORE,
                      GRPC_ERROR_REF(error));
  }
  bctl->errors[idx] = error;
}

static void receiving_initial_metadata_ready(grpc_exec_ctx *exec_ctx,
                                             void *bctlp, grpc_error *error) {
  batch_control *bctl = (batch_control *)bctlp;
  grpc_call *call = bctl->call;

  GRPC_CALL_COMBINER_STOP(exec_ctx, &call->call_combiner,
                          "recv_initial_metadata_ready");

  add_batch_error(exec_ctx, bctl, GRPC_ERROR_REF(error), false);
  if (error == GRPC_ERROR_NONE) {
    grpc_metadata_batch *md =
        &call->metadata_batch[1 /* is_receiving */][0 /* is_trailing */];
    recv_initial_filter(exec_ctx, call, md);

    /* TODO(ctiller): this could be moved into recv_initial_filter now */
    GPR_TIMER_BEGIN("validate_filtered_metadata", 0);
    validate_filtered_metadata(exec_ctx, bctl);
    GPR_TIMER_END("validate_filtered_metadata", 0);

    if (gpr_time_cmp(md->deadline, gpr_inf_future(md->deadline.clock_type)) !=
            0 &&
        !call->is_client) {
      call->send_deadline =
          gpr_convert_clock_type(md->deadline, GPR_CLOCK_MONOTONIC);
    }
  }

  grpc_closure *saved_rsr_closure = NULL;
  while (true) {
    gpr_atm rsr_bctlp = gpr_atm_acq_load(&call->recv_state);
    /* Should only receive initial metadata once */
    GPR_ASSERT(rsr_bctlp != 1);
    if (rsr_bctlp == 0) {
      /* We haven't seen initial metadata and messages before, thus initial
       * metadata is received first.
       * no_barrier_cas is used, as this function won't access the batch_control
       * object saved by receiving_stream_ready() if the initial metadata is
       * received first. */
      if (gpr_atm_no_barrier_cas(&call->recv_state, RECV_NONE,
                                 RECV_INITIAL_METADATA_FIRST)) {
        break;
      }
    } else {
      /* Already received messages */
      saved_rsr_closure = GRPC_CLOSURE_CREATE(receiving_stream_ready,
                                              (batch_control *)rsr_bctlp,
                                              grpc_schedule_on_exec_ctx);
      /* No need to modify recv_state */
      break;
    }
  }
  if (saved_rsr_closure != NULL) {
    GRPC_CLOSURE_RUN(exec_ctx, saved_rsr_closure, GRPC_ERROR_REF(error));
  }

  finish_batch_step(exec_ctx, bctl);
}

static void finish_batch(grpc_exec_ctx *exec_ctx, void *bctlp,
                         grpc_error *error) {
  batch_control *bctl = (batch_control *)bctlp;
  grpc_call *call = bctl->call;
  GRPC_CALL_COMBINER_STOP(exec_ctx, &call->call_combiner, "on_complete");
  add_batch_error(exec_ctx, bctl, GRPC_ERROR_REF(error), false);
  finish_batch_step(exec_ctx, bctl);
}

static void free_no_op_completion(grpc_exec_ctx *exec_ctx, void *p,
                                  grpc_cq_completion *completion) {
  gpr_free(completion);
}

static grpc_call_error call_start_batch(grpc_exec_ctx *exec_ctx,
                                        grpc_call *call, const grpc_op *ops,
                                        size_t nops, void *notify_tag,
                                        int is_notify_tag_closure) {
  size_t i;
  const grpc_op *op;
  batch_control *bctl;
  int num_completion_callbacks_needed = 1;
  grpc_call_error error = GRPC_CALL_OK;

  GPR_TIMER_BEGIN("grpc_call_start_batch", 0);
  GRPC_CALL_LOG_BATCH(GPR_INFO, call, ops, nops, notify_tag);

  if (nops == 0) {
    if (!is_notify_tag_closure) {
      GPR_ASSERT(grpc_cq_begin_op(call->cq, notify_tag));
      grpc_cq_end_op(exec_ctx, call->cq, notify_tag, GRPC_ERROR_NONE,
                     free_no_op_completion, NULL,
                     gpr_malloc(sizeof(grpc_cq_completion)));
    } else {
      GRPC_CLOSURE_SCHED(exec_ctx, notify_tag, GRPC_ERROR_NONE);
    }
    error = GRPC_CALL_OK;
    goto done;
  }

  bctl = allocate_batch_control(call, ops, nops);
  if (bctl == NULL) {
    return GRPC_CALL_ERROR_TOO_MANY_OPERATIONS;
  }
  bctl->completion_data.notify_tag.tag = notify_tag;
  bctl->completion_data.notify_tag.is_closure =
      (uint8_t)(is_notify_tag_closure != 0);

  grpc_transport_stream_op_batch *stream_op = &bctl->op;
  grpc_transport_stream_op_batch_payload *stream_op_payload =
      &call->stream_op_payload;

  /* rewrite batch ops into a transport op */
  for (i = 0; i < nops; i++) {
    op = &ops[i];
    if (op->reserved != NULL) {
      error = GRPC_CALL_ERROR;
      goto done_with_error;
    }
    switch (op->op) {
      case GRPC_OP_SEND_INITIAL_METADATA:
        /* Flag validation: currently allow no flags */
        if (!are_initial_metadata_flags_valid(op->flags, call->is_client)) {
          error = GRPC_CALL_ERROR_INVALID_FLAGS;
          goto done_with_error;
        }
        if (call->sent_initial_metadata) {
          error = GRPC_CALL_ERROR_TOO_MANY_OPERATIONS;
          goto done_with_error;
        }
        /* process compression level */
        memset(&call->compression_md, 0, sizeof(call->compression_md));
        size_t additional_metadata_count = 0;
        grpc_compression_level effective_compression_level =
            GRPC_COMPRESS_LEVEL_NONE;
        grpc_stream_compression_level effective_stream_compression_level =
            GRPC_STREAM_COMPRESS_LEVEL_NONE;
        bool level_set = false;
        bool stream_compression = false;
        if (op->data.send_initial_metadata.maybe_stream_compression_level
                .is_set) {
          effective_stream_compression_level =
              op->data.send_initial_metadata.maybe_stream_compression_level
                  .level;
          level_set = true;
          stream_compression = true;
        } else if (op->data.send_initial_metadata.maybe_compression_level
                       .is_set) {
          effective_compression_level =
              op->data.send_initial_metadata.maybe_compression_level.level;
          level_set = true;
        } else {
          const grpc_compression_options copts =
              grpc_channel_compression_options(call->channel);
          if (copts.default_stream_compression_level.is_set) {
            level_set = true;
            effective_stream_compression_level =
                copts.default_stream_compression_level.level;
            stream_compression = true;
          } else if (copts.default_level.is_set) {
            level_set = true;
            effective_compression_level = copts.default_level.level;
          }
        }
        if (level_set && !call->is_client) {
          if (stream_compression) {
            const grpc_stream_compression_algorithm calgo =
                stream_compression_algorithm_for_level_locked(
                    call, effective_stream_compression_level);
            call->compression_md.key =
                GRPC_MDSTR_GRPC_INTERNAL_STREAM_ENCODING_REQUEST;
            call->compression_md.value =
                grpc_stream_compression_algorithm_slice(calgo);
          } else {
            const grpc_compression_algorithm calgo =
                compression_algorithm_for_level_locked(
                    call, effective_compression_level);
            /* the following will be picked up by the compress filter and used
             * as the call's compression algorithm. */
            call->compression_md.key =
                GRPC_MDSTR_GRPC_INTERNAL_ENCODING_REQUEST;
            call->compression_md.value =
                grpc_compression_algorithm_slice(calgo);
            additional_metadata_count++;
          }
        }

        if (op->data.send_initial_metadata.count + additional_metadata_count >
            INT_MAX) {
          error = GRPC_CALL_ERROR_INVALID_METADATA;
          goto done_with_error;
        }
        stream_op->send_initial_metadata = true;
        call->sent_initial_metadata = true;
        if (!prepare_application_metadata(
                exec_ctx, call, (int)op->data.send_initial_metadata.count,
                op->data.send_initial_metadata.metadata, 0, call->is_client,
                &call->compression_md, (int)additional_metadata_count)) {
          error = GRPC_CALL_ERROR_INVALID_METADATA;
          goto done_with_error;
        }
        /* TODO(ctiller): just make these the same variable? */
        if (call->is_client) {
          call->metadata_batch[0][0].deadline = call->send_deadline;
        }
        stream_op_payload->send_initial_metadata.send_initial_metadata =
            &call->metadata_batch[0 /* is_receiving */][0 /* is_trailing */];
        stream_op_payload->send_initial_metadata.send_initial_metadata_flags =
            op->flags;
        if (call->is_client) {
          stream_op_payload->send_initial_metadata.peer_string =
              &call->peer_string;
        }
        break;
      case GRPC_OP_SEND_MESSAGE:
        if (!are_write_flags_valid(op->flags)) {
          error = GRPC_CALL_ERROR_INVALID_FLAGS;
          goto done_with_error;
        }
        if (op->data.send_message.send_message == NULL) {
          error = GRPC_CALL_ERROR_INVALID_MESSAGE;
          goto done_with_error;
        }
        if (call->sending_message) {
          error = GRPC_CALL_ERROR_TOO_MANY_OPERATIONS;
          goto done_with_error;
        }
        stream_op->send_message = true;
        call->sending_message = true;
        grpc_slice_buffer_stream_init(
            &call->sending_stream,
            &op->data.send_message.send_message->data.raw.slice_buffer,
            op->flags);
        /* If the outgoing buffer is already compressed, mark it as so in the
           flags. These will be picked up by the compression filter and further
           (wasteful) attempts at compression skipped. */
        if (op->data.send_message.send_message->data.raw.compression >
            GRPC_COMPRESS_NONE) {
          call->sending_stream.base.flags |= GRPC_WRITE_INTERNAL_COMPRESS;
        }
        stream_op_payload->send_message.send_message =
            &call->sending_stream.base;
        break;
      case GRPC_OP_SEND_CLOSE_FROM_CLIENT:
        /* Flag validation: currently allow no flags */
        if (op->flags != 0) {
          error = GRPC_CALL_ERROR_INVALID_FLAGS;
          goto done_with_error;
        }
        if (!call->is_client) {
          error = GRPC_CALL_ERROR_NOT_ON_SERVER;
          goto done_with_error;
        }
        if (call->sent_final_op) {
          error = GRPC_CALL_ERROR_TOO_MANY_OPERATIONS;
          goto done_with_error;
        }
        stream_op->send_trailing_metadata = true;
        call->sent_final_op = true;
        stream_op_payload->send_trailing_metadata.send_trailing_metadata =
            &call->metadata_batch[0 /* is_receiving */][1 /* is_trailing */];
        break;
      case GRPC_OP_SEND_STATUS_FROM_SERVER:
        /* Flag validation: currently allow no flags */
        if (op->flags != 0) {
          error = GRPC_CALL_ERROR_INVALID_FLAGS;
          goto done_with_error;
        }
        if (call->is_client) {
          error = GRPC_CALL_ERROR_NOT_ON_CLIENT;
          goto done_with_error;
        }
        if (call->sent_final_op) {
          error = GRPC_CALL_ERROR_TOO_MANY_OPERATIONS;
          goto done_with_error;
        }
        if (op->data.send_status_from_server.trailing_metadata_count >
            INT_MAX) {
          error = GRPC_CALL_ERROR_INVALID_METADATA;
          goto done_with_error;
        }
        stream_op->send_trailing_metadata = true;
        call->sent_final_op = true;
        GPR_ASSERT(call->send_extra_metadata_count == 0);
        call->send_extra_metadata_count = 1;
        call->send_extra_metadata[0].md = grpc_channel_get_reffed_status_elem(
            exec_ctx, call->channel, op->data.send_status_from_server.status);
        {
          grpc_error *override_error = GRPC_ERROR_NONE;
          if (op->data.send_status_from_server.status != GRPC_STATUS_OK) {
            override_error = GRPC_ERROR_CREATE_FROM_STATIC_STRING(
                "Error from server send status");
          }
          if (op->data.send_status_from_server.status_details != NULL) {
            call->send_extra_metadata[1].md = grpc_mdelem_from_slices(
                exec_ctx, GRPC_MDSTR_GRPC_MESSAGE,
                grpc_slice_ref_internal(
                    *op->data.send_status_from_server.status_details));
            call->send_extra_metadata_count++;
            char *msg = grpc_slice_to_c_string(
                GRPC_MDVALUE(call->send_extra_metadata[1].md));
            override_error =
                grpc_error_set_str(override_error, GRPC_ERROR_STR_GRPC_MESSAGE,
                                   grpc_slice_from_copied_string(msg));
            gpr_free(msg);
          }
          set_status_from_error(exec_ctx, call, STATUS_FROM_API_OVERRIDE,
                                override_error);
        }
        if (!prepare_application_metadata(
                exec_ctx, call,
                (int)op->data.send_status_from_server.trailing_metadata_count,
                op->data.send_status_from_server.trailing_metadata, 1, 1, NULL,
                0)) {
          for (int n = 0; n < call->send_extra_metadata_count; n++) {
            GRPC_MDELEM_UNREF(exec_ctx, call->send_extra_metadata[n].md);
          }
          call->send_extra_metadata_count = 0;
          error = GRPC_CALL_ERROR_INVALID_METADATA;
          goto done_with_error;
        }
        stream_op_payload->send_trailing_metadata.send_trailing_metadata =
            &call->metadata_batch[0 /* is_receiving */][1 /* is_trailing */];
        break;
      case GRPC_OP_RECV_INITIAL_METADATA:
        /* Flag validation: currently allow no flags */
        if (op->flags != 0) {
          error = GRPC_CALL_ERROR_INVALID_FLAGS;
          goto done_with_error;
        }
        if (call->received_initial_metadata) {
          error = GRPC_CALL_ERROR_TOO_MANY_OPERATIONS;
          goto done_with_error;
        }
        call->received_initial_metadata = true;
        call->buffered_metadata[0] =
            op->data.recv_initial_metadata.recv_initial_metadata;
        GRPC_CLOSURE_INIT(&call->receiving_initial_metadata_ready,
                          receiving_initial_metadata_ready, bctl,
                          grpc_schedule_on_exec_ctx);
        stream_op->recv_initial_metadata = true;
        stream_op_payload->recv_initial_metadata.recv_initial_metadata =
            &call->metadata_batch[1 /* is_receiving */][0 /* is_trailing */];
        stream_op_payload->recv_initial_metadata.recv_initial_metadata_ready =
            &call->receiving_initial_metadata_ready;
        if (!call->is_client) {
          stream_op_payload->recv_initial_metadata.peer_string =
              &call->peer_string;
        }
        num_completion_callbacks_needed++;
        break;
      case GRPC_OP_RECV_MESSAGE:
        /* Flag validation: currently allow no flags */
        if (op->flags != 0) {
          error = GRPC_CALL_ERROR_INVALID_FLAGS;
          goto done_with_error;
        }
        if (call->receiving_message) {
          error = GRPC_CALL_ERROR_TOO_MANY_OPERATIONS;
          goto done_with_error;
        }
        call->receiving_message = true;
        stream_op->recv_message = true;
        call->receiving_buffer = op->data.recv_message.recv_message;
        stream_op_payload->recv_message.recv_message = &call->receiving_stream;
        GRPC_CLOSURE_INIT(&call->receiving_stream_ready,
                          receiving_stream_ready_in_call_combiner, bctl,
                          grpc_schedule_on_exec_ctx);
        stream_op_payload->recv_message.recv_message_ready =
            &call->receiving_stream_ready;
        num_completion_callbacks_needed++;
        break;
      case GRPC_OP_RECV_STATUS_ON_CLIENT:
        /* Flag validation: currently allow no flags */
        if (op->flags != 0) {
          error = GRPC_CALL_ERROR_INVALID_FLAGS;
          goto done_with_error;
        }
        if (!call->is_client) {
          error = GRPC_CALL_ERROR_NOT_ON_SERVER;
          goto done_with_error;
        }
        if (call->requested_final_op) {
          error = GRPC_CALL_ERROR_TOO_MANY_OPERATIONS;
          goto done_with_error;
        }
        call->requested_final_op = true;
        call->buffered_metadata[1] =
            op->data.recv_status_on_client.trailing_metadata;
        call->final_op.client.status = op->data.recv_status_on_client.status;
        call->final_op.client.status_details =
            op->data.recv_status_on_client.status_details;
        stream_op->recv_trailing_metadata = true;
        stream_op->collect_stats = true;
        stream_op_payload->recv_trailing_metadata.recv_trailing_metadata =
            &call->metadata_batch[1 /* is_receiving */][1 /* is_trailing */];
        stream_op_payload->collect_stats.collect_stats =
            &call->final_info.stats.transport_stream_stats;
        break;
      case GRPC_OP_RECV_CLOSE_ON_SERVER:
        /* Flag validation: currently allow no flags */
        if (op->flags != 0) {
          error = GRPC_CALL_ERROR_INVALID_FLAGS;
          goto done_with_error;
        }
        if (call->is_client) {
          error = GRPC_CALL_ERROR_NOT_ON_CLIENT;
          goto done_with_error;
        }
        if (call->requested_final_op) {
          error = GRPC_CALL_ERROR_TOO_MANY_OPERATIONS;
          goto done_with_error;
        }
        call->requested_final_op = true;
        call->final_op.server.cancelled =
            op->data.recv_close_on_server.cancelled;
        stream_op->recv_trailing_metadata = true;
        stream_op->collect_stats = true;
        stream_op_payload->recv_trailing_metadata.recv_trailing_metadata =
            &call->metadata_batch[1 /* is_receiving */][1 /* is_trailing */];
        stream_op_payload->collect_stats.collect_stats =
            &call->final_info.stats.transport_stream_stats;
        break;
    }
  }

  GRPC_CALL_INTERNAL_REF(call, "completion");
  if (!is_notify_tag_closure) {
    GPR_ASSERT(grpc_cq_begin_op(call->cq, notify_tag));
  }
  gpr_ref_init(&bctl->steps_to_complete, num_completion_callbacks_needed);

  GRPC_CLOSURE_INIT(&bctl->finish_batch, finish_batch, bctl,
                    grpc_schedule_on_exec_ctx);
  stream_op->on_complete = &bctl->finish_batch;
  gpr_atm_rel_store(&call->any_ops_sent_atm, 1);

  execute_batch(exec_ctx, call, stream_op, &bctl->start_batch);

done:
  GPR_TIMER_END("grpc_call_start_batch", 0);
  return error;

done_with_error:
  /* reverse any mutations that occured */
  if (stream_op->send_initial_metadata) {
    call->sent_initial_metadata = false;
    grpc_metadata_batch_clear(exec_ctx, &call->metadata_batch[0][0]);
  }
  if (stream_op->send_message) {
    call->sending_message = false;
    grpc_byte_stream_destroy(exec_ctx, &call->sending_stream.base);
  }
  if (stream_op->send_trailing_metadata) {
    call->sent_final_op = false;
    grpc_metadata_batch_clear(exec_ctx, &call->metadata_batch[0][1]);
  }
  if (stream_op->recv_initial_metadata) {
    call->received_initial_metadata = false;
  }
  if (stream_op->recv_message) {
    call->receiving_message = false;
  }
  if (stream_op->recv_trailing_metadata) {
    call->requested_final_op = false;
  }
  goto done;
}

grpc_call_error grpc_call_start_batch(grpc_call *call, const grpc_op *ops,
                                      size_t nops, void *tag, void *reserved) {
  grpc_exec_ctx exec_ctx = GRPC_EXEC_CTX_INIT;
  grpc_call_error err;

  GRPC_API_TRACE(
      "grpc_call_start_batch(call=%p, ops=%p, nops=%lu, tag=%p, "
      "reserved=%p)",
      5, (call, ops, (unsigned long)nops, tag, reserved));

  if (reserved != NULL) {
    err = GRPC_CALL_ERROR;
  } else {
    err = call_start_batch(&exec_ctx, call, ops, nops, tag, 0);
  }

  grpc_exec_ctx_finish(&exec_ctx);
  return err;
}

grpc_call_error grpc_call_start_batch_and_execute(grpc_exec_ctx *exec_ctx,
                                                  grpc_call *call,
                                                  const grpc_op *ops,
                                                  size_t nops,
                                                  grpc_closure *closure) {
  return call_start_batch(exec_ctx, call, ops, nops, closure, 1);
}

void grpc_call_context_set(grpc_call *call, grpc_context_index elem,
                           void *value, void (*destroy)(void *value)) {
  if (call->context[elem].destroy) {
    call->context[elem].destroy(call->context[elem].value);
  }
  call->context[elem].value = value;
  call->context[elem].destroy = destroy;
}

void *grpc_call_context_get(grpc_call *call, grpc_context_index elem) {
  return call->context[elem].value;
}

uint8_t grpc_call_is_client(grpc_call *call) { return call->is_client; }

grpc_compression_algorithm grpc_call_compression_for_level(
    grpc_call *call, grpc_compression_level level) {
  grpc_compression_algorithm algo =
      compression_algorithm_for_level_locked(call, level);
  return algo;
}

const char *grpc_call_error_to_string(grpc_call_error error) {
  switch (error) {
    case GRPC_CALL_ERROR:
      return "GRPC_CALL_ERROR";
    case GRPC_CALL_ERROR_ALREADY_ACCEPTED:
      return "GRPC_CALL_ERROR_ALREADY_ACCEPTED";
    case GRPC_CALL_ERROR_ALREADY_FINISHED:
      return "GRPC_CALL_ERROR_ALREADY_FINISHED";
    case GRPC_CALL_ERROR_ALREADY_INVOKED:
      return "GRPC_CALL_ERROR_ALREADY_INVOKED";
    case GRPC_CALL_ERROR_BATCH_TOO_BIG:
      return "GRPC_CALL_ERROR_BATCH_TOO_BIG";
    case GRPC_CALL_ERROR_INVALID_FLAGS:
      return "GRPC_CALL_ERROR_INVALID_FLAGS";
    case GRPC_CALL_ERROR_INVALID_MESSAGE:
      return "GRPC_CALL_ERROR_INVALID_MESSAGE";
    case GRPC_CALL_ERROR_INVALID_METADATA:
      return "GRPC_CALL_ERROR_INVALID_METADATA";
    case GRPC_CALL_ERROR_NOT_INVOKED:
      return "GRPC_CALL_ERROR_NOT_INVOKED";
    case GRPC_CALL_ERROR_NOT_ON_CLIENT:
      return "GRPC_CALL_ERROR_NOT_ON_CLIENT";
    case GRPC_CALL_ERROR_NOT_ON_SERVER:
      return "GRPC_CALL_ERROR_NOT_ON_SERVER";
    case GRPC_CALL_ERROR_NOT_SERVER_COMPLETION_QUEUE:
      return "GRPC_CALL_ERROR_NOT_SERVER_COMPLETION_QUEUE";
    case GRPC_CALL_ERROR_PAYLOAD_TYPE_MISMATCH:
      return "GRPC_CALL_ERROR_PAYLOAD_TYPE_MISMATCH";
    case GRPC_CALL_ERROR_TOO_MANY_OPERATIONS:
      return "GRPC_CALL_ERROR_TOO_MANY_OPERATIONS";
    case GRPC_CALL_ERROR_COMPLETION_QUEUE_SHUTDOWN:
      return "GRPC_CALL_ERROR_COMPLETION_QUEUE_SHUTDOWN";
    case GRPC_CALL_OK:
      return "GRPC_CALL_OK";
  }
  GPR_UNREACHABLE_CODE(return "GRPC_CALL_ERROR_UNKNOW");
}<|MERGE_RESOLUTION|>--- conflicted
+++ resolved
@@ -330,18 +330,11 @@
       grpc_channel_get_channel_stack(args->channel);
   grpc_call *call;
   GPR_TIMER_BEGIN("grpc_call_create", 0);
-<<<<<<< HEAD
   size_t initial_size = grpc_channel_get_call_size_estimate(args->channel);
   GRPC_STATS_INC_CALL_INITIAL_SIZE(exec_ctx, initial_size);
   gpr_arena *arena = gpr_arena_create(initial_size);
-  call = gpr_arena_alloc(arena,
-                         sizeof(grpc_call) + channel_stack->call_stack_size);
-=======
-  gpr_arena *arena =
-      gpr_arena_create(grpc_channel_get_call_size_estimate(args->channel));
   call = (grpc_call *)gpr_arena_alloc(
       arena, sizeof(grpc_call) + channel_stack->call_stack_size);
->>>>>>> 55c4b313
   gpr_ref_init(&call->ext_ref, 1);
   call->arena = arena;
   grpc_call_combiner_init(&call->call_combiner);
