/*
 *
 * Copyright 2016 gRPC authors.
 *
 * Licensed under the Apache License, Version 2.0 (the "License");
 * you may not use this file except in compliance with the License.
 * You may obtain a copy of the License at
 *
 *     http://www.apache.org/licenses/LICENSE-2.0
 *
 * Unless required by applicable law or agreed to in writing, software
 * distributed under the License is distributed on an "AS IS" BASIS,
 * WITHOUT WARRANTIES OR CONDITIONS OF ANY KIND, either express or implied.
 * See the License for the specific language governing permissions and
 * limitations under the License.
 *
 */

#include "src/core/lib/iomgr/port.h"

#if GRPC_UV

#include <grpc/support/alloc.h>
#include <grpc/support/log.h>

#include "src/core/lib/debug/trace.h"
#include "src/core/lib/iomgr/iomgr_uv.h"
#include "src/core/lib/iomgr/timer.h"

#include <uv.h>

extern "C" {
grpc_tracer_flag grpc_timer_trace = GRPC_TRACER_INITIALIZER(false, "timer");
grpc_tracer_flag grpc_timer_check_trace =
    GRPC_TRACER_INITIALIZER(false, "timer_check");
}

static void timer_close_callback(uv_handle_t* handle) { gpr_free(handle); }

static void stop_uv_timer(uv_timer_t* handle) {
  uv_timer_stop(handle);
  uv_unref((uv_handle_t*)handle);
  uv_close((uv_handle_t*)handle, timer_close_callback);
}

<<<<<<< HEAD
void run_expired_timer(uv_timer_t *handle) {
  grpc_timer *timer = (grpc_timer *)handle->data;
  ExecCtx _local_exec_ctx;
=======
void run_expired_timer(uv_timer_t* handle) {
  grpc_timer* timer = (grpc_timer*)handle->data;
  grpc_exec_ctx exec_ctx = GRPC_EXEC_CTX_INIT;
>>>>>>> d9da7387
  GRPC_UV_ASSERT_SAME_THREAD();
  GPR_ASSERT(timer->pending);
  timer->pending = 0;
  GRPC_CLOSURE_SCHED(timer->closure, GRPC_ERROR_NONE);
  stop_uv_timer(handle);
  grpc_exec_ctx_finish();
}

<<<<<<< HEAD
void grpc_timer_init(grpc_timer *timer, grpc_millis deadline,
                     grpc_closure *closure) {
=======
void grpc_timer_init(grpc_exec_ctx* exec_ctx, grpc_timer* timer,
                     grpc_millis deadline, grpc_closure* closure) {
>>>>>>> d9da7387
  uint64_t timeout;
  uv_timer_t* uv_timer;
  GRPC_UV_ASSERT_SAME_THREAD();
  timer->closure = closure;
  if (deadline <= grpc_exec_ctx_now()) {
    timer->pending = 0;
    GRPC_CLOSURE_SCHED(timer->closure, GRPC_ERROR_NONE);
    return;
  }
  timer->pending = 1;
<<<<<<< HEAD
  timeout = (uint64_t)(deadline - grpc_exec_ctx_now());
  uv_timer = (uv_timer_t *)gpr_malloc(sizeof(uv_timer_t));
=======
  timeout = (uint64_t)(deadline - grpc_exec_ctx_now(exec_ctx));
  uv_timer = (uv_timer_t*)gpr_malloc(sizeof(uv_timer_t));
>>>>>>> d9da7387
  uv_timer_init(uv_default_loop(), uv_timer);
  uv_timer->data = timer;
  timer->uv_timer = uv_timer;
  uv_timer_start(uv_timer, run_expired_timer, timeout, 0);
  /* We assume that gRPC timers are only used alongside other active gRPC
     objects, and that there will therefore always be something else keeping
     the uv loop alive whenever there is a timer */
  uv_unref((uv_handle_t*)uv_timer);
}

void grpc_timer_init_unset(grpc_timer* timer) { timer->pending = 0; }

<<<<<<< HEAD
void grpc_timer_cancel(grpc_timer *timer) {
  GRPC_UV_ASSERT_SAME_THREAD();
  if (timer->pending) {
    timer->pending = 0;
    GRPC_CLOSURE_SCHED(timer->closure, GRPC_ERROR_CANCELLED);
    stop_uv_timer((uv_timer_t *)timer->uv_timer);
  }
}

grpc_timer_check_result grpc_timer_check(grpc_millis *next) {
  return GRPC_TIMERS_NOT_CHECKED;
}

void grpc_timer_list_init() {}
void grpc_timer_list_shutdown() {}
=======
void grpc_timer_cancel(grpc_exec_ctx* exec_ctx, grpc_timer* timer) {
  GRPC_UV_ASSERT_SAME_THREAD();
  if (timer->pending) {
    timer->pending = 0;
    GRPC_CLOSURE_SCHED(exec_ctx, timer->closure, GRPC_ERROR_CANCELLED);
    stop_uv_timer((uv_timer_t*)timer->uv_timer);
  }
}

grpc_timer_check_result grpc_timer_check(grpc_exec_ctx* exec_ctx,
                                         grpc_millis* next) {
  return GRPC_TIMERS_NOT_CHECKED;
}

void grpc_timer_list_init(grpc_exec_ctx* exec_ctx) {}
void grpc_timer_list_shutdown(grpc_exec_ctx* exec_ctx) {}
>>>>>>> d9da7387

void grpc_timer_consume_kick(void) {}

#endif /* GRPC_UV */<|MERGE_RESOLUTION|>--- conflicted
+++ resolved
@@ -43,15 +43,9 @@
   uv_close((uv_handle_t*)handle, timer_close_callback);
 }
 
-<<<<<<< HEAD
-void run_expired_timer(uv_timer_t *handle) {
-  grpc_timer *timer = (grpc_timer *)handle->data;
-  ExecCtx _local_exec_ctx;
-=======
 void run_expired_timer(uv_timer_t* handle) {
   grpc_timer* timer = (grpc_timer*)handle->data;
-  grpc_exec_ctx exec_ctx = GRPC_EXEC_CTX_INIT;
->>>>>>> d9da7387
+  ExecCtx _local_exec_ctx;
   GRPC_UV_ASSERT_SAME_THREAD();
   GPR_ASSERT(timer->pending);
   timer->pending = 0;
@@ -60,13 +54,8 @@
   grpc_exec_ctx_finish();
 }
 
-<<<<<<< HEAD
-void grpc_timer_init(grpc_timer *timer, grpc_millis deadline,
-                     grpc_closure *closure) {
-=======
-void grpc_timer_init(grpc_exec_ctx* exec_ctx, grpc_timer* timer,
-                     grpc_millis deadline, grpc_closure* closure) {
->>>>>>> d9da7387
+void grpc_timer_init(grpc_timer* timer, grpc_millis deadline,
+                     grpc_closure* closure) {
   uint64_t timeout;
   uv_timer_t* uv_timer;
   GRPC_UV_ASSERT_SAME_THREAD();
@@ -77,13 +66,8 @@
     return;
   }
   timer->pending = 1;
-<<<<<<< HEAD
   timeout = (uint64_t)(deadline - grpc_exec_ctx_now());
-  uv_timer = (uv_timer_t *)gpr_malloc(sizeof(uv_timer_t));
-=======
-  timeout = (uint64_t)(deadline - grpc_exec_ctx_now(exec_ctx));
   uv_timer = (uv_timer_t*)gpr_malloc(sizeof(uv_timer_t));
->>>>>>> d9da7387
   uv_timer_init(uv_default_loop(), uv_timer);
   uv_timer->data = timer;
   timer->uv_timer = uv_timer;
@@ -96,40 +80,21 @@
 
 void grpc_timer_init_unset(grpc_timer* timer) { timer->pending = 0; }
 
-<<<<<<< HEAD
-void grpc_timer_cancel(grpc_timer *timer) {
+void grpc_timer_cancel(grpc_timer* timer) {
   GRPC_UV_ASSERT_SAME_THREAD();
   if (timer->pending) {
     timer->pending = 0;
     GRPC_CLOSURE_SCHED(timer->closure, GRPC_ERROR_CANCELLED);
-    stop_uv_timer((uv_timer_t *)timer->uv_timer);
+    stop_uv_timer((uv_timer_t*)timer->uv_timer);
   }
 }
 
-grpc_timer_check_result grpc_timer_check(grpc_millis *next) {
+grpc_timer_check_result grpc_timer_check(grpc_millis* next) {
   return GRPC_TIMERS_NOT_CHECKED;
 }
 
 void grpc_timer_list_init() {}
 void grpc_timer_list_shutdown() {}
-=======
-void grpc_timer_cancel(grpc_exec_ctx* exec_ctx, grpc_timer* timer) {
-  GRPC_UV_ASSERT_SAME_THREAD();
-  if (timer->pending) {
-    timer->pending = 0;
-    GRPC_CLOSURE_SCHED(exec_ctx, timer->closure, GRPC_ERROR_CANCELLED);
-    stop_uv_timer((uv_timer_t*)timer->uv_timer);
-  }
-}
-
-grpc_timer_check_result grpc_timer_check(grpc_exec_ctx* exec_ctx,
-                                         grpc_millis* next) {
-  return GRPC_TIMERS_NOT_CHECKED;
-}
-
-void grpc_timer_list_init(grpc_exec_ctx* exec_ctx) {}
-void grpc_timer_list_shutdown(grpc_exec_ctx* exec_ctx) {}
->>>>>>> d9da7387
 
 void grpc_timer_consume_kick(void) {}
 
