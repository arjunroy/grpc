/*
 *
 * Copyright 2015 gRPC authors.
 *
 * Licensed under the Apache License, Version 2.0 (the "License");
 * you may not use this file except in compliance with the License.
 * You may obtain a copy of the License at
 *
 *     http://www.apache.org/licenses/LICENSE-2.0
 *
 * Unless required by applicable law or agreed to in writing, software
 * distributed under the License is distributed on an "AS IS" BASIS,
 * WITHOUT WARRANTIES OR CONDITIONS OF ANY KIND, either express or implied.
 * See the License for the specific language governing permissions and
 * limitations under the License.
 *
 */

#ifndef GRPC_CORE_LIB_COMPRESSION_MESSAGE_COMPRESS_H
#define GRPC_CORE_LIB_COMPRESSION_MESSAGE_COMPRESS_H

#include <grpc/slice_buffer.h>

<<<<<<< HEAD
#include "src/core/lib/compression/compression_internal.h"
=======
#ifdef __cplusplus
extern "C" {
#endif
>>>>>>> 03bd5daf

/* compress 'input' to 'output' using 'algorithm'.
   On success, appends compressed slices to output and returns 1.
   On failure, appends uncompressed slices to output and returns 0. */
int grpc_msg_compress(grpc_exec_ctx* exec_ctx,
                      grpc_message_compression_algorithm algorithm,
                      grpc_slice_buffer* input, grpc_slice_buffer* output);

/* decompress 'input' to 'output' using 'algorithm'.
   On success, appends slices to output and returns 1.
   On failure, output is unchanged, and returns 0. */
int grpc_msg_decompress(grpc_exec_ctx* exec_ctx,
                        grpc_message_compression_algorithm algorithm,
                        grpc_slice_buffer* input, grpc_slice_buffer* output);

#ifdef __cplusplus
}
#endif

#endif /* GRPC_CORE_LIB_COMPRESSION_MESSAGE_COMPRESS_H */<|MERGE_RESOLUTION|>--- conflicted
+++ resolved
@@ -21,13 +21,11 @@
 
 #include <grpc/slice_buffer.h>
 
-<<<<<<< HEAD
 #include "src/core/lib/compression/compression_internal.h"
-=======
+
 #ifdef __cplusplus
 extern "C" {
 #endif
->>>>>>> 03bd5daf
 
 /* compress 'input' to 'output' using 'algorithm'.
    On success, appends compressed slices to output and returns 1.
