/*
 *
 * Copyright 2016 gRPC authors.
 *
 * Licensed under the Apache License, Version 2.0 (the "License");
 * you may not use this file except in compliance with the License.
 * You may obtain a copy of the License at
 *
 *     http://www.apache.org/licenses/LICENSE-2.0
 *
 * Unless required by applicable law or agreed to in writing, software
 * distributed under the License is distributed on an "AS IS" BASIS,
 * WITHOUT WARRANTIES OR CONDITIONS OF ANY KIND, either express or implied.
 * See the License for the specific language governing permissions and
 * limitations under the License.
 *
 */

#include <string.h>

#include <grpc/impl/codegen/port_platform.h>
#include <grpc/slice_buffer.h>
#include <grpc/support/alloc.h>
#include <grpc/support/host_port.h>
#include <grpc/support/log.h>
#include <grpc/support/string_util.h>
#include <grpc/support/useful.h>

#include "src/core/ext/transport/chttp2/transport/incoming_metadata.h"
#include "src/core/ext/transport/cronet/transport/cronet_transport.h"
#include "src/core/lib/iomgr/endpoint.h"
#include "src/core/lib/iomgr/exec_ctx.h"
#include "src/core/lib/slice/slice_internal.h"
#include "src/core/lib/slice/slice_string_helpers.h"
#include "src/core/lib/support/string.h"
#include "src/core/lib/surface/channel.h"
#include "src/core/lib/transport/metadata_batch.h"
#include "src/core/lib/transport/static_metadata.h"
#include "src/core/lib/transport/transport_impl.h"
#include "third_party/objective_c/Cronet/bidirectional_stream_c.h"

#define GRPC_HEADER_SIZE_IN_BYTES 5
#define GRPC_FLUSH_READ_SIZE 4096

#define CRONET_LOG(...)                          \
  do {                                           \
    if (grpc_cronet_trace) gpr_log(__VA_ARGS__); \
  } while (0)

/* TODO (makdharma): Hook up into the wider tracing mechanism */
int grpc_cronet_trace = 0;

enum e_op_result {
  ACTION_TAKEN_WITH_CALLBACK,
  ACTION_TAKEN_NO_CALLBACK,
  NO_ACTION_POSSIBLE
};

enum e_op_id {
  OP_SEND_INITIAL_METADATA = 0,
  OP_SEND_MESSAGE,
  OP_SEND_TRAILING_METADATA,
  OP_RECV_MESSAGE,
  OP_RECV_INITIAL_METADATA,
  OP_RECV_TRAILING_METADATA,
  OP_CANCEL_ERROR,
  OP_ON_COMPLETE,
  OP_FAILED,
  OP_SUCCEEDED,
  OP_CANCELED,
  OP_RECV_MESSAGE_AND_ON_COMPLETE,
  OP_READ_REQ_MADE,
  OP_NUM_OPS
};

/* Cronet callbacks. See cronet_c_for_grpc.h for documentation for each. */

static void on_stream_ready(bidirectional_stream*);
static void on_response_headers_received(
    bidirectional_stream*, const bidirectional_stream_header_array*,
    const char*);
static void on_write_completed(bidirectional_stream*, const char*);
static void on_read_completed(bidirectional_stream*, char*, int);
static void on_response_trailers_received(
    bidirectional_stream*, const bidirectional_stream_header_array*);
static void on_succeeded(bidirectional_stream*);
static void on_failed(bidirectional_stream*, int);
static void on_canceled(bidirectional_stream*);
static bidirectional_stream_callback cronet_callbacks = {
    on_stream_ready,
    on_response_headers_received,
    on_read_completed,
    on_write_completed,
    on_response_trailers_received,
    on_succeeded,
    on_failed,
    on_canceled};

/* Cronet transport object */
struct grpc_cronet_transport {
  grpc_transport base; /* must be first element in this structure */
  stream_engine* engine;
  char* host;
  bool use_packet_coalescing;
};
typedef struct grpc_cronet_transport grpc_cronet_transport;

/* TODO (makdharma): reorder structure for memory efficiency per
   http://www.catb.org/esr/structure-packing/#_structure_reordering: */
struct read_state {
  /* vars to store data coming from server */
  char* read_buffer;
  bool length_field_received;
  int received_bytes;
  int remaining_bytes;
  int length_field;
  bool compressed;
  char grpc_header_bytes[GRPC_HEADER_SIZE_IN_BYTES];
  char* payload_field;
  bool read_stream_closed;

  /* vars for holding data destined for the application */
  struct grpc_slice_buffer_stream sbs;
  grpc_slice_buffer read_slice_buffer;

  /* vars for trailing metadata */
  grpc_chttp2_incoming_metadata_buffer trailing_metadata;
  bool trailing_metadata_valid;

  /* vars for initial metadata */
  grpc_chttp2_incoming_metadata_buffer initial_metadata;
};

struct write_state {
  char* write_buffer;
};

/* track state of one stream op */
struct op_state {
  bool state_op_done[OP_NUM_OPS];
  bool state_callback_received[OP_NUM_OPS];
  /* A non-zero gRPC status code has been seen */
  bool fail_state;
  /* Transport is discarding all buffered messages */
  bool flush_read;
  bool flush_cronet_when_ready;
  bool pending_write_for_trailer;
  bool pending_send_message;
  /* User requested RECV_TRAILING_METADATA */
  bool pending_recv_trailing_metadata;
  /* Cronet has not issued a callback of a bidirectional read */
  bool pending_read_from_cronet;
  grpc_error* cancel_error;
  /* data structure for storing data coming from server */
  struct read_state rs;
  /* data structure for storing data going to the server */
  struct write_state ws;
};

struct op_and_state {
  grpc_transport_stream_op_batch op;
  struct op_state state;
  bool done;
  struct stream_obj* s;      /* Pointer back to the stream object */
  struct op_and_state* next; /* next op_and_state in the linked list */
};

struct op_storage {
  int num_pending_ops;
  struct op_and_state* head;
};

struct stream_obj {
  gpr_arena* arena;
  struct op_and_state* oas;
  grpc_transport_stream_op_batch* curr_op;
  grpc_cronet_transport* curr_ct;
  grpc_stream* curr_gs;
  bidirectional_stream* cbs;
  bidirectional_stream_header_array header_array;

  /* Stream level state. Some state will be tracked both at stream and stream_op
   * level */
  struct op_state state;

  /* OP storage */
  struct op_storage storage;

  /* Mutex to protect storage */
  gpr_mu mu;

  /* Refcount object of the stream */
  grpc_stream_refcount* refcount;
};
typedef struct stream_obj stream_obj;

#ifndef NDEBUG
#define GRPC_CRONET_STREAM_REF(stream, reason) \
  grpc_cronet_stream_ref((stream), (reason))
#define GRPC_CRONET_STREAM_UNREF(stream, reason) \
  grpc_cronet_stream_unref((stream), (reason))
void grpc_cronet_stream_ref(stream_obj* s, const char* reason) {
  grpc_stream_ref(s->refcount, reason);
}
void grpc_cronet_stream_unref(stream_obj* s, const char* reason) {
  grpc_stream_unref(s->refcount, reason);
}
#else
#define GRPC_CRONET_STREAM_REF(stream, reason) grpc_cronet_stream_ref((stream))
#define GRPC_CRONET_STREAM_UNREF(stream, reason) \
  grpc_cronet_stream_unref((stream))
void grpc_cronet_stream_ref(stream_obj* s) { grpc_stream_ref(s->refcount); }
void grpc_cronet_stream_unref(stream_obj* s) { grpc_stream_unref(s->refcount); }
#endif

static enum e_op_result execute_stream_op(struct op_and_state* oas);

/*
  Utility function to translate enum into string for printing
*/
static const char* op_result_string(enum e_op_result i) {
  switch (i) {
    case ACTION_TAKEN_WITH_CALLBACK:
      return "ACTION_TAKEN_WITH_CALLBACK";
    case ACTION_TAKEN_NO_CALLBACK:
      return "ACTION_TAKEN_NO_CALLBACK";
    case NO_ACTION_POSSIBLE:
      return "NO_ACTION_POSSIBLE";
  }
  GPR_UNREACHABLE_CODE(return "UNKNOWN");
}

static const char* op_id_string(enum e_op_id i) {
  switch (i) {
    case OP_SEND_INITIAL_METADATA:
      return "OP_SEND_INITIAL_METADATA";
    case OP_SEND_MESSAGE:
      return "OP_SEND_MESSAGE";
    case OP_SEND_TRAILING_METADATA:
      return "OP_SEND_TRAILING_METADATA";
    case OP_RECV_MESSAGE:
      return "OP_RECV_MESSAGE";
    case OP_RECV_INITIAL_METADATA:
      return "OP_RECV_INITIAL_METADATA";
    case OP_RECV_TRAILING_METADATA:
      return "OP_RECV_TRAILING_METADATA";
    case OP_CANCEL_ERROR:
      return "OP_CANCEL_ERROR";
    case OP_ON_COMPLETE:
      return "OP_ON_COMPLETE";
    case OP_FAILED:
      return "OP_FAILED";
    case OP_SUCCEEDED:
      return "OP_SUCCEEDED";
    case OP_CANCELED:
      return "OP_CANCELED";
    case OP_RECV_MESSAGE_AND_ON_COMPLETE:
      return "OP_RECV_MESSAGE_AND_ON_COMPLETE";
    case OP_READ_REQ_MADE:
      return "OP_READ_REQ_MADE";
    case OP_NUM_OPS:
      return "OP_NUM_OPS";
  }
  return "UNKNOWN";
}

static void null_and_maybe_free_read_buffer(stream_obj* s) {
  if (s->state.rs.read_buffer &&
      s->state.rs.read_buffer != s->state.rs.grpc_header_bytes) {
    gpr_free(s->state.rs.read_buffer);
  }
  s->state.rs.read_buffer = nullptr;
}

static void maybe_flush_read(stream_obj* s) {
  /* To enter flush read state (discarding all the buffered messages in
   * transport layer), two conditions must be satisfied: 1) non-zero grpc status
   * has been received, and 2) an op requesting the status code
   * (RECV_TRAILING_METADATA) is issued by the user. (See
   * doc/status_ordering.md) */
  /* Whenever the evaluation of any of the two condition is changed, we check
   * whether we should enter the flush read state. */
  if (s->state.pending_recv_trailing_metadata && s->state.fail_state) {
    if (!s->state.flush_read && !s->state.rs.read_stream_closed) {
      CRONET_LOG(GPR_DEBUG, "%p: Flush read", s);
      s->state.flush_read = true;
      null_and_maybe_free_read_buffer(s);
      s->state.rs.read_buffer = (char*)gpr_malloc(GRPC_FLUSH_READ_SIZE);
      if (!s->state.pending_read_from_cronet) {
        CRONET_LOG(GPR_DEBUG, "bidirectional_stream_read(%p)", s->cbs);
        bidirectional_stream_read(s->cbs, s->state.rs.read_buffer,
                                  GRPC_FLUSH_READ_SIZE);
        s->state.pending_read_from_cronet = true;
      }
    }
  }
}

static grpc_error* make_error_with_desc(int error_code, const char* desc) {
  grpc_error* error = GRPC_ERROR_CREATE_FROM_COPIED_STRING(desc);
  error = grpc_error_set_int(error, GRPC_ERROR_INT_GRPC_STATUS, error_code);
  return error;
}

/*
  Add a new stream op to op storage.
*/
static void add_to_storage(struct stream_obj* s,
                           grpc_transport_stream_op_batch* op) {
  struct op_storage* storage = &s->storage;
  /* add new op at the beginning of the linked list. The memory is freed
  in remove_from_storage */
  struct op_and_state* new_op =
      (struct op_and_state*)gpr_malloc(sizeof(struct op_and_state));
  memcpy(&new_op->op, op, sizeof(grpc_transport_stream_op_batch));
  memset(&new_op->state, 0, sizeof(new_op->state));
  new_op->s = s;
  new_op->done = false;
  gpr_mu_lock(&s->mu);
  new_op->next = storage->head;
  storage->head = new_op;
  storage->num_pending_ops++;
  if (op->send_message) {
    s->state.pending_send_message = true;
  }
  if (op->recv_trailing_metadata) {
    s->state.pending_recv_trailing_metadata = true;
    maybe_flush_read(s);
  }
  CRONET_LOG(GPR_DEBUG, "adding new op %p. %d in the queue.", new_op,
             storage->num_pending_ops);
  gpr_mu_unlock(&s->mu);
}

/*
  Traverse the linked list and delete op and free memory
*/
static void remove_from_storage(struct stream_obj* s,
                                struct op_and_state* oas) {
  struct op_and_state* curr;
  if (s->storage.head == nullptr || oas == nullptr) {
    return;
  }
  if (s->storage.head == oas) {
    s->storage.head = oas->next;
    gpr_free(oas);
    s->storage.num_pending_ops--;
    CRONET_LOG(GPR_DEBUG, "Freed %p. Now %d in the queue", oas,
               s->storage.num_pending_ops);
  } else {
    for (curr = s->storage.head; curr != nullptr; curr = curr->next) {
      if (curr->next == oas) {
        curr->next = oas->next;
        s->storage.num_pending_ops--;
        CRONET_LOG(GPR_DEBUG, "Freed %p. Now %d in the queue", oas,
                   s->storage.num_pending_ops);
        gpr_free(oas);
        break;
      } else if (curr->next == nullptr) {
        CRONET_LOG(GPR_ERROR, "Reached end of LL and did not find op to free");
      }
    }
  }
}

/*
  Cycle through ops and try to take next action. Break when either
  an action with callback is taken, or no action is possible.
  This can get executed from the Cronet network thread via cronet callback
  or on the application supplied thread via the perform_stream_op function.
*/
static void execute_from_storage(stream_obj* s) {
  gpr_mu_lock(&s->mu);
  for (struct op_and_state* curr = s->storage.head; curr != nullptr;) {
    CRONET_LOG(GPR_DEBUG, "calling op at %p. done = %d", curr, curr->done);
    GPR_ASSERT(curr->done == 0);
    enum e_op_result result = execute_stream_op(curr);
    CRONET_LOG(GPR_DEBUG, "execute_stream_op[%p] returns %s", curr,
               op_result_string(result));
    /* if this op is done, then remove it and free memory */
    if (curr->done) {
      struct op_and_state* next = curr->next;
      remove_from_storage(s, curr);
      curr = next;
    }
    /* continue processing the same op if ACTION_TAKEN_WITHOUT_CALLBACK */
    if (result == NO_ACTION_POSSIBLE) {
      curr = curr->next;
    } else if (result == ACTION_TAKEN_WITH_CALLBACK) {
      break;
    }
  }
  gpr_mu_unlock(&s->mu);
}

/*
  Cronet callback
*/
static void on_failed(bidirectional_stream* stream, int net_error) {
<<<<<<< HEAD
  CRONET_LOG(GPR_DEBUG, "on_failed(%p, %d)", stream, net_error);
  grpc_core::ExecCtx exec_ctx;
=======
  gpr_log(GPR_ERROR, "on_failed(%p, %d)", stream, net_error);
  grpc_exec_ctx exec_ctx = GRPC_EXEC_CTX_INIT;
>>>>>>> c01a91da

  stream_obj* s = (stream_obj*)stream->annotation;
  gpr_mu_lock(&s->mu);
  bidirectional_stream_destroy(s->cbs);
  s->state.state_callback_received[OP_FAILED] = true;
  s->cbs = nullptr;
  if (s->header_array.headers) {
    gpr_free(s->header_array.headers);
    s->header_array.headers = nullptr;
  }
  if (s->state.ws.write_buffer) {
    gpr_free(s->state.ws.write_buffer);
    s->state.ws.write_buffer = nullptr;
  }
  null_and_maybe_free_read_buffer(s);
  gpr_mu_unlock(&s->mu);
  execute_from_storage(s);
  GRPC_CRONET_STREAM_UNREF(s, "cronet transport");
}

/*
  Cronet callback
*/
static void on_canceled(bidirectional_stream* stream) {
  CRONET_LOG(GPR_DEBUG, "on_canceled(%p)", stream);
  grpc_core::ExecCtx exec_ctx;

  stream_obj* s = (stream_obj*)stream->annotation;
  gpr_mu_lock(&s->mu);
  bidirectional_stream_destroy(s->cbs);
  s->state.state_callback_received[OP_CANCELED] = true;
  s->cbs = nullptr;
  if (s->header_array.headers) {
    gpr_free(s->header_array.headers);
    s->header_array.headers = nullptr;
  }
  if (s->state.ws.write_buffer) {
    gpr_free(s->state.ws.write_buffer);
    s->state.ws.write_buffer = nullptr;
  }
  null_and_maybe_free_read_buffer(s);
  gpr_mu_unlock(&s->mu);
  execute_from_storage(s);
  GRPC_CRONET_STREAM_UNREF(s, "cronet transport");
}

/*
  Cronet callback
*/
static void on_succeeded(bidirectional_stream* stream) {
  CRONET_LOG(GPR_DEBUG, "on_succeeded(%p)", stream);
  grpc_core::ExecCtx exec_ctx;

  stream_obj* s = (stream_obj*)stream->annotation;
  gpr_mu_lock(&s->mu);
  bidirectional_stream_destroy(s->cbs);
  s->state.state_callback_received[OP_SUCCEEDED] = true;
  s->cbs = nullptr;
  null_and_maybe_free_read_buffer(s);
  gpr_mu_unlock(&s->mu);
  execute_from_storage(s);
  GRPC_CRONET_STREAM_UNREF(s, "cronet transport");
}

/*
  Cronet callback
*/
static void on_stream_ready(bidirectional_stream* stream) {
  CRONET_LOG(GPR_DEBUG, "W: on_stream_ready(%p)", stream);
  grpc_core::ExecCtx exec_ctx;
  stream_obj* s = (stream_obj*)stream->annotation;
  grpc_cronet_transport* t = (grpc_cronet_transport*)s->curr_ct;
  gpr_mu_lock(&s->mu);
  s->state.state_op_done[OP_SEND_INITIAL_METADATA] = true;
  s->state.state_callback_received[OP_SEND_INITIAL_METADATA] = true;
  /* Free the memory allocated for headers */
  if (s->header_array.headers) {
    gpr_free(s->header_array.headers);
    s->header_array.headers = nullptr;
  }
  /* Send the initial metadata on wire if there is no SEND_MESSAGE or
   * SEND_TRAILING_METADATA ops pending */
  if (t->use_packet_coalescing) {
    if (s->state.flush_cronet_when_ready) {
      CRONET_LOG(GPR_DEBUG, "cronet_bidirectional_stream_flush (%p)", s->cbs);
      bidirectional_stream_flush(stream);
    }
  }
  gpr_mu_unlock(&s->mu);
  execute_from_storage(s);
}

/*
  Cronet callback
*/
static void on_response_headers_received(
    bidirectional_stream* stream,
    const bidirectional_stream_header_array* headers,
    const char* negotiated_protocol) {
  grpc_core::ExecCtx exec_ctx;
  CRONET_LOG(GPR_DEBUG, "R: on_response_headers_received(%p, %p, %s)", stream,
             headers, negotiated_protocol);
  stream_obj* s = (stream_obj*)stream->annotation;

  /* Identify if this is a header or a trailer (in a trailer-only response case)
   */
  for (size_t i = 0; i < headers->count; i++) {
    if (0 == strcmp("grpc-status", headers->headers[i].key)) {
      on_response_trailers_received(stream, headers);
      return;
    }
  }

  gpr_mu_lock(&s->mu);
  memset(&s->state.rs.initial_metadata, 0,
         sizeof(s->state.rs.initial_metadata));
  grpc_chttp2_incoming_metadata_buffer_init(&s->state.rs.initial_metadata,
                                            s->arena);
  for (size_t i = 0; i < headers->count; i++) {
    GRPC_LOG_IF_ERROR("on_response_headers_received",
                      grpc_chttp2_incoming_metadata_buffer_add(
                          &s->state.rs.initial_metadata,
                          grpc_mdelem_from_slices(
                              grpc_slice_intern(grpc_slice_from_static_string(
                                  headers->headers[i].key)),
                              grpc_slice_intern(grpc_slice_from_static_string(
                                  headers->headers[i].value)))));
  }
  s->state.state_callback_received[OP_RECV_INITIAL_METADATA] = true;
  if (!(s->state.state_op_done[OP_CANCEL_ERROR] ||
        s->state.state_callback_received[OP_FAILED])) {
    /* Do an extra read to trigger on_succeeded() callback in case connection
     is closed */
    GPR_ASSERT(s->state.rs.length_field_received == false);
    s->state.rs.read_buffer = s->state.rs.grpc_header_bytes;
    s->state.rs.compressed = false;
    s->state.rs.received_bytes = 0;
    s->state.rs.remaining_bytes = GRPC_HEADER_SIZE_IN_BYTES;
    CRONET_LOG(GPR_DEBUG, "bidirectional_stream_read(%p)", s->cbs);
    bidirectional_stream_read(s->cbs, s->state.rs.read_buffer,
                              s->state.rs.remaining_bytes);
    s->state.pending_read_from_cronet = true;
  }
  gpr_mu_unlock(&s->mu);
  execute_from_storage(s);
}

/*
  Cronet callback
*/
static void on_write_completed(bidirectional_stream* stream, const char* data) {
  grpc_core::ExecCtx exec_ctx;
  stream_obj* s = (stream_obj*)stream->annotation;
  CRONET_LOG(GPR_DEBUG, "W: on_write_completed(%p, %s)", stream, data);
  gpr_mu_lock(&s->mu);
  if (s->state.ws.write_buffer) {
    gpr_free(s->state.ws.write_buffer);
    s->state.ws.write_buffer = nullptr;
  }
  s->state.state_callback_received[OP_SEND_MESSAGE] = true;
  gpr_mu_unlock(&s->mu);
  execute_from_storage(s);
}

/*
  Cronet callback
*/
static void on_read_completed(bidirectional_stream* stream, char* data,
                              int count) {
  grpc_core::ExecCtx exec_ctx;
  stream_obj* s = (stream_obj*)stream->annotation;
  CRONET_LOG(GPR_DEBUG, "R: on_read_completed(%p, %p, %d)", stream, data,
             count);
  gpr_mu_lock(&s->mu);
  s->state.pending_read_from_cronet = false;
  s->state.state_callback_received[OP_RECV_MESSAGE] = true;
  if (count > 0 && s->state.flush_read) {
    CRONET_LOG(GPR_DEBUG, "bidirectional_stream_read(%p)", s->cbs);
    bidirectional_stream_read(s->cbs, s->state.rs.read_buffer,
                              GRPC_FLUSH_READ_SIZE);
    s->state.pending_read_from_cronet = true;
    gpr_mu_unlock(&s->mu);
  } else if (count > 0) {
    s->state.rs.received_bytes += count;
    s->state.rs.remaining_bytes -= count;
    if (s->state.rs.remaining_bytes > 0) {
      CRONET_LOG(GPR_DEBUG, "bidirectional_stream_read(%p)", s->cbs);
      s->state.state_op_done[OP_READ_REQ_MADE] = true;
      bidirectional_stream_read(
          s->cbs, s->state.rs.read_buffer + s->state.rs.received_bytes,
          s->state.rs.remaining_bytes);
      s->state.pending_read_from_cronet = true;
      gpr_mu_unlock(&s->mu);
    } else {
      gpr_mu_unlock(&s->mu);
      execute_from_storage(s);
    }
  } else {
    null_and_maybe_free_read_buffer(s);
    s->state.rs.read_stream_closed = true;
    gpr_mu_unlock(&s->mu);
    execute_from_storage(s);
  }
}

/*
  Cronet callback
*/
static void on_response_trailers_received(
    bidirectional_stream* stream,
    const bidirectional_stream_header_array* trailers) {
  grpc_core::ExecCtx exec_ctx;
  CRONET_LOG(GPR_DEBUG, "R: on_response_trailers_received(%p,%p)", stream,
             trailers);
  stream_obj* s = (stream_obj*)stream->annotation;
  grpc_cronet_transport* t = (grpc_cronet_transport*)s->curr_ct;
  gpr_mu_lock(&s->mu);
  memset(&s->state.rs.trailing_metadata, 0,
         sizeof(s->state.rs.trailing_metadata));
  s->state.rs.trailing_metadata_valid = false;
  grpc_chttp2_incoming_metadata_buffer_init(&s->state.rs.trailing_metadata,
                                            s->arena);
  for (size_t i = 0; i < trailers->count; i++) {
    CRONET_LOG(GPR_DEBUG, "trailer key=%s, value=%s", trailers->headers[i].key,
               trailers->headers[i].value);
    GRPC_LOG_IF_ERROR("on_response_trailers_received",
                      grpc_chttp2_incoming_metadata_buffer_add(
                          &s->state.rs.trailing_metadata,
                          grpc_mdelem_from_slices(
                              grpc_slice_intern(grpc_slice_from_static_string(
                                  trailers->headers[i].key)),
                              grpc_slice_intern(grpc_slice_from_static_string(
                                  trailers->headers[i].value)))));
    s->state.rs.trailing_metadata_valid = true;
    if (0 == strcmp(trailers->headers[i].key, "grpc-status") &&
        0 != strcmp(trailers->headers[i].value, "0")) {
      s->state.fail_state = true;
      maybe_flush_read(s);
    }
  }
  s->state.state_callback_received[OP_RECV_TRAILING_METADATA] = true;
  /* Send a EOS when server terminates the stream (testServerFinishesRequest) to
   * trigger on_succeeded */
  if (!s->state.state_op_done[OP_SEND_TRAILING_METADATA] &&
      !(s->state.state_op_done[OP_CANCEL_ERROR] ||
        s->state.state_callback_received[OP_FAILED])) {
    CRONET_LOG(GPR_DEBUG, "bidirectional_stream_write (%p, 0)", s->cbs);
    s->state.state_callback_received[OP_SEND_MESSAGE] = false;
    bidirectional_stream_write(s->cbs, "", 0, true);
    if (t->use_packet_coalescing) {
      CRONET_LOG(GPR_DEBUG, "bidirectional_stream_flush (%p)", s->cbs);
      bidirectional_stream_flush(s->cbs);
    }
    s->state.state_op_done[OP_SEND_TRAILING_METADATA] = true;

    gpr_mu_unlock(&s->mu);
  } else {
    gpr_mu_unlock(&s->mu);
    execute_from_storage(s);
  }
}

/*
 Utility function that takes the data from s->write_slice_buffer and assembles
 into a contiguous byte stream with 5 byte gRPC header prepended.
*/
static void create_grpc_frame(grpc_slice_buffer* write_slice_buffer,
                              char** pp_write_buffer,
                              size_t* p_write_buffer_size, uint32_t flags) {
  grpc_slice slice = grpc_slice_buffer_take_first(write_slice_buffer);
  size_t length = GRPC_SLICE_LENGTH(slice);
  *p_write_buffer_size = length + GRPC_HEADER_SIZE_IN_BYTES;
  /* This is freed in the on_write_completed callback */
  char* write_buffer = (char*)gpr_malloc(length + GRPC_HEADER_SIZE_IN_BYTES);
  *pp_write_buffer = write_buffer;
  uint8_t* p = (uint8_t*)write_buffer;
  /* Append 5 byte header */
  /* Compressed flag */
  *p++ = (uint8_t)((flags & GRPC_WRITE_INTERNAL_COMPRESS) ? 1 : 0);
  /* Message length */
  *p++ = (uint8_t)(length >> 24);
  *p++ = (uint8_t)(length >> 16);
  *p++ = (uint8_t)(length >> 8);
  *p++ = (uint8_t)(length);
  /* append actual data */
  memcpy(p, GRPC_SLICE_START_PTR(slice), length);
  grpc_slice_unref_internal(slice);
}

/*
 Convert metadata in a format that Cronet can consume
*/
static void convert_metadata_to_cronet_headers(
    grpc_linked_mdelem* head, const char* host, char** pp_url,
    bidirectional_stream_header** pp_headers, size_t* p_num_headers,
    const char** method) {
  grpc_linked_mdelem* curr = head;
  /* Walk the linked list and get number of header fields */
  size_t num_headers_available = 0;
  while (curr != nullptr) {
    curr = curr->next;
    num_headers_available++;
  }
  /* Allocate enough memory. It is freed in the on_stream_ready callback
   */
  bidirectional_stream_header* headers =
      (bidirectional_stream_header*)gpr_malloc(
          sizeof(bidirectional_stream_header) * num_headers_available);
  *pp_headers = headers;

  /* Walk the linked list again, this time copying the header fields.
    s->num_headers can be less than num_headers_available, as some headers
    are not used for cronet.
    TODO (makdharma): Eliminate need to traverse the LL second time for perf.
   */
  curr = head;
  size_t num_headers = 0;
  while (num_headers < num_headers_available) {
    grpc_mdelem mdelem = curr->md;
    curr = curr->next;
    char* key = grpc_slice_to_c_string(GRPC_MDKEY(mdelem));
    char* value = grpc_slice_to_c_string(GRPC_MDVALUE(mdelem));
    if (grpc_slice_eq(GRPC_MDKEY(mdelem), GRPC_MDSTR_SCHEME) ||
        grpc_slice_eq(GRPC_MDKEY(mdelem), GRPC_MDSTR_AUTHORITY)) {
      /* Cronet populates these fields on its own */
      gpr_free(key);
      gpr_free(value);
      continue;
    }
    if (grpc_slice_eq(GRPC_MDKEY(mdelem), GRPC_MDSTR_METHOD)) {
      if (grpc_slice_eq(GRPC_MDVALUE(mdelem), GRPC_MDSTR_PUT)) {
        *method = "PUT";
      } else {
        /* POST method in default*/
        *method = "POST";
      }
      gpr_free(key);
      gpr_free(value);
      continue;
    }
    if (grpc_slice_eq(GRPC_MDKEY(mdelem), GRPC_MDSTR_PATH)) {
      /* Create URL by appending :path value to the hostname */
      gpr_asprintf(pp_url, "https://%s%s", host, value);
      gpr_free(key);
      gpr_free(value);
      continue;
    }
    CRONET_LOG(GPR_DEBUG, "header %s = %s", key, value);
    headers[num_headers].key = key;
    headers[num_headers].value = value;
    num_headers++;
    if (curr == nullptr) {
      break;
    }
  }
  *p_num_headers = (size_t)num_headers;
}

static void parse_grpc_header(const uint8_t* data, int* length,
                              bool* compressed) {
  const uint8_t c = *data;
  const uint8_t* p = data + 1;
  *compressed = ((c & 0x01) == 0x01);
  *length = 0;
  *length |= ((uint8_t)*p++) << 24;
  *length |= ((uint8_t)*p++) << 16;
  *length |= ((uint8_t)*p++) << 8;
  *length |= ((uint8_t)*p++);
}

static bool header_has_authority(grpc_linked_mdelem* head) {
  while (head != nullptr) {
    if (grpc_slice_eq(GRPC_MDKEY(head->md), GRPC_MDSTR_AUTHORITY)) {
      return true;
    }
    head = head->next;
  }
  return false;
}

/*
  Op Execution: Decide if one of the actions contained in the stream op can be
  executed. This is the heart of the state machine.
*/
static bool op_can_be_run(grpc_transport_stream_op_batch* curr_op,
                          struct stream_obj* s, struct op_state* op_state,
                          enum e_op_id op_id) {
  struct op_state* stream_state = &s->state;
  grpc_cronet_transport* t = s->curr_ct;
  bool result = true;
  /* When call is canceled, every op can be run, except under following
  conditions
  */
  bool is_canceled_or_failed = stream_state->state_op_done[OP_CANCEL_ERROR] ||
                               stream_state->state_callback_received[OP_FAILED];
  if (is_canceled_or_failed) {
    if (op_id == OP_SEND_INITIAL_METADATA) {
      CRONET_LOG(GPR_DEBUG, "Because");
      result = false;
    }
    if (op_id == OP_SEND_MESSAGE) {
      CRONET_LOG(GPR_DEBUG, "Because");
      result = false;
    }
    if (op_id == OP_SEND_TRAILING_METADATA) {
      CRONET_LOG(GPR_DEBUG, "Because");
      result = false;
    }
    if (op_id == OP_CANCEL_ERROR) {
      CRONET_LOG(GPR_DEBUG, "Because");
      result = false;
    }
    /* already executed */
    if (op_id == OP_RECV_INITIAL_METADATA &&
        stream_state->state_op_done[OP_RECV_INITIAL_METADATA]) {
      CRONET_LOG(GPR_DEBUG, "Because");
      result = false;
    }
    if (op_id == OP_RECV_MESSAGE && op_state->state_op_done[OP_RECV_MESSAGE]) {
      CRONET_LOG(GPR_DEBUG, "Because");
      result = false;
    }
    if (op_id == OP_RECV_TRAILING_METADATA &&
        stream_state->state_op_done[OP_RECV_TRAILING_METADATA]) {
      CRONET_LOG(GPR_DEBUG, "Because");
      result = false;
    }
    /* ON_COMPLETE can be processed if one of the following conditions is met:
     * 1. the stream failed
     * 2. the stream is cancelled, and the callback is received
     * 3. the stream succeeded before cancel is effective
     * 4. the stream is cancelled, and the stream is never started */
    if (op_id == OP_ON_COMPLETE &&
        !(stream_state->state_callback_received[OP_FAILED] ||
          stream_state->state_callback_received[OP_CANCELED] ||
          stream_state->state_callback_received[OP_SUCCEEDED] ||
          !stream_state->state_op_done[OP_SEND_INITIAL_METADATA])) {
      CRONET_LOG(GPR_DEBUG, "Because");
      result = false;
    }
  } else if (op_id == OP_SEND_INITIAL_METADATA) {
    /* already executed */
    if (stream_state->state_op_done[OP_SEND_INITIAL_METADATA]) result = false;
  } else if (op_id == OP_RECV_INITIAL_METADATA) {
    /* already executed */
    if (stream_state->state_op_done[OP_RECV_INITIAL_METADATA]) result = false;
    /* we haven't sent headers yet. */
    else if (!stream_state->state_callback_received[OP_SEND_INITIAL_METADATA])
      result = false;
    /* we haven't received headers yet. */
    else if (!stream_state->state_callback_received[OP_RECV_INITIAL_METADATA] &&
             !stream_state->state_op_done[OP_RECV_TRAILING_METADATA])
      result = false;
  } else if (op_id == OP_SEND_MESSAGE) {
    /* already executed (note we're checking op specific state, not stream
     state) */
    if (op_state->state_op_done[OP_SEND_MESSAGE]) result = false;
    /* we haven't sent headers yet. */
    else if (!stream_state->state_callback_received[OP_SEND_INITIAL_METADATA])
      result = false;
  } else if (op_id == OP_RECV_MESSAGE) {
    /* already executed */
    if (op_state->state_op_done[OP_RECV_MESSAGE]) result = false;
    /* we haven't received headers yet. */
    else if (!stream_state->state_callback_received[OP_RECV_INITIAL_METADATA] &&
             !stream_state->state_op_done[OP_RECV_TRAILING_METADATA])
      result = false;
  } else if (op_id == OP_RECV_TRAILING_METADATA) {
    /* already executed */
    if (stream_state->state_op_done[OP_RECV_TRAILING_METADATA]) result = false;
    /* we have asked for but haven't received message yet. */
    else if (stream_state->state_op_done[OP_READ_REQ_MADE] &&
             !stream_state->state_op_done[OP_RECV_MESSAGE])
      result = false;
    /* we haven't received trailers  yet. */
    else if (!stream_state->state_callback_received[OP_RECV_TRAILING_METADATA])
      result = false;
    /* we haven't received on_succeeded  yet. */
    else if (!stream_state->state_callback_received[OP_SUCCEEDED])
      result = false;
  } else if (op_id == OP_SEND_TRAILING_METADATA) {
    /* already executed */
    if (stream_state->state_op_done[OP_SEND_TRAILING_METADATA]) result = false;
    /* we haven't sent initial metadata yet */
    else if (!stream_state->state_callback_received[OP_SEND_INITIAL_METADATA])
      result = false;
    /* we haven't sent message yet */
    else if (stream_state->pending_send_message &&
             !stream_state->state_op_done[OP_SEND_MESSAGE])
      result = false;
    /* we haven't got on_write_completed for the send yet */
    else if (stream_state->state_op_done[OP_SEND_MESSAGE] &&
             !stream_state->state_callback_received[OP_SEND_MESSAGE] &&
             !(t->use_packet_coalescing &&
               stream_state->pending_write_for_trailer))
      result = false;
  } else if (op_id == OP_CANCEL_ERROR) {
    /* already executed */
    if (stream_state->state_op_done[OP_CANCEL_ERROR]) result = false;
  } else if (op_id == OP_ON_COMPLETE) {
    /* already executed (note we're checking op specific state, not stream
    state) */
    if (op_state->state_op_done[OP_ON_COMPLETE]) {
      CRONET_LOG(GPR_DEBUG, "Because");
      result = false;
    }
    /* Check if every op that was asked for is done. */
    else if (curr_op->send_initial_metadata &&
             !stream_state->state_callback_received[OP_SEND_INITIAL_METADATA]) {
      CRONET_LOG(GPR_DEBUG, "Because");
      result = false;
    } else if (curr_op->send_message &&
               !op_state->state_op_done[OP_SEND_MESSAGE]) {
      CRONET_LOG(GPR_DEBUG, "Because");
      result = false;
    } else if (curr_op->send_message &&
               !stream_state->state_callback_received[OP_SEND_MESSAGE]) {
      CRONET_LOG(GPR_DEBUG, "Because");
      result = false;
    } else if (curr_op->send_trailing_metadata &&
               !stream_state->state_op_done[OP_SEND_TRAILING_METADATA]) {
      CRONET_LOG(GPR_DEBUG, "Because");
      result = false;
    } else if (curr_op->recv_initial_metadata &&
               !stream_state->state_op_done[OP_RECV_INITIAL_METADATA]) {
      CRONET_LOG(GPR_DEBUG, "Because");
      result = false;
    } else if (curr_op->recv_message &&
               !op_state->state_op_done[OP_RECV_MESSAGE]) {
      CRONET_LOG(GPR_DEBUG, "Because");
      result = false;
    } else if (curr_op->cancel_stream &&
               !stream_state->state_callback_received[OP_CANCELED]) {
      CRONET_LOG(GPR_DEBUG, "Because");
      result = false;
    } else if (curr_op->recv_trailing_metadata) {
      /* We aren't done with trailing metadata yet */
      if (!stream_state->state_op_done[OP_RECV_TRAILING_METADATA]) {
        CRONET_LOG(GPR_DEBUG, "Because");
        result = false;
      }
      /* We've asked for actual message in an earlier op, and it hasn't been
        delivered yet. */
      else if (stream_state->state_op_done[OP_READ_REQ_MADE]) {
        /* If this op is not the one asking for read, (which means some earlier
          op has asked), and the read hasn't been delivered. */
        if (!curr_op->recv_message &&
            !stream_state->state_callback_received[OP_SUCCEEDED]) {
          CRONET_LOG(GPR_DEBUG, "Because");
          result = false;
        }
      }
    }
    /* We should see at least one on_write_completed for the trailers that we
      sent */
    else if (curr_op->send_trailing_metadata &&
             !stream_state->state_callback_received[OP_SEND_MESSAGE])
      result = false;
  }
  CRONET_LOG(GPR_DEBUG, "op_can_be_run %s : %s", op_id_string(op_id),
             result ? "YES" : "NO");
  return result;
}

/*
  TODO (makdharma): Break down this function in smaller chunks for readability.
*/
static enum e_op_result execute_stream_op(struct op_and_state* oas) {
  grpc_transport_stream_op_batch* stream_op = &oas->op;
  struct stream_obj* s = oas->s;
  grpc_cronet_transport* t = (grpc_cronet_transport*)s->curr_ct;
  struct op_state* stream_state = &s->state;
  enum e_op_result result = NO_ACTION_POSSIBLE;
  if (stream_op->send_initial_metadata &&
      op_can_be_run(stream_op, s, &oas->state, OP_SEND_INITIAL_METADATA)) {
    CRONET_LOG(GPR_DEBUG, "running: %p OP_SEND_INITIAL_METADATA", oas);
    /* Start new cronet stream. It is destroyed in on_succeeded, on_canceled,
     * on_failed */
    GPR_ASSERT(s->cbs == nullptr);
    GPR_ASSERT(!stream_state->state_op_done[OP_SEND_INITIAL_METADATA]);
    s->cbs =
        bidirectional_stream_create(t->engine, s->curr_gs, &cronet_callbacks);
    CRONET_LOG(GPR_DEBUG, "%p = bidirectional_stream_create()", s->cbs);
    if (t->use_packet_coalescing) {
      bidirectional_stream_disable_auto_flush(s->cbs, true);
      bidirectional_stream_delay_request_headers_until_flush(s->cbs, true);
    }
    char* url = nullptr;
    const char* method = "POST";
    s->header_array.headers = nullptr;
    convert_metadata_to_cronet_headers(stream_op->payload->send_initial_metadata
                                           .send_initial_metadata->list.head,
                                       t->host, &url, &s->header_array.headers,
                                       &s->header_array.count, &method);
    s->header_array.capacity = s->header_array.count;
    CRONET_LOG(GPR_DEBUG, "bidirectional_stream_start(%p, %s)", s->cbs, url);
    bidirectional_stream_start(s->cbs, url, 0, method, &s->header_array, false);
    if (url) {
      gpr_free(url);
    }
    unsigned int header_index;
    for (header_index = 0; header_index < s->header_array.count;
         header_index++) {
      gpr_free((void*)s->header_array.headers[header_index].key);
      gpr_free((void*)s->header_array.headers[header_index].value);
    }
    stream_state->state_op_done[OP_SEND_INITIAL_METADATA] = true;
    if (t->use_packet_coalescing) {
      if (!stream_op->send_message && !stream_op->send_trailing_metadata) {
        s->state.flush_cronet_when_ready = true;
      }
    }
    result = ACTION_TAKEN_WITH_CALLBACK;
  } else if (stream_op->send_message &&
             op_can_be_run(stream_op, s, &oas->state, OP_SEND_MESSAGE)) {
    CRONET_LOG(GPR_DEBUG, "running: %p  OP_SEND_MESSAGE", oas);
    stream_state->pending_send_message = false;
    if (stream_state->state_callback_received[OP_FAILED]) {
      result = NO_ACTION_POSSIBLE;
      CRONET_LOG(GPR_DEBUG, "Stream is either cancelled or failed.");
    } else {
      grpc_slice_buffer write_slice_buffer;
      grpc_slice slice;
      grpc_slice_buffer_init(&write_slice_buffer);
      if (1 != grpc_byte_stream_next(
                   stream_op->payload->send_message.send_message,
                   stream_op->payload->send_message.send_message->length,
                   nullptr)) {
        /* Should never reach here */
        GPR_ASSERT(false);
      }
      if (GRPC_ERROR_NONE !=
          grpc_byte_stream_pull(stream_op->payload->send_message.send_message,
                                &slice)) {
        /* Should never reach here */
        GPR_ASSERT(false);
      }
      grpc_slice_buffer_add(&write_slice_buffer, slice);
      if (write_slice_buffer.count != 1) {
        /* Empty request not handled yet */
        gpr_log(GPR_ERROR, "Empty request is not supported");
        GPR_ASSERT(write_slice_buffer.count == 1);
      }
      if (write_slice_buffer.count > 0) {
        size_t write_buffer_size;
        create_grpc_frame(&write_slice_buffer, &stream_state->ws.write_buffer,
                          &write_buffer_size,
                          stream_op->payload->send_message.send_message->flags);
        CRONET_LOG(GPR_DEBUG, "bidirectional_stream_write (%p, %p)", s->cbs,
                   stream_state->ws.write_buffer);
        stream_state->state_callback_received[OP_SEND_MESSAGE] = false;
        bidirectional_stream_write(s->cbs, stream_state->ws.write_buffer,
                                   (int)write_buffer_size, false);
        grpc_slice_buffer_destroy_internal(&write_slice_buffer);
        if (t->use_packet_coalescing) {
          if (!stream_op->send_trailing_metadata) {
            CRONET_LOG(GPR_DEBUG, "bidirectional_stream_flush (%p)", s->cbs);
            bidirectional_stream_flush(s->cbs);
            result = ACTION_TAKEN_WITH_CALLBACK;
          } else {
            stream_state->pending_write_for_trailer = true;
            result = ACTION_TAKEN_NO_CALLBACK;
          }
        } else {
          result = ACTION_TAKEN_WITH_CALLBACK;
        }
      } else {
        result = NO_ACTION_POSSIBLE;
      }
    }
    stream_state->state_op_done[OP_SEND_MESSAGE] = true;
    oas->state.state_op_done[OP_SEND_MESSAGE] = true;
  } else if (stream_op->send_trailing_metadata &&
             op_can_be_run(stream_op, s, &oas->state,
                           OP_SEND_TRAILING_METADATA)) {
    CRONET_LOG(GPR_DEBUG, "running: %p  OP_SEND_TRAILING_METADATA", oas);
    if (stream_state->state_callback_received[OP_FAILED]) {
      result = NO_ACTION_POSSIBLE;
      CRONET_LOG(GPR_DEBUG, "Stream is either cancelled or failed.");
    } else {
      CRONET_LOG(GPR_DEBUG, "bidirectional_stream_write (%p, 0)", s->cbs);
      stream_state->state_callback_received[OP_SEND_MESSAGE] = false;
      bidirectional_stream_write(s->cbs, "", 0, true);
      if (t->use_packet_coalescing) {
        CRONET_LOG(GPR_DEBUG, "bidirectional_stream_flush (%p)", s->cbs);
        bidirectional_stream_flush(s->cbs);
      }
      result = ACTION_TAKEN_WITH_CALLBACK;
    }
    stream_state->state_op_done[OP_SEND_TRAILING_METADATA] = true;
  } else if (stream_op->recv_initial_metadata &&
             op_can_be_run(stream_op, s, &oas->state,
                           OP_RECV_INITIAL_METADATA)) {
    CRONET_LOG(GPR_DEBUG, "running: %p  OP_RECV_INITIAL_METADATA", oas);
    if (stream_state->state_op_done[OP_CANCEL_ERROR]) {
      GRPC_CLOSURE_SCHED(
          stream_op->payload->recv_initial_metadata.recv_initial_metadata_ready,
          GRPC_ERROR_NONE);
    } else if (stream_state->state_callback_received[OP_FAILED]) {
      GRPC_CLOSURE_SCHED(
          stream_op->payload->recv_initial_metadata.recv_initial_metadata_ready,
          GRPC_ERROR_NONE);
    } else if (stream_state->state_op_done[OP_RECV_TRAILING_METADATA]) {
      GRPC_CLOSURE_SCHED(
          stream_op->payload->recv_initial_metadata.recv_initial_metadata_ready,
          GRPC_ERROR_NONE);
    } else {
      grpc_chttp2_incoming_metadata_buffer_publish(
          &oas->s->state.rs.initial_metadata,
          stream_op->payload->recv_initial_metadata.recv_initial_metadata);
      GRPC_CLOSURE_SCHED(
          stream_op->payload->recv_initial_metadata.recv_initial_metadata_ready,
          GRPC_ERROR_NONE);
    }
    stream_state->state_op_done[OP_RECV_INITIAL_METADATA] = true;
    result = ACTION_TAKEN_NO_CALLBACK;
  } else if (stream_op->recv_message &&
             op_can_be_run(stream_op, s, &oas->state, OP_RECV_MESSAGE)) {
    CRONET_LOG(GPR_DEBUG, "running: %p  OP_RECV_MESSAGE", oas);
    if (stream_state->state_op_done[OP_CANCEL_ERROR]) {
      CRONET_LOG(GPR_DEBUG, "Stream is cancelled.");
      GRPC_CLOSURE_SCHED(stream_op->payload->recv_message.recv_message_ready,
                         GRPC_ERROR_NONE);
      stream_state->state_op_done[OP_RECV_MESSAGE] = true;
      oas->state.state_op_done[OP_RECV_MESSAGE] = true;
      result = ACTION_TAKEN_NO_CALLBACK;
    } else if (stream_state->state_callback_received[OP_FAILED]) {
      CRONET_LOG(GPR_DEBUG, "Stream failed.");
      GRPC_CLOSURE_SCHED(stream_op->payload->recv_message.recv_message_ready,
                         GRPC_ERROR_NONE);
      stream_state->state_op_done[OP_RECV_MESSAGE] = true;
      oas->state.state_op_done[OP_RECV_MESSAGE] = true;
      result = ACTION_TAKEN_NO_CALLBACK;
    } else if (stream_state->rs.read_stream_closed == true) {
      /* No more data will be received */
      CRONET_LOG(GPR_DEBUG, "read stream closed");
      GRPC_CLOSURE_SCHED(stream_op->payload->recv_message.recv_message_ready,
                         GRPC_ERROR_NONE);
      stream_state->state_op_done[OP_RECV_MESSAGE] = true;
      oas->state.state_op_done[OP_RECV_MESSAGE] = true;
      result = ACTION_TAKEN_NO_CALLBACK;
    } else if (stream_state->flush_read) {
      CRONET_LOG(GPR_DEBUG, "flush read");
      GRPC_CLOSURE_SCHED(stream_op->payload->recv_message.recv_message_ready,
                         GRPC_ERROR_NONE);
      stream_state->state_op_done[OP_RECV_MESSAGE] = true;
      oas->state.state_op_done[OP_RECV_MESSAGE] = true;
      result = ACTION_TAKEN_NO_CALLBACK;
    } else if (stream_state->rs.length_field_received == false) {
      if (stream_state->rs.received_bytes == GRPC_HEADER_SIZE_IN_BYTES &&
          stream_state->rs.remaining_bytes == 0) {
        /* Start a read operation for data */
        stream_state->rs.length_field_received = true;
        parse_grpc_header((const uint8_t*)stream_state->rs.read_buffer,
                          &stream_state->rs.length_field,
                          &stream_state->rs.compressed);
        CRONET_LOG(GPR_DEBUG, "length field = %d",
                   stream_state->rs.length_field);
        if (stream_state->rs.length_field > 0) {
          stream_state->rs.read_buffer =
              (char*)gpr_malloc((size_t)stream_state->rs.length_field);
          GPR_ASSERT(stream_state->rs.read_buffer);
          stream_state->rs.remaining_bytes = stream_state->rs.length_field;
          stream_state->rs.received_bytes = 0;
          CRONET_LOG(GPR_DEBUG, "bidirectional_stream_read(%p)", s->cbs);
          stream_state->state_op_done[OP_READ_REQ_MADE] =
              true; /* Indicates that at least one read request has been made */
          bidirectional_stream_read(s->cbs, stream_state->rs.read_buffer,
                                    stream_state->rs.remaining_bytes);
          stream_state->pending_read_from_cronet = true;
          result = ACTION_TAKEN_WITH_CALLBACK;
        } else {
          stream_state->rs.remaining_bytes = 0;
          CRONET_LOG(GPR_DEBUG, "read operation complete. Empty response.");
          /* Clean up read_slice_buffer in case there is unread data. */
          grpc_slice_buffer_destroy_internal(
              &stream_state->rs.read_slice_buffer);
          grpc_slice_buffer_init(&stream_state->rs.read_slice_buffer);
          grpc_slice_buffer_stream_init(&stream_state->rs.sbs,
                                        &stream_state->rs.read_slice_buffer, 0);
          if (stream_state->rs.compressed) {
            stream_state->rs.sbs.base.flags |= GRPC_WRITE_INTERNAL_COMPRESS;
          }
          *((grpc_byte_buffer**)stream_op->payload->recv_message.recv_message) =
              (grpc_byte_buffer*)&stream_state->rs.sbs;
          GRPC_CLOSURE_SCHED(
              stream_op->payload->recv_message.recv_message_ready,
              GRPC_ERROR_NONE);
          stream_state->state_op_done[OP_RECV_MESSAGE] = true;
          oas->state.state_op_done[OP_RECV_MESSAGE] = true;

          /* Extra read to trigger on_succeed */
          stream_state->rs.read_buffer = stream_state->rs.grpc_header_bytes;
          stream_state->rs.remaining_bytes = GRPC_HEADER_SIZE_IN_BYTES;
          stream_state->rs.received_bytes = 0;
          stream_state->rs.compressed = false;
          stream_state->rs.length_field_received = false;
          CRONET_LOG(GPR_DEBUG, "bidirectional_stream_read(%p)", s->cbs);
          stream_state->state_op_done[OP_READ_REQ_MADE] =
              true; /* Indicates that at least one read request has been made */
          bidirectional_stream_read(s->cbs, stream_state->rs.read_buffer,
                                    stream_state->rs.remaining_bytes);
          stream_state->pending_read_from_cronet = true;
          result = ACTION_TAKEN_NO_CALLBACK;
        }
      } else if (stream_state->rs.remaining_bytes == 0) {
        /* Start a read operation for first 5 bytes (GRPC header) */
        stream_state->rs.read_buffer = stream_state->rs.grpc_header_bytes;
        stream_state->rs.remaining_bytes = GRPC_HEADER_SIZE_IN_BYTES;
        stream_state->rs.received_bytes = 0;
        stream_state->rs.compressed = false;
        CRONET_LOG(GPR_DEBUG, "bidirectional_stream_read(%p)", s->cbs);
        stream_state->state_op_done[OP_READ_REQ_MADE] =
            true; /* Indicates that at least one read request has been made */
        bidirectional_stream_read(s->cbs, stream_state->rs.read_buffer,
                                  stream_state->rs.remaining_bytes);
        stream_state->pending_read_from_cronet = true;
        result = ACTION_TAKEN_WITH_CALLBACK;
      } else {
        result = NO_ACTION_POSSIBLE;
      }
    } else if (stream_state->rs.remaining_bytes == 0) {
      CRONET_LOG(GPR_DEBUG, "read operation complete");
      grpc_slice read_data_slice =
          GRPC_SLICE_MALLOC((uint32_t)stream_state->rs.length_field);
      uint8_t* dst_p = GRPC_SLICE_START_PTR(read_data_slice);
      memcpy(dst_p, stream_state->rs.read_buffer,
             (size_t)stream_state->rs.length_field);
      null_and_maybe_free_read_buffer(s);
      /* Clean up read_slice_buffer in case there is unread data. */
      grpc_slice_buffer_destroy_internal(&stream_state->rs.read_slice_buffer);
      grpc_slice_buffer_init(&stream_state->rs.read_slice_buffer);
      grpc_slice_buffer_add(&stream_state->rs.read_slice_buffer,
                            read_data_slice);
      grpc_slice_buffer_stream_init(&stream_state->rs.sbs,
                                    &stream_state->rs.read_slice_buffer, 0);
      if (stream_state->rs.compressed) {
        stream_state->rs.sbs.base.flags = GRPC_WRITE_INTERNAL_COMPRESS;
      }
      *((grpc_byte_buffer**)stream_op->payload->recv_message.recv_message) =
          (grpc_byte_buffer*)&stream_state->rs.sbs;
      GRPC_CLOSURE_SCHED(stream_op->payload->recv_message.recv_message_ready,
                         GRPC_ERROR_NONE);
      stream_state->state_op_done[OP_RECV_MESSAGE] = true;
      oas->state.state_op_done[OP_RECV_MESSAGE] = true;
      /* Do an extra read to trigger on_succeeded() callback in case connection
         is closed */
      stream_state->rs.read_buffer = stream_state->rs.grpc_header_bytes;
      stream_state->rs.compressed = false;
      stream_state->rs.received_bytes = 0;
      stream_state->rs.remaining_bytes = GRPC_HEADER_SIZE_IN_BYTES;
      stream_state->rs.length_field_received = false;
      CRONET_LOG(GPR_DEBUG, "bidirectional_stream_read(%p)", s->cbs);
      bidirectional_stream_read(s->cbs, stream_state->rs.read_buffer,
                                stream_state->rs.remaining_bytes);
      stream_state->pending_read_from_cronet = true;
      result = ACTION_TAKEN_NO_CALLBACK;
    }
  } else if (stream_op->recv_trailing_metadata &&
             op_can_be_run(stream_op, s, &oas->state,
                           OP_RECV_TRAILING_METADATA)) {
    CRONET_LOG(GPR_DEBUG, "running: %p  OP_RECV_TRAILING_METADATA", oas);
    if (oas->s->state.rs.trailing_metadata_valid) {
      grpc_chttp2_incoming_metadata_buffer_publish(
          &oas->s->state.rs.trailing_metadata,
          stream_op->payload->recv_trailing_metadata.recv_trailing_metadata);
      stream_state->rs.trailing_metadata_valid = false;
    }
    stream_state->state_op_done[OP_RECV_TRAILING_METADATA] = true;
    result = ACTION_TAKEN_NO_CALLBACK;
  } else if (stream_op->cancel_stream &&
             op_can_be_run(stream_op, s, &oas->state, OP_CANCEL_ERROR)) {
    CRONET_LOG(GPR_DEBUG, "running: %p  OP_CANCEL_ERROR", oas);
    if (s->cbs) {
      CRONET_LOG(GPR_DEBUG, "W: bidirectional_stream_cancel(%p)", s->cbs);
      bidirectional_stream_cancel(s->cbs);
      result = ACTION_TAKEN_WITH_CALLBACK;
    } else {
      result = ACTION_TAKEN_NO_CALLBACK;
    }
    stream_state->state_op_done[OP_CANCEL_ERROR] = true;
    if (!stream_state->cancel_error) {
      stream_state->cancel_error =
          GRPC_ERROR_REF(stream_op->payload->cancel_stream.cancel_error);
    }
  } else if (stream_op->on_complete &&
             op_can_be_run(stream_op, s, &oas->state, OP_ON_COMPLETE)) {
    CRONET_LOG(GPR_DEBUG, "running: %p  OP_ON_COMPLETE", oas);
    if (stream_state->state_op_done[OP_CANCEL_ERROR]) {
      GRPC_CLOSURE_SCHED(stream_op->on_complete,
                         GRPC_ERROR_REF(stream_state->cancel_error));
    } else if (stream_state->state_callback_received[OP_FAILED]) {
      GRPC_CLOSURE_SCHED(
          stream_op->on_complete,
          make_error_with_desc(GRPC_STATUS_UNAVAILABLE, "Unavailable."));
    } else {
      /* All actions in this stream_op are complete. Call the on_complete
       * callback
       */
      GRPC_CLOSURE_SCHED(stream_op->on_complete, GRPC_ERROR_NONE);
    }
    oas->state.state_op_done[OP_ON_COMPLETE] = true;
    oas->done = true;
    /* reset any send message state, only if this ON_COMPLETE is about a send.
     */
    if (stream_op->send_message) {
      stream_state->state_callback_received[OP_SEND_MESSAGE] = false;
      stream_state->state_op_done[OP_SEND_MESSAGE] = false;
    }
    result = ACTION_TAKEN_NO_CALLBACK;
    /* If this is the on_complete callback being called for a received message -
      make a note */
    if (stream_op->recv_message)
      stream_state->state_op_done[OP_RECV_MESSAGE_AND_ON_COMPLETE] = true;
  } else {
    result = NO_ACTION_POSSIBLE;
  }
  return result;
}

/*
  Functions used by upper layers to access transport functionality.
*/

static int init_stream(grpc_transport* gt, grpc_stream* gs,
                       grpc_stream_refcount* refcount, const void* server_data,
                       gpr_arena* arena) {
  stream_obj* s = (stream_obj*)gs;

  s->refcount = refcount;
  GRPC_CRONET_STREAM_REF(s, "cronet transport");
  memset(&s->storage, 0, sizeof(s->storage));
  s->storage.head = nullptr;
  memset(&s->state, 0, sizeof(s->state));
  s->curr_op = nullptr;
  s->cbs = nullptr;
  memset(&s->header_array, 0, sizeof(s->header_array));
  memset(&s->state.rs, 0, sizeof(s->state.rs));
  memset(&s->state.ws, 0, sizeof(s->state.ws));
  memset(s->state.state_op_done, 0, sizeof(s->state.state_op_done));
  memset(s->state.state_callback_received, 0,
         sizeof(s->state.state_callback_received));
  s->state.fail_state = s->state.flush_read = false;
  s->state.cancel_error = nullptr;
  s->state.flush_cronet_when_ready = s->state.pending_write_for_trailer = false;
  s->state.pending_send_message = false;
  s->state.pending_recv_trailing_metadata = false;
  s->state.pending_read_from_cronet = false;

  s->curr_gs = gs;
  s->curr_ct = (grpc_cronet_transport*)gt;
  s->arena = arena;

  gpr_mu_init(&s->mu);
  return 0;
}

static void set_pollset_do_nothing(grpc_transport* gt, grpc_stream* gs,
                                   grpc_pollset* pollset) {}

static void set_pollset_set_do_nothing(grpc_transport* gt, grpc_stream* gs,
                                       grpc_pollset_set* pollset_set) {}

static void perform_stream_op(grpc_transport* gt, grpc_stream* gs,
                              grpc_transport_stream_op_batch* op) {
  CRONET_LOG(GPR_DEBUG, "perform_stream_op");
  if (op->send_initial_metadata &&
      header_has_authority(op->payload->send_initial_metadata
                               .send_initial_metadata->list.head)) {
    /* Cronet does not support :authority header field. We cancel the call when
     this field is present in metadata */
    if (op->recv_initial_metadata) {
      GRPC_CLOSURE_SCHED(
          op->payload->recv_initial_metadata.recv_initial_metadata_ready,
          GRPC_ERROR_CANCELLED);
    }
    if (op->recv_message) {
      GRPC_CLOSURE_SCHED(op->payload->recv_message.recv_message_ready,
                         GRPC_ERROR_CANCELLED);
    }
    GRPC_CLOSURE_SCHED(op->on_complete, GRPC_ERROR_CANCELLED);
    return;
  }
  stream_obj* s = (stream_obj*)gs;
  add_to_storage(s, op);
  execute_from_storage(s);
}

static void destroy_stream(grpc_transport* gt, grpc_stream* gs,
                           grpc_closure* then_schedule_closure) {
  stream_obj* s = (stream_obj*)gs;
  null_and_maybe_free_read_buffer(s);
  /* Clean up read_slice_buffer in case there is unread data. */
  grpc_slice_buffer_destroy_internal(&s->state.rs.read_slice_buffer);
  GRPC_ERROR_UNREF(s->state.cancel_error);
  GRPC_CLOSURE_SCHED(then_schedule_closure, GRPC_ERROR_NONE);
}

static void destroy_transport(grpc_transport* gt) {}

static grpc_endpoint* get_endpoint(grpc_transport* gt) { return nullptr; }

static void perform_op(grpc_transport* gt, grpc_transport_op* op) {}

static const grpc_transport_vtable grpc_cronet_vtable = {
    sizeof(stream_obj),
    "cronet_http",
    init_stream,
    set_pollset_do_nothing,
    set_pollset_set_do_nothing,
    perform_stream_op,
    perform_op,
    destroy_stream,
    destroy_transport,
    get_endpoint};

grpc_transport* grpc_create_cronet_transport(void* engine, const char* target,
                                             const grpc_channel_args* args,
                                             void* reserved) {
  grpc_cronet_transport* ct =
      (grpc_cronet_transport*)gpr_malloc(sizeof(grpc_cronet_transport));
  if (!ct) {
    goto error;
  }
  ct->base.vtable = &grpc_cronet_vtable;
  ct->engine = (stream_engine*)engine;
  ct->host = (char*)gpr_malloc(strlen(target) + 1);
  if (!ct->host) {
    goto error;
  }
  strcpy(ct->host, target);

  ct->use_packet_coalescing = true;
  if (args) {
    for (size_t i = 0; i < args->num_args; i++) {
      if (0 ==
          strcmp(args->args[i].key, GRPC_ARG_USE_CRONET_PACKET_COALESCING)) {
        if (args->args[i].type != GRPC_ARG_INTEGER) {
          gpr_log(GPR_ERROR, "%s ignored: it must be an integer",
                  GRPC_ARG_USE_CRONET_PACKET_COALESCING);
        } else {
          ct->use_packet_coalescing = (args->args[i].value.integer != 0);
        }
      }
    }
  }

  return &ct->base;

error:
  if (ct) {
    if (ct->host) {
      gpr_free(ct->host);
    }
    gpr_free(ct);
  }

  return nullptr;
}<|MERGE_RESOLUTION|>--- conflicted
+++ resolved
@@ -397,13 +397,8 @@
   Cronet callback
 */
 static void on_failed(bidirectional_stream* stream, int net_error) {
-<<<<<<< HEAD
-  CRONET_LOG(GPR_DEBUG, "on_failed(%p, %d)", stream, net_error);
+  gpr_log(GPR_ERROR, "on_failed(%p, %d)", stream, net_error);
   grpc_core::ExecCtx exec_ctx;
-=======
-  gpr_log(GPR_ERROR, "on_failed(%p, %d)", stream, net_error);
-  grpc_exec_ctx exec_ctx = GRPC_EXEC_CTX_INIT;
->>>>>>> c01a91da
 
   stream_obj* s = (stream_obj*)stream->annotation;
   gpr_mu_lock(&s->mu);
