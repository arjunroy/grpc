/*
 *
 * Copyright 2015, Google Inc.
 * All rights reserved.
 *
 * Redistribution and use in source and binary forms, with or without
 * modification, are permitted provided that the following conditions are
 * met:
 *
 *     * Redistributions of source code must retain the above copyright
 * notice, this list of conditions and the following disclaimer.
 *     * Redistributions in binary form must reproduce the above
 * copyright notice, this list of conditions and the following disclaimer
 * in the documentation and/or other materials provided with the
 * distribution.
 *     * Neither the name of Google Inc. nor the names of its
 * contributors may be used to endorse or promote products derived from
 * this software without specific prior written permission.
 *
 * THIS SOFTWARE IS PROVIDED BY THE COPYRIGHT HOLDERS AND CONTRIBUTORS
 * "AS IS" AND ANY EXPRESS OR IMPLIED WARRANTIES, INCLUDING, BUT NOT
 * LIMITED TO, THE IMPLIED WARRANTIES OF MERCHANTABILITY AND FITNESS FOR
 * A PARTICULAR PURPOSE ARE DISCLAIMED. IN NO EVENT SHALL THE COPYRIGHT
 * OWNER OR CONTRIBUTORS BE LIABLE FOR ANY DIRECT, INDIRECT, INCIDENTAL,
 * SPECIAL, EXEMPLARY, OR CONSEQUENTIAL DAMAGES (INCLUDING, BUT NOT
 * LIMITED TO, PROCUREMENT OF SUBSTITUTE GOODS OR SERVICES; LOSS OF USE,
 * DATA, OR PROFITS; OR BUSINESS INTERRUPTION) HOWEVER CAUSED AND ON ANY
 * THEORY OF LIABILITY, WHETHER IN CONTRACT, STRICT LIABILITY, OR TORT
 * (INCLUDING NEGLIGENCE OR OTHERWISE) ARISING IN ANY WAY OUT OF THE USE
 * OF THIS SOFTWARE, EVEN IF ADVISED OF THE POSSIBILITY OF SUCH DAMAGE.
 *
 */

#include "src/core/ext/transport/chttp2/transport/chttp2_transport.h"

#include <limits.h>
#include <math.h>
#include <stdio.h>
#include <string.h>

#include <grpc/slice_buffer.h>
#include <grpc/support/alloc.h>
#include <grpc/support/log.h>
#include <grpc/support/string_util.h>
#include <grpc/support/useful.h>

#include "src/core/ext/transport/chttp2/transport/frame_data.h"
#include "src/core/ext/transport/chttp2/transport/internal.h"
#include "src/core/ext/transport/chttp2/transport/varint.h"
#include "src/core/lib/channel/channel_args.h"
#include "src/core/lib/http/parser.h"
#include "src/core/lib/iomgr/timer.h"
#include "src/core/lib/iomgr/workqueue.h"
#include "src/core/lib/profiling/timers.h"
#include "src/core/lib/slice/slice_internal.h"
#include "src/core/lib/slice/slice_string_helpers.h"
#include "src/core/lib/support/env.h"
#include "src/core/lib/support/string.h"
#include "src/core/lib/transport/error_utils.h"
#include "src/core/lib/transport/http2_errors.h"
#include "src/core/lib/transport/static_metadata.h"
#include "src/core/lib/transport/status_conversion.h"
#include "src/core/lib/transport/timeout_encoding.h"
#include "src/core/lib/transport/transport.h"
#include "src/core/lib/transport/transport_impl.h"

#define DEFAULT_WINDOW 65535
#define DEFAULT_CONNECTION_WINDOW_TARGET (1024 * 1024)
#define MAX_WINDOW 0x7fffffffu
#define MAX_WRITE_BUFFER_SIZE (64 * 1024 * 1024)
#define DEFAULT_MAX_HEADER_LIST_SIZE (16 * 1024)

#define DEFAULT_CLIENT_KEEPALIVE_TIME_MS INT_MAX
#define DEFAULT_CLIENT_KEEPALIVE_TIMEOUT_MS 20000 /* 20 seconds */
#define DEFAULT_SERVER_KEEPALIVE_TIME_MS 7200000  /* 2 hours */
#define DEFAULT_SERVER_KEEPALIVE_TIMEOUT_MS 20000 /* 20 seconds */
#define DEFAULT_KEEPALIVE_PERMIT_WITHOUT_CALLS false
#define KEEPALIVE_TIME_BACKOFF_MULTIPLIER 2

static int g_default_client_keepalive_time_ms =
    DEFAULT_CLIENT_KEEPALIVE_TIME_MS;
static int g_default_client_keepalive_timeout_ms =
    DEFAULT_CLIENT_KEEPALIVE_TIMEOUT_MS;
static int g_default_server_keepalive_time_ms =
    DEFAULT_SERVER_KEEPALIVE_TIME_MS;
static int g_default_server_keepalive_timeout_ms =
    DEFAULT_SERVER_KEEPALIVE_TIMEOUT_MS;
static bool g_default_keepalive_permit_without_calls =
    DEFAULT_KEEPALIVE_PERMIT_WITHOUT_CALLS;

#define MAX_CLIENT_STREAM_ID 0x7fffffffu
int grpc_http_trace = 0;
int grpc_flowctl_trace = 0;

static const grpc_transport_vtable vtable;

/* forward declarations of various callbacks that we'll build closures around */
static void write_action_begin_locked(grpc_exec_ctx *exec_ctx, void *t,
                                      grpc_error *error);
static void write_action(grpc_exec_ctx *exec_ctx, void *t, grpc_error *error);
static void write_action_end_locked(grpc_exec_ctx *exec_ctx, void *t,
                                    grpc_error *error);

static void read_action_locked(grpc_exec_ctx *exec_ctx, void *t,
                               grpc_error *error);

static void complete_fetch_locked(grpc_exec_ctx *exec_ctx, void *gs,
                                  grpc_error *error);
/** Set a transport level setting, and push it to our peer */
static void push_setting(grpc_exec_ctx *exec_ctx, grpc_chttp2_transport *t,
                         grpc_chttp2_setting_id id, uint32_t value);

static void close_from_api(grpc_exec_ctx *exec_ctx, grpc_chttp2_transport *t,
                           grpc_chttp2_stream *s, grpc_error *error);

/** Start new streams that have been created if we can */
static void maybe_start_some_streams(grpc_exec_ctx *exec_ctx,
                                     grpc_chttp2_transport *t);

static void connectivity_state_set(grpc_exec_ctx *exec_ctx,
                                   grpc_chttp2_transport *t,
                                   grpc_connectivity_state state,
                                   grpc_error *error, const char *reason);

static void incoming_byte_stream_update_flow_control(grpc_exec_ctx *exec_ctx,
                                                     grpc_chttp2_transport *t,
                                                     grpc_chttp2_stream *s,
                                                     size_t max_size_hint,
                                                     size_t have_already);
static void incoming_byte_stream_destroy_locked(grpc_exec_ctx *exec_ctx,
                                                void *byte_stream,
                                                grpc_error *error_ignored);
static void incoming_byte_stream_publish_error(
    grpc_exec_ctx *exec_ctx, grpc_chttp2_incoming_byte_stream *bs,
    grpc_error *error);
static void incoming_byte_stream_unref(grpc_exec_ctx *exec_ctx,
                                       grpc_chttp2_incoming_byte_stream *bs);

static void benign_reclaimer_locked(grpc_exec_ctx *exec_ctx, void *t,
                                    grpc_error *error);
static void destructive_reclaimer_locked(grpc_exec_ctx *exec_ctx, void *t,
                                         grpc_error *error);

static void post_benign_reclaimer(grpc_exec_ctx *exec_ctx,
                                  grpc_chttp2_transport *t);
static void post_destructive_reclaimer(grpc_exec_ctx *exec_ctx,
                                       grpc_chttp2_transport *t);

static void close_transport_locked(grpc_exec_ctx *exec_ctx,
                                   grpc_chttp2_transport *t, grpc_error *error);
static void end_all_the_calls(grpc_exec_ctx *exec_ctx, grpc_chttp2_transport *t,
                              grpc_error *error);

static void start_bdp_ping_locked(grpc_exec_ctx *exec_ctx, void *tp,
                                  grpc_error *error);
static void finish_bdp_ping_locked(grpc_exec_ctx *exec_ctx, void *tp,
                                   grpc_error *error);

static void cancel_pings(grpc_exec_ctx *exec_ctx, grpc_chttp2_transport *t,
                         grpc_error *error);
static void send_ping_locked(grpc_exec_ctx *exec_ctx, grpc_chttp2_transport *t,
                             grpc_chttp2_ping_type ping_type,
                             grpc_closure *on_initiate,
                             grpc_closure *on_complete);
static void retry_initiate_ping_locked(grpc_exec_ctx *exec_ctx, void *tp,
                                       grpc_error *error);

#define DEFAULT_MIN_TIME_BETWEEN_PINGS_MS 0
#define DEFAULT_MAX_PINGS_BETWEEN_DATA 3
#define DEFAULT_MAX_PING_STRIKES 2
#define DEFAULT_MIN_PING_INTERVAL_WITHOUT_DATA_MS 300000 /* 5 minutes */

/** keepalive-relevant functions */
static void init_keepalive_ping_locked(grpc_exec_ctx *exec_ctx, void *arg,
                                       grpc_error *error);
static void start_keepalive_ping_locked(grpc_exec_ctx *exec_ctx, void *arg,
                                        grpc_error *error);
static void finish_keepalive_ping_locked(grpc_exec_ctx *exec_ctx, void *arg,
                                         grpc_error *error);
static void keepalive_watchdog_fired_locked(grpc_exec_ctx *exec_ctx, void *arg,
                                            grpc_error *error);

static void reset_byte_stream(grpc_exec_ctx *exec_ctx, void *arg,
                              grpc_error *error);

/*******************************************************************************
 * CONSTRUCTION/DESTRUCTION/REFCOUNTING
 */

static void destruct_transport(grpc_exec_ctx *exec_ctx,
                               grpc_chttp2_transport *t) {
  size_t i;

  grpc_endpoint_destroy(exec_ctx, t->ep);

  grpc_slice_buffer_destroy_internal(exec_ctx, &t->qbuf);

  grpc_slice_buffer_destroy_internal(exec_ctx, &t->outbuf);
  grpc_chttp2_hpack_compressor_destroy(exec_ctx, &t->hpack_compressor);

  grpc_slice_buffer_destroy_internal(exec_ctx, &t->read_buffer);
  grpc_chttp2_hpack_parser_destroy(exec_ctx, &t->hpack_parser);
  grpc_chttp2_goaway_parser_destroy(&t->goaway_parser);

  for (i = 0; i < STREAM_LIST_COUNT; i++) {
    GPR_ASSERT(t->lists[i].head == NULL);
    GPR_ASSERT(t->lists[i].tail == NULL);
  }

  GPR_ASSERT(grpc_chttp2_stream_map_size(&t->stream_map) == 0);

  grpc_chttp2_stream_map_destroy(&t->stream_map);
  grpc_connectivity_state_destroy(exec_ctx, &t->channel_callback.state_tracker);

  GRPC_COMBINER_UNREF(exec_ctx, t->combiner, "chttp2_transport");

  cancel_pings(exec_ctx, t,
               GRPC_ERROR_CREATE_FROM_STATIC_STRING("Transport destroyed"));

  while (t->write_cb_pool) {
    grpc_chttp2_write_cb *next = t->write_cb_pool->next;
    gpr_free(t->write_cb_pool);
    t->write_cb_pool = next;
  }

  gpr_free(t->ping_acks);
  gpr_free(t->peer_string);
  gpr_free(t);
}

#ifdef GRPC_CHTTP2_REFCOUNTING_DEBUG
void grpc_chttp2_unref_transport(grpc_exec_ctx *exec_ctx,
                                 grpc_chttp2_transport *t, const char *reason,
                                 const char *file, int line) {
  gpr_log(GPR_DEBUG, "chttp2:unref:%p %" PRIdPTR "->%" PRIdPTR " %s [%s:%d]", t,
          t->refs.count, t->refs.count - 1, reason, file, line);
  if (!gpr_unref(&t->refs)) return;
  destruct_transport(exec_ctx, t);
}

void grpc_chttp2_ref_transport(grpc_chttp2_transport *t, const char *reason,
                               const char *file, int line) {
  gpr_log(GPR_DEBUG, "chttp2:  ref:%p %" PRIdPTR "->%" PRIdPTR " %s [%s:%d]", t,
          t->refs.count, t->refs.count + 1, reason, file, line);
  gpr_ref(&t->refs);
}
#else
void grpc_chttp2_unref_transport(grpc_exec_ctx *exec_ctx,
                                 grpc_chttp2_transport *t) {
  if (!gpr_unref(&t->refs)) return;
  destruct_transport(exec_ctx, t);
}

void grpc_chttp2_ref_transport(grpc_chttp2_transport *t) { gpr_ref(&t->refs); }
#endif

static void init_transport(grpc_exec_ctx *exec_ctx, grpc_chttp2_transport *t,
                           const grpc_channel_args *channel_args,
                           grpc_endpoint *ep, bool is_client) {
  size_t i;
  int j;

  GPR_ASSERT(strlen(GRPC_CHTTP2_CLIENT_CONNECT_STRING) ==
             GRPC_CHTTP2_CLIENT_CONNECT_STRLEN);

  t->base.vtable = &vtable;
  t->ep = ep;
  /* one ref is for destroy */
  gpr_ref_init(&t->refs, 1);
  t->combiner = grpc_combiner_create(grpc_endpoint_get_workqueue(ep));
  t->peer_string = grpc_endpoint_get_peer(ep);
  t->endpoint_reading = 1;
  t->next_stream_id = is_client ? 1 : 2;
  t->is_client = is_client;
  t->outgoing_window = DEFAULT_WINDOW;
  t->incoming_window = DEFAULT_WINDOW;
  t->deframe_state = is_client ? GRPC_DTS_FH_0 : GRPC_DTS_CLIENT_PREFIX_0;
  t->is_first_frame = true;
  grpc_connectivity_state_init(
      &t->channel_callback.state_tracker, GRPC_CHANNEL_READY,
      is_client ? "client_transport" : "server_transport");

  grpc_slice_buffer_init(&t->qbuf);

  grpc_slice_buffer_init(&t->outbuf);
  grpc_chttp2_hpack_compressor_init(&t->hpack_compressor);

  grpc_closure_init(&t->write_action, write_action, t,
                    grpc_schedule_on_exec_ctx);
  grpc_closure_init(&t->read_action_locked, read_action_locked, t,
                    grpc_combiner_scheduler(t->combiner, false));
  grpc_closure_init(&t->benign_reclaimer_locked, benign_reclaimer_locked, t,
                    grpc_combiner_scheduler(t->combiner, false));
  grpc_closure_init(&t->destructive_reclaimer_locked,
                    destructive_reclaimer_locked, t,
                    grpc_combiner_scheduler(t->combiner, false));
  grpc_closure_init(&t->retry_initiate_ping_locked, retry_initiate_ping_locked,
                    t, grpc_combiner_scheduler(t->combiner, false));
  grpc_closure_init(&t->start_bdp_ping_locked, start_bdp_ping_locked, t,
                    grpc_combiner_scheduler(t->combiner, false));
  grpc_closure_init(&t->finish_bdp_ping_locked, finish_bdp_ping_locked, t,
                    grpc_combiner_scheduler(t->combiner, false));
  grpc_closure_init(&t->init_keepalive_ping_locked, init_keepalive_ping_locked,
                    t, grpc_combiner_scheduler(t->combiner, false));
  grpc_closure_init(&t->start_keepalive_ping_locked,
                    start_keepalive_ping_locked, t,
                    grpc_combiner_scheduler(t->combiner, false));
  grpc_closure_init(&t->finish_keepalive_ping_locked,
                    finish_keepalive_ping_locked, t,
                    grpc_combiner_scheduler(t->combiner, false));
  grpc_closure_init(&t->keepalive_watchdog_fired_locked,
                    keepalive_watchdog_fired_locked, t,
                    grpc_combiner_scheduler(t->combiner, false));

  grpc_bdp_estimator_init(&t->bdp_estimator, t->peer_string);
  t->last_pid_update = gpr_now(GPR_CLOCK_MONOTONIC);
  grpc_pid_controller_init(
      &t->pid_controller,
      (grpc_pid_controller_args){.gain_p = 4,
                                 .gain_i = 8,
                                 .gain_d = 0,
                                 .initial_control_value = log2(DEFAULT_WINDOW),
                                 .min_control_value = -1,
                                 .max_control_value = 25,
                                 .integral_range = 10});

  grpc_chttp2_goaway_parser_init(&t->goaway_parser);
  grpc_chttp2_hpack_parser_init(exec_ctx, &t->hpack_parser);

  grpc_slice_buffer_init(&t->read_buffer);

  /* 8 is a random stab in the dark as to a good initial size: it's small enough
     that it shouldn't waste memory for infrequently used connections, yet
     large enough that the exponential growth should happen nicely when it's
     needed.
     TODO(ctiller): tune this */
  grpc_chttp2_stream_map_init(&t->stream_map, 8);

  /* copy in initial settings to all setting sets */
  for (i = 0; i < GRPC_CHTTP2_NUM_SETTINGS; i++) {
    for (j = 0; j < GRPC_NUM_SETTING_SETS; j++) {
      t->settings[j][i] = grpc_chttp2_settings_parameters[i].default_value;
    }
  }
  t->dirtied_local_settings = 1;
  /* Hack: it's common for implementations to assume 65536 bytes initial send
     window -- this should by rights be 0 */
  t->force_send_settings = 1 << GRPC_CHTTP2_SETTINGS_INITIAL_WINDOW_SIZE;
  t->sent_local_settings = 0;
  t->write_buffer_size = DEFAULT_WINDOW;
  t->enable_bdp_probe = true;

  if (is_client) {
    grpc_slice_buffer_add(&t->outbuf, grpc_slice_from_copied_string(
                                          GRPC_CHTTP2_CLIENT_CONNECT_STRING));
    grpc_chttp2_initiate_write(exec_ctx, t, false, "initial_write");
  }

  /* configure http2 the way we like it */
  if (is_client) {
    push_setting(exec_ctx, t, GRPC_CHTTP2_SETTINGS_ENABLE_PUSH, 0);
    push_setting(exec_ctx, t, GRPC_CHTTP2_SETTINGS_MAX_CONCURRENT_STREAMS, 0);
  }
  push_setting(exec_ctx, t, GRPC_CHTTP2_SETTINGS_INITIAL_WINDOW_SIZE,
               DEFAULT_WINDOW);
  push_setting(exec_ctx, t, GRPC_CHTTP2_SETTINGS_MAX_HEADER_LIST_SIZE,
               DEFAULT_MAX_HEADER_LIST_SIZE);
  push_setting(exec_ctx, t,
               GRPC_CHTTP2_SETTINGS_GRPC_ALLOW_TRUE_BINARY_METADATA, 1);

  t->ping_policy = (grpc_chttp2_repeated_ping_policy){
      .max_pings_without_data = DEFAULT_MAX_PINGS_BETWEEN_DATA,
      .min_time_between_pings =
          gpr_time_from_millis(DEFAULT_MIN_TIME_BETWEEN_PINGS_MS, GPR_TIMESPAN),
      .max_ping_strikes = DEFAULT_MAX_PING_STRIKES,
      .min_ping_interval_without_data = gpr_time_from_millis(
          DEFAULT_MIN_PING_INTERVAL_WITHOUT_DATA_MS, GPR_TIMESPAN),
  };

  /* Keepalive setting */
  if (t->is_client) {
    t->keepalive_time =
        g_default_client_keepalive_time_ms == INT_MAX
            ? gpr_inf_future(GPR_TIMESPAN)
            : gpr_time_from_millis(g_default_client_keepalive_time_ms,
                                   GPR_TIMESPAN);
    t->keepalive_timeout =
        g_default_client_keepalive_timeout_ms == INT_MAX
            ? gpr_inf_future(GPR_TIMESPAN)
            : gpr_time_from_millis(g_default_client_keepalive_timeout_ms,
                                   GPR_TIMESPAN);
  } else {
    t->keepalive_time =
        g_default_server_keepalive_time_ms == INT_MAX
            ? gpr_inf_future(GPR_TIMESPAN)
            : gpr_time_from_millis(g_default_server_keepalive_time_ms,
                                   GPR_TIMESPAN);
    t->keepalive_timeout =
        g_default_server_keepalive_timeout_ms == INT_MAX
            ? gpr_inf_future(GPR_TIMESPAN)
            : gpr_time_from_millis(g_default_server_keepalive_timeout_ms,
                                   GPR_TIMESPAN);
  }
  t->keepalive_permit_without_calls = g_default_keepalive_permit_without_calls;

  if (channel_args) {
    for (i = 0; i < channel_args->num_args; i++) {
      if (0 == strcmp(channel_args->args[i].key,
                      GRPC_ARG_HTTP2_INITIAL_SEQUENCE_NUMBER)) {
        const grpc_integer_options options = {-1, 0, INT_MAX};
        const int value =
            grpc_channel_arg_get_integer(&channel_args->args[i], options);
        if (value >= 0) {
          if ((t->next_stream_id & 1) != (value & 1)) {
            gpr_log(GPR_ERROR, "%s: low bit must be %d on %s",
                    GRPC_ARG_HTTP2_INITIAL_SEQUENCE_NUMBER,
                    t->next_stream_id & 1, is_client ? "client" : "server");
          } else {
            t->next_stream_id = (uint32_t)value;
          }
        }
      } else if (0 == strcmp(channel_args->args[i].key,
                             GRPC_ARG_HTTP2_HPACK_TABLE_SIZE_ENCODER)) {
        const grpc_integer_options options = {-1, 0, INT_MAX};
        const int value =
            grpc_channel_arg_get_integer(&channel_args->args[i], options);
        if (value >= 0) {
          grpc_chttp2_hpack_compressor_set_max_usable_size(&t->hpack_compressor,
                                                           (uint32_t)value);
        }
      } else if (0 == strcmp(channel_args->args[i].key,
                             GRPC_ARG_HTTP2_MAX_PINGS_WITHOUT_DATA)) {
        t->ping_policy.max_pings_without_data = grpc_channel_arg_get_integer(
            &channel_args->args[i],
            (grpc_integer_options){DEFAULT_MAX_PINGS_BETWEEN_DATA, 0, INT_MAX});
      } else if (0 == strcmp(channel_args->args[i].key,
                             GRPC_ARG_HTTP2_MAX_PING_STRIKES)) {
        t->ping_policy.max_ping_strikes = grpc_channel_arg_get_integer(
            &channel_args->args[i],
            (grpc_integer_options){DEFAULT_MAX_PING_STRIKES, 0, INT_MAX});
      } else if (0 == strcmp(channel_args->args[i].key,
                             GRPC_ARG_HTTP2_MIN_TIME_BETWEEN_PINGS_MS)) {
        t->ping_policy.min_time_between_pings = gpr_time_from_millis(
            grpc_channel_arg_get_integer(
                &channel_args->args[i],
                (grpc_integer_options){DEFAULT_MIN_TIME_BETWEEN_PINGS_MS, 0,
                                       INT_MAX}),
            GPR_TIMESPAN);
      } else if (0 ==
                 strcmp(channel_args->args[i].key,
                        GRPC_ARG_HTTP2_MIN_PING_INTERVAL_WITHOUT_DATA_MS)) {
        t->ping_policy.min_ping_interval_without_data = gpr_time_from_millis(
            grpc_channel_arg_get_integer(
                &channel_args->args[i],
                (grpc_integer_options){
                    DEFAULT_MIN_PING_INTERVAL_WITHOUT_DATA_MS, 0, INT_MAX}),
            GPR_TIMESPAN);
      } else if (0 == strcmp(channel_args->args[i].key,
                             GRPC_ARG_HTTP2_WRITE_BUFFER_SIZE)) {
        t->write_buffer_size = (uint32_t)grpc_channel_arg_get_integer(
            &channel_args->args[i],
            (grpc_integer_options){0, 0, MAX_WRITE_BUFFER_SIZE});
      } else if (0 ==
                 strcmp(channel_args->args[i].key, GRPC_ARG_HTTP2_BDP_PROBE)) {
        t->enable_bdp_probe = grpc_channel_arg_get_integer(
            &channel_args->args[i], (grpc_integer_options){1, 0, 1});
      } else if (0 == strcmp(channel_args->args[i].key,
                             GRPC_ARG_KEEPALIVE_TIME_MS)) {
        const int value = grpc_channel_arg_get_integer(
            &channel_args->args[i],
            (grpc_integer_options){t->is_client
                                       ? g_default_client_keepalive_time_ms
                                       : g_default_server_keepalive_time_ms,
                                   1, INT_MAX});
        t->keepalive_time = value == INT_MAX
                                ? gpr_inf_future(GPR_TIMESPAN)
                                : gpr_time_from_millis(value, GPR_TIMESPAN);
      } else if (0 == strcmp(channel_args->args[i].key,
                             GRPC_ARG_KEEPALIVE_TIMEOUT_MS)) {
        const int value = grpc_channel_arg_get_integer(
            &channel_args->args[i],
            (grpc_integer_options){t->is_client
                                       ? g_default_client_keepalive_timeout_ms
                                       : g_default_server_keepalive_timeout_ms,
                                   0, INT_MAX});
        t->keepalive_timeout = value == INT_MAX
                                   ? gpr_inf_future(GPR_TIMESPAN)
                                   : gpr_time_from_millis(value, GPR_TIMESPAN);
      } else if (0 == strcmp(channel_args->args[i].key,
                             GRPC_ARG_KEEPALIVE_PERMIT_WITHOUT_CALLS)) {
        t->keepalive_permit_without_calls =
            (uint32_t)grpc_channel_arg_get_integer(
                &channel_args->args[i], (grpc_integer_options){0, 0, 1});
      } else {
        static const struct {
          const char *channel_arg_name;
          grpc_chttp2_setting_id setting_id;
          grpc_integer_options integer_options;
          bool availability[2] /* server, client */;
        } settings_map[] = {
            {GRPC_ARG_MAX_CONCURRENT_STREAMS,
             GRPC_CHTTP2_SETTINGS_MAX_CONCURRENT_STREAMS,
             {-1, 0, INT32_MAX},
             {true, false}},
            {GRPC_ARG_HTTP2_HPACK_TABLE_SIZE_DECODER,
             GRPC_CHTTP2_SETTINGS_HEADER_TABLE_SIZE,
             {-1, 0, INT32_MAX},
             {true, true}},
            {GRPC_ARG_MAX_METADATA_SIZE,
             GRPC_CHTTP2_SETTINGS_MAX_HEADER_LIST_SIZE,
             {-1, 0, INT32_MAX},
             {true, true}},
            {GRPC_ARG_HTTP2_MAX_FRAME_SIZE,
             GRPC_CHTTP2_SETTINGS_MAX_FRAME_SIZE,
             {-1, 16384, 16777215},
             {true, true}},
            {GRPC_ARG_HTTP2_ENABLE_TRUE_BINARY,
             GRPC_CHTTP2_SETTINGS_GRPC_ALLOW_TRUE_BINARY_METADATA,
             {1, 0, 1},
             {true, true}},
            {GRPC_ARG_HTTP2_STREAM_LOOKAHEAD_BYTES,
             GRPC_CHTTP2_SETTINGS_INITIAL_WINDOW_SIZE,
             {-1, 5, INT32_MAX},
             {true, true}}};
        for (j = 0; j < (int)GPR_ARRAY_SIZE(settings_map); j++) {
          if (0 == strcmp(channel_args->args[i].key,
                          settings_map[j].channel_arg_name)) {
            if (!settings_map[j].availability[is_client]) {
              gpr_log(GPR_DEBUG, "%s is not available on %s",
                      settings_map[j].channel_arg_name,
                      is_client ? "clients" : "servers");
            } else {
              int value = grpc_channel_arg_get_integer(
                  &channel_args->args[i], settings_map[j].integer_options);
              if (value >= 0) {
                push_setting(exec_ctx, t, settings_map[j].setting_id,
                             (uint32_t)value);
              }
            }
            break;
          }
        }
      }
    }
  }

  t->ping_state.pings_before_data_required =
      t->ping_policy.max_pings_without_data;
  t->ping_state.is_delayed_ping_timer_set = false;

  t->ping_recv_state.last_ping_recv_time = gpr_inf_past(GPR_CLOCK_MONOTONIC);
  t->ping_recv_state.ping_strikes = 0;

  /* Start keepalive pings */
  if (gpr_time_cmp(t->keepalive_time, gpr_inf_future(GPR_TIMESPAN)) != 0) {
    t->keepalive_state = GRPC_CHTTP2_KEEPALIVE_STATE_WAITING;
    GRPC_CHTTP2_REF_TRANSPORT(t, "init keepalive ping");
    grpc_timer_init(
        exec_ctx, &t->keepalive_ping_timer,
        gpr_time_add(gpr_now(GPR_CLOCK_MONOTONIC), t->keepalive_time),
        &t->init_keepalive_ping_locked, gpr_now(GPR_CLOCK_MONOTONIC));
  } else {
    /* Use GRPC_CHTTP2_KEEPALIVE_STATE_DISABLED to indicate there are no
       inflight keeaplive timers */
    t->keepalive_state = GRPC_CHTTP2_KEEPALIVE_STATE_DISABLED;
  }

  grpc_chttp2_initiate_write(exec_ctx, t, false, "init");
  post_benign_reclaimer(exec_ctx, t);
}

static void destroy_transport_locked(grpc_exec_ctx *exec_ctx, void *tp,
                                     grpc_error *error) {
  grpc_chttp2_transport *t = tp;
  t->destroying = 1;
  close_transport_locked(
      exec_ctx, t,
      grpc_error_set_int(
          GRPC_ERROR_CREATE_FROM_STATIC_STRING("Transport destroyed"),
          GRPC_ERROR_INT_OCCURRED_DURING_WRITE, t->write_state));
  GRPC_CHTTP2_UNREF_TRANSPORT(exec_ctx, t, "destroy");
}

static void destroy_transport(grpc_exec_ctx *exec_ctx, grpc_transport *gt) {
  grpc_chttp2_transport *t = (grpc_chttp2_transport *)gt;
  grpc_closure_sched(exec_ctx, grpc_closure_create(
                                   destroy_transport_locked, t,
                                   grpc_combiner_scheduler(t->combiner, false)),
                     GRPC_ERROR_NONE);
}

static void close_transport_locked(grpc_exec_ctx *exec_ctx,
                                   grpc_chttp2_transport *t,
                                   grpc_error *error) {
  if (!t->closed) {
    if (!grpc_error_has_clear_grpc_status(error)) {
      error = grpc_error_set_int(error, GRPC_ERROR_INT_GRPC_STATUS,
                                 GRPC_STATUS_UNAVAILABLE);
    }
    if (t->write_state != GRPC_CHTTP2_WRITE_STATE_IDLE) {
      if (t->close_transport_on_writes_finished == NULL) {
        t->close_transport_on_writes_finished =
            GRPC_ERROR_CREATE_FROM_STATIC_STRING(
                "Delayed close due to in-progress write");
      }
      t->close_transport_on_writes_finished =
          grpc_error_add_child(t->close_transport_on_writes_finished, error);
      return;
    }
    t->closed = 1;
    connectivity_state_set(exec_ctx, t, GRPC_CHANNEL_SHUTDOWN,
                           GRPC_ERROR_REF(error), "close_transport");
    grpc_endpoint_shutdown(exec_ctx, t->ep, GRPC_ERROR_REF(error));
    switch (t->keepalive_state) {
      case GRPC_CHTTP2_KEEPALIVE_STATE_WAITING:
        grpc_timer_cancel(exec_ctx, &t->keepalive_ping_timer);
        break;
      case GRPC_CHTTP2_KEEPALIVE_STATE_PINGING:
        grpc_timer_cancel(exec_ctx, &t->keepalive_ping_timer);
        grpc_timer_cancel(exec_ctx, &t->keepalive_watchdog_timer);
        break;
      case GRPC_CHTTP2_KEEPALIVE_STATE_DYING:
      case GRPC_CHTTP2_KEEPALIVE_STATE_DISABLED:
        /* keepalive timers are not set in these two states */
        break;
    }

    /* flush writable stream list to avoid dangling references */
    grpc_chttp2_stream *s;
    while (grpc_chttp2_list_pop_writable_stream(t, &s)) {
      GRPC_CHTTP2_STREAM_UNREF(exec_ctx, s, "chttp2_writing:close");
    }
    end_all_the_calls(exec_ctx, t, GRPC_ERROR_REF(error));
    cancel_pings(exec_ctx, t, GRPC_ERROR_REF(error));
  }
  GRPC_ERROR_UNREF(error);
}

#ifdef GRPC_STREAM_REFCOUNT_DEBUG
void grpc_chttp2_stream_ref(grpc_chttp2_stream *s, const char *reason) {
  grpc_stream_ref(s->refcount, reason);
}
void grpc_chttp2_stream_unref(grpc_exec_ctx *exec_ctx, grpc_chttp2_stream *s,
                              const char *reason) {
  grpc_stream_unref(exec_ctx, s->refcount, reason);
}
#else
void grpc_chttp2_stream_ref(grpc_chttp2_stream *s) {
  grpc_stream_ref(s->refcount);
}
void grpc_chttp2_stream_unref(grpc_exec_ctx *exec_ctx, grpc_chttp2_stream *s) {
  grpc_stream_unref(exec_ctx, s->refcount);
}
#endif

static int init_stream(grpc_exec_ctx *exec_ctx, grpc_transport *gt,
                       grpc_stream *gs, grpc_stream_refcount *refcount,
                       const void *server_data, gpr_arena *arena) {
  GPR_TIMER_BEGIN("init_stream", 0);
  grpc_chttp2_transport *t = (grpc_chttp2_transport *)gt;
  grpc_chttp2_stream *s = (grpc_chttp2_stream *)gs;

  s->t = t;
  s->refcount = refcount;
  /* We reserve one 'active stream' that's dropped when the stream is
     read-closed. The others are for incoming_byte_streams that are actively
     reading */
  GRPC_CHTTP2_STREAM_REF(s, "chttp2");

  grpc_chttp2_incoming_metadata_buffer_init(&s->metadata_buffer[0], arena);
  grpc_chttp2_incoming_metadata_buffer_init(&s->metadata_buffer[1], arena);
  grpc_chttp2_data_parser_init(&s->data_parser);
  grpc_slice_buffer_init(&s->flow_controlled_buffer);
  s->deadline = gpr_inf_future(GPR_CLOCK_MONOTONIC);
  grpc_closure_init(&s->complete_fetch_locked, complete_fetch_locked, s,
                    grpc_schedule_on_exec_ctx);
  grpc_slice_buffer_init(&s->unprocessed_incoming_frames_buffer);
  grpc_slice_buffer_init(&s->frame_storage);
  s->pending_byte_stream = false;
  grpc_closure_init(&s->reset_byte_stream, reset_byte_stream, s,
                    grpc_combiner_scheduler(t->combiner, false));

  GRPC_CHTTP2_REF_TRANSPORT(t, "stream");

  if (server_data) {
    s->id = (uint32_t)(uintptr_t)server_data;
    *t->accepting_stream = s;
    grpc_chttp2_stream_map_add(&t->stream_map, s->id, s);
    post_destructive_reclaimer(exec_ctx, t);
  }

  GPR_TIMER_END("init_stream", 0);

  return 0;
}

static void destroy_stream_locked(grpc_exec_ctx *exec_ctx, void *sp,
                                  grpc_error *error) {
  grpc_chttp2_stream *s = sp;
  grpc_chttp2_transport *t = s->t;

  GPR_TIMER_BEGIN("destroy_stream", 0);

  GPR_ASSERT((s->write_closed && s->read_closed) || s->id == 0);
  if (s->id != 0) {
    GPR_ASSERT(grpc_chttp2_stream_map_find(&t->stream_map, s->id) == NULL);
  }

  grpc_slice_buffer_destroy_internal(exec_ctx,
                                     &s->unprocessed_incoming_frames_buffer);
  grpc_slice_buffer_destroy_internal(exec_ctx, &s->frame_storage);

  grpc_chttp2_list_remove_stalled_by_transport(t, s);
  grpc_chttp2_list_remove_stalled_by_stream(t, s);

  for (int i = 0; i < STREAM_LIST_COUNT; i++) {
    if (s->included[i]) {
      gpr_log(GPR_ERROR, "%s stream %d still included in list %d",
              t->is_client ? "client" : "server", s->id, i);
      abort();
    }
  }

  GPR_ASSERT(s->send_initial_metadata_finished == NULL);
  GPR_ASSERT(s->fetching_send_message == NULL);
  GPR_ASSERT(s->send_trailing_metadata_finished == NULL);
  GPR_ASSERT(s->recv_initial_metadata_ready == NULL);
  GPR_ASSERT(s->recv_message_ready == NULL);
  GPR_ASSERT(s->recv_trailing_metadata_finished == NULL);
  grpc_chttp2_data_parser_destroy(exec_ctx, &s->data_parser);
  grpc_chttp2_incoming_metadata_buffer_destroy(exec_ctx,
                                               &s->metadata_buffer[0]);
  grpc_chttp2_incoming_metadata_buffer_destroy(exec_ctx,
                                               &s->metadata_buffer[1]);
  grpc_slice_buffer_destroy_internal(exec_ctx, &s->flow_controlled_buffer);
  GRPC_ERROR_UNREF(s->read_closed_error);
  GRPC_ERROR_UNREF(s->write_closed_error);
  GRPC_ERROR_UNREF(s->byte_stream_error);

  if (s->incoming_window_delta > 0) {
    GRPC_CHTTP2_FLOW_DEBIT_STREAM_INCOMING_WINDOW_DELTA(
        "destroy", t, s, s->incoming_window_delta);
  } else if (s->incoming_window_delta < 0) {
    GRPC_CHTTP2_FLOW_CREDIT_STREAM_INCOMING_WINDOW_DELTA(
        "destroy", t, s, -s->incoming_window_delta);
  }

  GRPC_CHTTP2_UNREF_TRANSPORT(exec_ctx, t, "stream");

  GPR_TIMER_END("destroy_stream", 0);

  grpc_closure_sched(exec_ctx, s->destroy_stream_arg, GRPC_ERROR_NONE);
}

static void destroy_stream(grpc_exec_ctx *exec_ctx, grpc_transport *gt,
                           grpc_stream *gs,
                           grpc_closure *then_schedule_closure) {
  GPR_TIMER_BEGIN("destroy_stream", 0);
  grpc_chttp2_transport *t = (grpc_chttp2_transport *)gt;
  grpc_chttp2_stream *s = (grpc_chttp2_stream *)gs;

  s->destroy_stream_arg = then_schedule_closure;
  grpc_closure_sched(
      exec_ctx, grpc_closure_init(&s->destroy_stream, destroy_stream_locked, s,
                                  grpc_combiner_scheduler(t->combiner, false)),
      GRPC_ERROR_NONE);
  GPR_TIMER_END("destroy_stream", 0);
}

grpc_chttp2_stream *grpc_chttp2_parsing_lookup_stream(grpc_chttp2_transport *t,
                                                      uint32_t id) {
  return grpc_chttp2_stream_map_find(&t->stream_map, id);
}

grpc_chttp2_stream *grpc_chttp2_parsing_accept_stream(grpc_exec_ctx *exec_ctx,
                                                      grpc_chttp2_transport *t,
                                                      uint32_t id) {
  if (t->channel_callback.accept_stream == NULL) {
    return NULL;
  }
  grpc_chttp2_stream *accepting;
  GPR_ASSERT(t->accepting_stream == NULL);
  t->accepting_stream = &accepting;
  t->channel_callback.accept_stream(exec_ctx,
                                    t->channel_callback.accept_stream_user_data,
                                    &t->base, (void *)(uintptr_t)id);
  t->accepting_stream = NULL;
  return accepting;
}

/*******************************************************************************
 * OUTPUT PROCESSING
 */

static const char *write_state_name(grpc_chttp2_write_state st) {
  switch (st) {
    case GRPC_CHTTP2_WRITE_STATE_IDLE:
      return "IDLE";
    case GRPC_CHTTP2_WRITE_STATE_WRITING:
      return "WRITING";
    case GRPC_CHTTP2_WRITE_STATE_WRITING_WITH_MORE:
      return "WRITING+MORE";
    case GRPC_CHTTP2_WRITE_STATE_WRITING_WITH_MORE_AND_COVERED_BY_POLLER:
      return "WRITING+MORE+COVERED";
  }
  GPR_UNREACHABLE_CODE(return "UNKNOWN");
}

static void set_write_state(grpc_exec_ctx *exec_ctx, grpc_chttp2_transport *t,
                            grpc_chttp2_write_state st, const char *reason) {
  GRPC_CHTTP2_IF_TRACING(gpr_log(GPR_DEBUG, "W:%p %s state %s -> %s [%s]", t,
                                 t->is_client ? "CLIENT" : "SERVER",
                                 write_state_name(t->write_state),
                                 write_state_name(st), reason));
  t->write_state = st;
  if (st == GRPC_CHTTP2_WRITE_STATE_IDLE) {
    grpc_closure_list_sched(exec_ctx, &t->run_after_write);
    if (t->close_transport_on_writes_finished != NULL) {
      grpc_error *err = t->close_transport_on_writes_finished;
      t->close_transport_on_writes_finished = NULL;
      close_transport_locked(exec_ctx, t, err);
    }
  }
}

void grpc_chttp2_initiate_write(grpc_exec_ctx *exec_ctx,
                                grpc_chttp2_transport *t,
                                bool covered_by_poller, const char *reason) {
  GPR_TIMER_BEGIN("grpc_chttp2_initiate_write", 0);

  switch (t->write_state) {
    case GRPC_CHTTP2_WRITE_STATE_IDLE:
      set_write_state(exec_ctx, t, GRPC_CHTTP2_WRITE_STATE_WRITING, reason);
      GRPC_CHTTP2_REF_TRANSPORT(t, "writing");
      grpc_closure_sched(
          exec_ctx,
          grpc_closure_init(
              &t->write_action_begin_locked, write_action_begin_locked, t,
              grpc_combiner_finally_scheduler(t->combiner, covered_by_poller)),
          GRPC_ERROR_NONE);
      break;
    case GRPC_CHTTP2_WRITE_STATE_WRITING:
      set_write_state(
          exec_ctx, t,
          covered_by_poller
              ? GRPC_CHTTP2_WRITE_STATE_WRITING_WITH_MORE_AND_COVERED_BY_POLLER
              : GRPC_CHTTP2_WRITE_STATE_WRITING_WITH_MORE,
          reason);
      break;
    case GRPC_CHTTP2_WRITE_STATE_WRITING_WITH_MORE:
      if (covered_by_poller) {
        set_write_state(
            exec_ctx, t,
            GRPC_CHTTP2_WRITE_STATE_WRITING_WITH_MORE_AND_COVERED_BY_POLLER,
            reason);
      }
      break;
    case GRPC_CHTTP2_WRITE_STATE_WRITING_WITH_MORE_AND_COVERED_BY_POLLER:
      break;
  }
  GPR_TIMER_END("grpc_chttp2_initiate_write", 0);
}

void grpc_chttp2_become_writable(
    grpc_exec_ctx *exec_ctx, grpc_chttp2_transport *t, grpc_chttp2_stream *s,
    grpc_chttp2_stream_write_type stream_write_type, const char *reason) {
  if (!t->closed && grpc_chttp2_list_add_writable_stream(t, s)) {
    GRPC_CHTTP2_STREAM_REF(s, "chttp2_writing:become");
  }
  switch (stream_write_type) {
    case GRPC_CHTTP2_STREAM_WRITE_PIGGYBACK:
      break;
    case GRPC_CHTTP2_STREAM_WRITE_INITIATE_COVERED:
      grpc_chttp2_initiate_write(exec_ctx, t, true, reason);
      break;
    case GRPC_CHTTP2_STREAM_WRITE_INITIATE_UNCOVERED:
      grpc_chttp2_initiate_write(exec_ctx, t, false, reason);
      break;
  }
}

static void write_action_begin_locked(grpc_exec_ctx *exec_ctx, void *gt,
                                      grpc_error *error_ignored) {
  GPR_TIMER_BEGIN("write_action_begin_locked", 0);
  grpc_chttp2_transport *t = gt;
  GPR_ASSERT(t->write_state != GRPC_CHTTP2_WRITE_STATE_IDLE);
  switch (t->closed ? GRPC_CHTTP2_NOTHING_TO_WRITE
                    : grpc_chttp2_begin_write(exec_ctx, t)) {
    case GRPC_CHTTP2_NOTHING_TO_WRITE:
      set_write_state(exec_ctx, t, GRPC_CHTTP2_WRITE_STATE_IDLE,
                      "begin writing nothing");
      GRPC_CHTTP2_UNREF_TRANSPORT(exec_ctx, t, "writing");
      break;
    case GRPC_CHTTP2_PARTIAL_WRITE:
      set_write_state(exec_ctx, t, GRPC_CHTTP2_WRITE_STATE_WRITING_WITH_MORE,
                      "begin writing partial");
      grpc_closure_sched(exec_ctx, &t->write_action, GRPC_ERROR_NONE);
      break;
    case GRPC_CHTTP2_FULL_WRITE:
      set_write_state(exec_ctx, t, GRPC_CHTTP2_WRITE_STATE_WRITING,
                      "begin writing");
      grpc_closure_sched(exec_ctx, &t->write_action, GRPC_ERROR_NONE);
      break;
  }
  GPR_TIMER_END("write_action_begin_locked", 0);
}

static void write_action(grpc_exec_ctx *exec_ctx, void *gt, grpc_error *error) {
  grpc_chttp2_transport *t = gt;
  GPR_TIMER_BEGIN("write_action", 0);
  grpc_endpoint_write(
      exec_ctx, t->ep, &t->outbuf,
      grpc_closure_init(&t->write_action_end_locked, write_action_end_locked, t,
                        grpc_combiner_scheduler(t->combiner, false)));
  GPR_TIMER_END("write_action", 0);
}

static void write_action_end_locked(grpc_exec_ctx *exec_ctx, void *tp,
                                    grpc_error *error) {
  GPR_TIMER_BEGIN("terminate_writing_with_lock", 0);
  grpc_chttp2_transport *t = tp;

  if (error != GRPC_ERROR_NONE) {
    close_transport_locked(exec_ctx, t, GRPC_ERROR_REF(error));
  }

  if (t->sent_goaway_state == GRPC_CHTTP2_GOAWAY_SEND_SCHEDULED) {
    t->sent_goaway_state = GRPC_CHTTP2_GOAWAY_SENT;
    if (grpc_chttp2_stream_map_size(&t->stream_map) == 0) {
      close_transport_locked(
          exec_ctx, t, GRPC_ERROR_CREATE_FROM_STATIC_STRING("goaway sent"));
    }
  }

  switch (t->write_state) {
    case GRPC_CHTTP2_WRITE_STATE_IDLE:
      GPR_UNREACHABLE_CODE(break);
    case GRPC_CHTTP2_WRITE_STATE_WRITING:
      GPR_TIMER_MARK("state=writing", 0);
      set_write_state(exec_ctx, t, GRPC_CHTTP2_WRITE_STATE_IDLE,
                      "finish writing");
      break;
    case GRPC_CHTTP2_WRITE_STATE_WRITING_WITH_MORE:
      GPR_TIMER_MARK("state=writing_stale_no_poller", 0);
      set_write_state(exec_ctx, t, GRPC_CHTTP2_WRITE_STATE_WRITING,
                      "continue writing [!covered]");
      GRPC_CHTTP2_REF_TRANSPORT(t, "writing");
      grpc_closure_run(
          exec_ctx,
          grpc_closure_init(
              &t->write_action_begin_locked, write_action_begin_locked, t,
              grpc_combiner_finally_scheduler(t->combiner, false)),
          GRPC_ERROR_NONE);
      break;
    case GRPC_CHTTP2_WRITE_STATE_WRITING_WITH_MORE_AND_COVERED_BY_POLLER:
      GPR_TIMER_MARK("state=writing_stale_with_poller", 0);
      set_write_state(exec_ctx, t, GRPC_CHTTP2_WRITE_STATE_WRITING,
                      "continue writing [covered]");
      GRPC_CHTTP2_REF_TRANSPORT(t, "writing");
      grpc_closure_run(
          exec_ctx,
          grpc_closure_init(&t->write_action_begin_locked,
                            write_action_begin_locked, t,
                            grpc_combiner_finally_scheduler(t->combiner, true)),
          GRPC_ERROR_NONE);
      break;
  }

  grpc_chttp2_end_write(exec_ctx, t, GRPC_ERROR_REF(error));

  GRPC_CHTTP2_UNREF_TRANSPORT(exec_ctx, t, "writing");
  GPR_TIMER_END("terminate_writing_with_lock", 0);
}

static void push_setting(grpc_exec_ctx *exec_ctx, grpc_chttp2_transport *t,
                         grpc_chttp2_setting_id id, uint32_t value) {
  const grpc_chttp2_setting_parameters *sp =
      &grpc_chttp2_settings_parameters[id];
  uint32_t use_value = GPR_CLAMP(value, sp->min_value, sp->max_value);
  if (use_value != value) {
    gpr_log(GPR_INFO, "Requested parameter %s clamped from %d to %d", sp->name,
            value, use_value);
  }
  if (use_value != t->settings[GRPC_LOCAL_SETTINGS][id]) {
    t->settings[GRPC_LOCAL_SETTINGS][id] = use_value;
    t->dirtied_local_settings = 1;
    grpc_chttp2_initiate_write(exec_ctx, t, false, "push_setting");
  }
}

void grpc_chttp2_add_incoming_goaway(grpc_exec_ctx *exec_ctx,
                                     grpc_chttp2_transport *t,
                                     uint32_t goaway_error,
                                     grpc_slice goaway_text) {
  // GRPC_CHTTP2_IF_TRACING(
  //     gpr_log(GPR_DEBUG, "got goaway [%d]: %s", goaway_error, msg));
  t->seen_goaway = 1;

  /* When a client receives a GOAWAY with error code ENHANCE_YOUR_CALM and debug
   * data equal to “too_many_pings”, it should log the occurrence at a log level
   * that is enabled by default and double the configured KEEPALIVE_TIME used
   * for new connections on that channel. */
  if (t->is_client && goaway_error == GRPC_HTTP2_ENHANCE_YOUR_CALM &&
      grpc_slice_str_cmp(goaway_text, "too_many_pings") == 0) {
    gpr_log(GPR_ERROR,
            "Received a GOAWAY with error code ENHANCE_YOUR_CALM and debug "
            "data equal to \"too_many_pings\"");
    double current_keepalive_time_ms =
        gpr_timespec_to_micros(t->keepalive_time) / 1000;
    t->keepalive_time =
        current_keepalive_time_ms > INT_MAX / KEEPALIVE_TIME_BACKOFF_MULTIPLIER
            ? gpr_inf_future(GPR_TIMESPAN)
            : gpr_time_from_millis((int64_t)(current_keepalive_time_ms *
                                             KEEPALIVE_TIME_BACKOFF_MULTIPLIER),
                                   GPR_TIMESPAN);
  }

  /* lie: use transient failure from the transport to indicate goaway has been
   * received */
  connectivity_state_set(
      exec_ctx, t, GRPC_CHANNEL_TRANSIENT_FAILURE,
      grpc_error_set_str(
          grpc_error_set_int(
              GRPC_ERROR_CREATE_FROM_STATIC_STRING("GOAWAY received"),
              GRPC_ERROR_INT_HTTP2_ERROR, (intptr_t)goaway_error),
          GRPC_ERROR_STR_RAW_BYTES, goaway_text),
      "got_goaway");
}

static void maybe_start_some_streams(grpc_exec_ctx *exec_ctx,
                                     grpc_chttp2_transport *t) {
  grpc_chttp2_stream *s;
  /* start streams where we have free grpc_chttp2_stream ids and free
   * concurrency */
  while (t->next_stream_id <= MAX_CLIENT_STREAM_ID &&
         grpc_chttp2_stream_map_size(&t->stream_map) <
             t->settings[GRPC_PEER_SETTINGS]
                        [GRPC_CHTTP2_SETTINGS_MAX_CONCURRENT_STREAMS] &&
         grpc_chttp2_list_pop_waiting_for_concurrency(t, &s)) {
    /* safe since we can't (legally) be parsing this stream yet */
    GRPC_CHTTP2_IF_TRACING(gpr_log(
        GPR_DEBUG, "HTTP:%s: Allocating new grpc_chttp2_stream %p to id %d",
        t->is_client ? "CLI" : "SVR", s, t->next_stream_id));

    GPR_ASSERT(s->id == 0);
    s->id = t->next_stream_id;
    t->next_stream_id += 2;

    if (t->next_stream_id >= MAX_CLIENT_STREAM_ID) {
      connectivity_state_set(
          exec_ctx, t, GRPC_CHANNEL_TRANSIENT_FAILURE,
          GRPC_ERROR_CREATE_FROM_STATIC_STRING("Stream IDs exhausted"),
          "no_more_stream_ids");
    }

    grpc_chttp2_stream_map_add(&t->stream_map, s->id, s);
    post_destructive_reclaimer(exec_ctx, t);
    grpc_chttp2_become_writable(exec_ctx, t, s,
                                GRPC_CHTTP2_STREAM_WRITE_INITIATE_COVERED,
                                "new_stream");
  }
  /* cancel out streams that will never be started */
  while (t->next_stream_id >= MAX_CLIENT_STREAM_ID &&
         grpc_chttp2_list_pop_waiting_for_concurrency(t, &s)) {
    grpc_chttp2_cancel_stream(
        exec_ctx, t, s,
        grpc_error_set_int(
            GRPC_ERROR_CREATE_FROM_STATIC_STRING("Stream IDs exhausted"),
            GRPC_ERROR_INT_GRPC_STATUS, GRPC_STATUS_UNAVAILABLE));
  }
}

/* Flag that this closure barrier wants stats to be updated before finishing */
#define CLOSURE_BARRIER_STATS_BIT (1 << 0)
/* Flag that this closure barrier may be covering a write in a pollset, and so
   we should not complete this closure until we can prove that the write got
   scheduled */
#define CLOSURE_BARRIER_MAY_COVER_WRITE (1 << 1)
/* First bit of the reference count, stored in the high order bits (with the low
   bits being used for flags defined above) */
#define CLOSURE_BARRIER_FIRST_REF_BIT (1 << 16)

static grpc_closure *add_closure_barrier(grpc_closure *closure) {
  closure->next_data.scratch += CLOSURE_BARRIER_FIRST_REF_BIT;
  return closure;
}

static void null_then_run_closure(grpc_exec_ctx *exec_ctx,
                                  grpc_closure **closure, grpc_error *error) {
  grpc_closure *c = *closure;
  *closure = NULL;
  grpc_closure_run(exec_ctx, c, error);
}

void grpc_chttp2_complete_closure_step(grpc_exec_ctx *exec_ctx,
                                       grpc_chttp2_transport *t,
                                       grpc_chttp2_stream *s,
                                       grpc_closure **pclosure,
                                       grpc_error *error, const char *desc) {
  grpc_closure *closure = *pclosure;
  *pclosure = NULL;
  if (closure == NULL) {
    GRPC_ERROR_UNREF(error);
    return;
  }
  closure->next_data.scratch -= CLOSURE_BARRIER_FIRST_REF_BIT;
  if (grpc_http_trace) {
    const char *errstr = grpc_error_string(error);
    gpr_log(GPR_DEBUG,
            "complete_closure_step: %p refs=%d flags=0x%04x desc=%s err=%s",
            closure,
            (int)(closure->next_data.scratch / CLOSURE_BARRIER_FIRST_REF_BIT),
            (int)(closure->next_data.scratch % CLOSURE_BARRIER_FIRST_REF_BIT),
            desc, errstr);
  }
  if (error != GRPC_ERROR_NONE) {
    if (closure->error_data.error == GRPC_ERROR_NONE) {
      closure->error_data.error = GRPC_ERROR_CREATE_FROM_STATIC_STRING(
          "Error in HTTP transport completing operation");
      closure->error_data.error = grpc_error_set_str(
          closure->error_data.error, GRPC_ERROR_STR_TARGET_ADDRESS,
          grpc_slice_from_copied_string(t->peer_string));
    }
    closure->error_data.error =
        grpc_error_add_child(closure->error_data.error, error);
  }
  if (closure->next_data.scratch < CLOSURE_BARRIER_FIRST_REF_BIT) {
    if (closure->next_data.scratch & CLOSURE_BARRIER_STATS_BIT) {
      grpc_transport_move_stats(&s->stats, s->collecting_stats);
      s->collecting_stats = NULL;
    }
    if ((t->write_state == GRPC_CHTTP2_WRITE_STATE_IDLE) ||
        !(closure->next_data.scratch & CLOSURE_BARRIER_MAY_COVER_WRITE)) {
      grpc_closure_run(exec_ctx, closure, closure->error_data.error);
    } else {
      grpc_closure_list_append(&t->run_after_write, closure,
                               closure->error_data.error);
    }
  }
}

static bool contains_non_ok_status(grpc_metadata_batch *batch) {
  if (batch->idx.named.grpc_status != NULL) {
    return !grpc_mdelem_eq(batch->idx.named.grpc_status->md,
                           GRPC_MDELEM_GRPC_STATUS_0);
  }
  return false;
}

static void maybe_become_writable_due_to_send_msg(grpc_exec_ctx *exec_ctx,
                                                  grpc_chttp2_transport *t,
                                                  grpc_chttp2_stream *s) {
  if (s->id != 0 && (!s->write_buffering ||
                     s->flow_controlled_buffer.length > t->write_buffer_size)) {
    grpc_chttp2_become_writable(exec_ctx, t, s,
                                GRPC_CHTTP2_STREAM_WRITE_INITIATE_COVERED,
                                "op.send_message");
  }
}

static void add_fetched_slice_locked(grpc_exec_ctx *exec_ctx,
                                     grpc_chttp2_transport *t,
                                     grpc_chttp2_stream *s) {
  s->fetched_send_message_length +=
      (uint32_t)GRPC_SLICE_LENGTH(s->fetching_slice);
  grpc_slice_buffer_add(&s->flow_controlled_buffer, s->fetching_slice);
  maybe_become_writable_due_to_send_msg(exec_ctx, t, s);
}

static void continue_fetching_send_locked(grpc_exec_ctx *exec_ctx,
                                          grpc_chttp2_transport *t,
                                          grpc_chttp2_stream *s) {
  for (;;) {
    if (s->fetching_send_message == NULL) {
      /* Stream was cancelled before message fetch completed */
      abort(); /* TODO(ctiller): what cleanup here? */
      return;  /* early out */
    }
    if (s->fetched_send_message_length == s->fetching_send_message->length) {
      int64_t notify_offset = s->next_message_end_offset;
      if (notify_offset <= s->flow_controlled_bytes_written) {
        grpc_chttp2_complete_closure_step(
            exec_ctx, t, s, &s->fetching_send_message_finished, GRPC_ERROR_NONE,
            "fetching_send_message_finished");
      } else {
        grpc_chttp2_write_cb *cb = t->write_cb_pool;
        if (cb == NULL) {
          cb = gpr_malloc(sizeof(*cb));
        } else {
          t->write_cb_pool = cb->next;
        }
        cb->call_at_byte = notify_offset;
        cb->closure = s->fetching_send_message_finished;
        s->fetching_send_message_finished = NULL;
        cb->next = s->on_write_finished_cbs;
        s->on_write_finished_cbs = cb;
      }
      s->fetching_send_message = NULL;
      return; /* early out */
    } else if (grpc_byte_stream_next(exec_ctx, s->fetching_send_message,
                                     UINT32_MAX, &s->complete_fetch_locked)) {
      grpc_byte_stream_pull(exec_ctx, s->fetching_send_message,
                            &s->fetching_slice);
      add_fetched_slice_locked(exec_ctx, t, s);
    }
  }
}

static void complete_fetch_locked(grpc_exec_ctx *exec_ctx, void *gs,
                                  grpc_error *error) {
  grpc_chttp2_stream *s = gs;
  grpc_chttp2_transport *t = s->t;
  if (error == GRPC_ERROR_NONE) {
    error = grpc_byte_stream_pull(exec_ctx, s->fetching_send_message,
                                  &s->fetching_slice);
    if (error == GRPC_ERROR_NONE) {
      add_fetched_slice_locked(exec_ctx, t, s);
      continue_fetching_send_locked(exec_ctx, t, s);
    }
  }

  if (error != GRPC_ERROR_NONE) {
    /* TODO(ctiller): what to do here */
    abort();
  }
}

static void do_nothing(grpc_exec_ctx *exec_ctx, void *arg, grpc_error *error) {}

static void log_metadata(const grpc_metadata_batch *md_batch, uint32_t id,
                         bool is_client, bool is_initial) {
  for (grpc_linked_mdelem *md = md_batch->list.head; md != md_batch->list.tail;
       md = md->next) {
    char *key = grpc_slice_to_c_string(GRPC_MDKEY(md->md));
    char *value = grpc_slice_to_c_string(GRPC_MDVALUE(md->md));
    gpr_log(GPR_INFO, "HTTP:%d:%s:%s: %s: %s", id, is_initial ? "HDR" : "TRL",
            is_client ? "CLI" : "SVR", key, value);
    gpr_free(key);
    gpr_free(value);
  }
}

static void perform_stream_op_locked(grpc_exec_ctx *exec_ctx, void *stream_op,
                                     grpc_error *error_ignored) {
  GPR_TIMER_BEGIN("perform_stream_op_locked", 0);

  grpc_transport_stream_op_batch *op = stream_op;
  grpc_chttp2_stream *s = op->handler_private.extra_arg;
  grpc_transport_stream_op_batch_payload *op_payload = op->payload;
  grpc_chttp2_transport *t = s->t;

  if (grpc_http_trace) {
    char *str = grpc_transport_stream_op_batch_string(op);
    gpr_log(GPR_DEBUG, "perform_stream_op_locked: %s; on_complete = %p", str,
            op->on_complete);
    gpr_free(str);
    if (op->send_initial_metadata) {
      log_metadata(op_payload->send_initial_metadata.send_initial_metadata,
                   s->id, t->is_client, true);
    }
    if (op->send_trailing_metadata) {
      log_metadata(op_payload->send_trailing_metadata.send_trailing_metadata,
                   s->id, t->is_client, false);
    }
  }

  grpc_closure *on_complete = op->on_complete;
  if (on_complete == NULL) {
    on_complete =
        grpc_closure_create(do_nothing, NULL, grpc_schedule_on_exec_ctx);
  }

  /* use final_data as a barrier until enqueue time; the inital counter is
     dropped at the end of this function */
  on_complete->next_data.scratch = CLOSURE_BARRIER_FIRST_REF_BIT;
  on_complete->error_data.error = GRPC_ERROR_NONE;

  if (op->collect_stats) {
    GPR_ASSERT(s->collecting_stats == NULL);
    s->collecting_stats = op_payload->collect_stats.collect_stats;
    on_complete->next_data.scratch |= CLOSURE_BARRIER_STATS_BIT;
  }

  if (op->cancel_stream) {
    grpc_chttp2_cancel_stream(exec_ctx, t, s,
                              op_payload->cancel_stream.cancel_error);
  }

  if (op->send_initial_metadata) {
    GPR_ASSERT(s->send_initial_metadata_finished == NULL);
    on_complete->next_data.scratch |= CLOSURE_BARRIER_MAY_COVER_WRITE;
    s->send_initial_metadata_finished = add_closure_barrier(on_complete);
    s->send_initial_metadata =
        op_payload->send_initial_metadata.send_initial_metadata;
    const size_t metadata_size =
        grpc_metadata_batch_size(s->send_initial_metadata);
    const size_t metadata_peer_limit =
        t->settings[GRPC_PEER_SETTINGS]
                   [GRPC_CHTTP2_SETTINGS_MAX_HEADER_LIST_SIZE];
    if (t->is_client) {
      s->deadline =
          gpr_time_min(s->deadline, s->send_initial_metadata->deadline);
    }
    if (metadata_size > metadata_peer_limit) {
      grpc_chttp2_cancel_stream(
          exec_ctx, t, s,
          grpc_error_set_int(
              grpc_error_set_int(
                  grpc_error_set_int(GRPC_ERROR_CREATE_FROM_STATIC_STRING(
                                         "to-be-sent initial metadata size "
                                         "exceeds peer limit"),
                                     GRPC_ERROR_INT_SIZE,
                                     (intptr_t)metadata_size),
                  GRPC_ERROR_INT_LIMIT, (intptr_t)metadata_peer_limit),
              GRPC_ERROR_INT_GRPC_STATUS, GRPC_STATUS_RESOURCE_EXHAUSTED));
    } else {
      if (contains_non_ok_status(s->send_initial_metadata)) {
        s->seen_error = true;
      }
      if (!s->write_closed) {
        if (t->is_client) {
          if (!t->closed) {
            GPR_ASSERT(s->id == 0);
            grpc_chttp2_list_add_waiting_for_concurrency(t, s);
            maybe_start_some_streams(exec_ctx, t);
          } else {
            grpc_chttp2_cancel_stream(
                exec_ctx, t, s,
                grpc_error_set_int(
                    GRPC_ERROR_CREATE_FROM_STATIC_STRING("Transport closed"),
                    GRPC_ERROR_INT_GRPC_STATUS, GRPC_STATUS_UNAVAILABLE));
          }
        } else {
          GPR_ASSERT(s->id != 0);
          grpc_chttp2_stream_write_type write_type =
              GRPC_CHTTP2_STREAM_WRITE_INITIATE_COVERED;
          if (op->send_message &&
              (op->payload->send_message.send_message->flags &
               GRPC_WRITE_BUFFER_HINT)) {
            write_type = GRPC_CHTTP2_STREAM_WRITE_PIGGYBACK;
          }
          grpc_chttp2_become_writable(exec_ctx, t, s, write_type,
                                      "op.send_initial_metadata");
        }
      } else {
        s->send_initial_metadata = NULL;
        grpc_chttp2_complete_closure_step(
            exec_ctx, t, s, &s->send_initial_metadata_finished,
            GRPC_ERROR_CREATE_REFERENCING_FROM_STATIC_STRING(
                "Attempt to send initial metadata after stream was closed",
                &s->write_closed_error, 1),
            "send_initial_metadata_finished");
      }
    }
  }

  if (op->send_message) {
    on_complete->next_data.scratch |= CLOSURE_BARRIER_MAY_COVER_WRITE;
    s->fetching_send_message_finished = add_closure_barrier(op->on_complete);
    if (s->write_closed) {
      grpc_chttp2_complete_closure_step(
          exec_ctx, t, s, &s->fetching_send_message_finished,
          GRPC_ERROR_CREATE_REFERENCING_FROM_STATIC_STRING(
              "Attempt to send message after stream was closed",
              &s->write_closed_error, 1),
          "fetching_send_message_finished");
    } else {
      GPR_ASSERT(s->fetching_send_message == NULL);
      uint8_t *frame_hdr =
          grpc_slice_buffer_tiny_add(&s->flow_controlled_buffer, 5);
      uint32_t flags = op_payload->send_message.send_message->flags;
      frame_hdr[0] = (flags & GRPC_WRITE_INTERNAL_COMPRESS) != 0;
      size_t len = op_payload->send_message.send_message->length;
      frame_hdr[1] = (uint8_t)(len >> 24);
      frame_hdr[2] = (uint8_t)(len >> 16);
      frame_hdr[3] = (uint8_t)(len >> 8);
      frame_hdr[4] = (uint8_t)(len);
      s->fetching_send_message = op_payload->send_message.send_message;
      s->fetched_send_message_length = 0;
      s->next_message_end_offset = s->flow_controlled_bytes_written +
                                   (int64_t)s->flow_controlled_buffer.length +
                                   (int64_t)len;
      s->complete_fetch_covered_by_poller = op->covered_by_poller;
      if (flags & GRPC_WRITE_BUFFER_HINT) {
        s->next_message_end_offset -= t->write_buffer_size;
        s->write_buffering = true;
      } else {
        s->write_buffering = false;
      }
      continue_fetching_send_locked(exec_ctx, t, s);
      maybe_become_writable_due_to_send_msg(exec_ctx, t, s);
    }
  }

  if (op->send_trailing_metadata) {
    GPR_ASSERT(s->send_trailing_metadata_finished == NULL);
    on_complete->next_data.scratch |= CLOSURE_BARRIER_MAY_COVER_WRITE;
    s->send_trailing_metadata_finished = add_closure_barrier(on_complete);
    s->send_trailing_metadata =
        op_payload->send_trailing_metadata.send_trailing_metadata;
    s->write_buffering = false;
    const size_t metadata_size =
        grpc_metadata_batch_size(s->send_trailing_metadata);
    const size_t metadata_peer_limit =
        t->settings[GRPC_PEER_SETTINGS]
                   [GRPC_CHTTP2_SETTINGS_MAX_HEADER_LIST_SIZE];
    if (metadata_size > metadata_peer_limit) {
      grpc_chttp2_cancel_stream(
          exec_ctx, t, s,
          grpc_error_set_int(
              grpc_error_set_int(
                  grpc_error_set_int(GRPC_ERROR_CREATE_FROM_STATIC_STRING(
                                         "to-be-sent trailing metadata size "
                                         "exceeds peer limit"),
                                     GRPC_ERROR_INT_SIZE,
                                     (intptr_t)metadata_size),
                  GRPC_ERROR_INT_LIMIT, (intptr_t)metadata_peer_limit),
              GRPC_ERROR_INT_GRPC_STATUS, GRPC_STATUS_RESOURCE_EXHAUSTED));
    } else {
      if (contains_non_ok_status(s->send_trailing_metadata)) {
        s->seen_error = true;
      }
      if (s->write_closed) {
        s->send_trailing_metadata = NULL;
        grpc_chttp2_complete_closure_step(
            exec_ctx, t, s, &s->send_trailing_metadata_finished,
            grpc_metadata_batch_is_empty(
                op->payload->send_trailing_metadata.send_trailing_metadata)
                ? GRPC_ERROR_NONE
                : GRPC_ERROR_CREATE_FROM_STATIC_STRING(
                      "Attempt to send trailing metadata after "
                      "stream was closed"),
            "send_trailing_metadata_finished");
      } else if (s->id != 0) {
        /* TODO(ctiller): check if there's flow control for any outstanding
           bytes before going writable */
        grpc_chttp2_become_writable(exec_ctx, t, s,
                                    GRPC_CHTTP2_STREAM_WRITE_INITIATE_COVERED,
                                    "op.send_trailing_metadata");
      }
    }
  }

  if (op->recv_initial_metadata) {
    GPR_ASSERT(s->recv_initial_metadata_ready == NULL);
    s->recv_initial_metadata_ready =
        op_payload->recv_initial_metadata.recv_initial_metadata_ready;
    s->recv_initial_metadata =
        op_payload->recv_initial_metadata.recv_initial_metadata;
    grpc_chttp2_maybe_complete_recv_initial_metadata(exec_ctx, t, s);
  }

  if (op->recv_message) {
    size_t already_received;
    GPR_ASSERT(s->recv_message_ready == NULL);
    GPR_ASSERT(!s->pending_byte_stream);
    s->recv_message_ready = op_payload->recv_message.recv_message_ready;
    s->recv_message = op_payload->recv_message.recv_message;
    if (s->id != 0) {
      if (s->pending_byte_stream) {
        already_received = s->frame_storage.length;
      } else {
        already_received = s->frame_storage.length +
                           s->unprocessed_incoming_frames_buffer.length;
      }
      incoming_byte_stream_update_flow_control(exec_ctx, t, s, 5,
                                               already_received);
    }
    grpc_chttp2_maybe_complete_recv_message(exec_ctx, t, s);
  }

  if (op->recv_trailing_metadata) {
    GPR_ASSERT(s->recv_trailing_metadata_finished == NULL);
    s->recv_trailing_metadata_finished = add_closure_barrier(on_complete);
    s->recv_trailing_metadata =
        op_payload->recv_trailing_metadata.recv_trailing_metadata;
    s->final_metadata_requested = true;
    grpc_chttp2_maybe_complete_recv_trailing_metadata(exec_ctx, t, s);
  }

  grpc_chttp2_complete_closure_step(exec_ctx, t, s, &on_complete,
                                    GRPC_ERROR_NONE, "op->on_complete");

  GPR_TIMER_END("perform_stream_op_locked", 0);
  GRPC_CHTTP2_STREAM_UNREF(exec_ctx, s, "perform_stream_op");
}

static void perform_stream_op(grpc_exec_ctx *exec_ctx, grpc_transport *gt,
                              grpc_stream *gs,
                              grpc_transport_stream_op_batch *op) {
  GPR_TIMER_BEGIN("perform_stream_op", 0);
  grpc_chttp2_transport *t = (grpc_chttp2_transport *)gt;
  grpc_chttp2_stream *s = (grpc_chttp2_stream *)gs;

  if (grpc_http_trace) {
    char *str = grpc_transport_stream_op_batch_string(op);
    gpr_log(GPR_DEBUG, "perform_stream_op[s=%p/%d]: %s", s, s->id, str);
    gpr_free(str);
  }

  op->handler_private.extra_arg = gs;
  GRPC_CHTTP2_STREAM_REF(s, "perform_stream_op");
  grpc_closure_sched(
      exec_ctx,
      grpc_closure_init(
          &op->handler_private.closure, perform_stream_op_locked, op,
          grpc_combiner_scheduler(t->combiner, op->covered_by_poller)),
      GRPC_ERROR_NONE);
  GPR_TIMER_END("perform_stream_op", 0);
}

static void cancel_pings(grpc_exec_ctx *exec_ctx, grpc_chttp2_transport *t,
                         grpc_error *error) {
  /* callback remaining pings: they're not allowed to call into the transpot,
     and maybe they hold resources that need to be freed */
  for (size_t i = 0; i < GRPC_CHTTP2_PING_TYPE_COUNT; i++) {
    grpc_chttp2_ping_queue *pq = &t->ping_queues[i];
    for (size_t j = 0; j < GRPC_CHTTP2_PCL_COUNT; j++) {
      grpc_closure_list_fail_all(&pq->lists[j], GRPC_ERROR_REF(error));
      grpc_closure_list_sched(exec_ctx, &pq->lists[j]);
    }
  }
  GRPC_ERROR_UNREF(error);
}

static void send_ping_locked(grpc_exec_ctx *exec_ctx, grpc_chttp2_transport *t,
                             grpc_chttp2_ping_type ping_type,
                             grpc_closure *on_initiate, grpc_closure *on_ack) {
  grpc_chttp2_ping_queue *pq = &t->ping_queues[ping_type];
  grpc_closure_list_append(&pq->lists[GRPC_CHTTP2_PCL_INITIATE], on_initiate,
                           GRPC_ERROR_NONE);
  if (grpc_closure_list_append(&pq->lists[GRPC_CHTTP2_PCL_NEXT], on_ack,
                               GRPC_ERROR_NONE)) {
    grpc_chttp2_initiate_write(exec_ctx, t, false, "send_ping");
  }
}

static void retry_initiate_ping_locked(grpc_exec_ctx *exec_ctx, void *tp,
                                       grpc_error *error) {
  grpc_chttp2_transport *t = tp;
  t->ping_state.is_delayed_ping_timer_set = false;
  grpc_chttp2_initiate_write(exec_ctx, t, false, "retry_send_ping");
}

void grpc_chttp2_ack_ping(grpc_exec_ctx *exec_ctx, grpc_chttp2_transport *t,
                          uint64_t id) {
  grpc_chttp2_ping_queue *pq =
      &t->ping_queues[id % GRPC_CHTTP2_PING_TYPE_COUNT];
  if (pq->inflight_id != id) {
    char *from = grpc_endpoint_get_peer(t->ep);
    gpr_log(GPR_DEBUG, "Unknown ping response from %s: %" PRIx64, from, id);
    gpr_free(from);
    return;
  }
  grpc_closure_list_sched(exec_ctx, &pq->lists[GRPC_CHTTP2_PCL_INFLIGHT]);
  if (!grpc_closure_list_empty(pq->lists[GRPC_CHTTP2_PCL_NEXT])) {
    grpc_chttp2_initiate_write(exec_ctx, t, false, "continue_pings");
  }
}

static void send_goaway(grpc_exec_ctx *exec_ctx, grpc_chttp2_transport *t,
                        grpc_error *error) {
  t->sent_goaway_state = GRPC_CHTTP2_GOAWAY_SEND_SCHEDULED;
  grpc_http2_error_code http_error;
  grpc_slice slice;
  grpc_error_get_status(error, gpr_inf_future(GPR_CLOCK_MONOTONIC), NULL,
                        &slice, &http_error);
  grpc_chttp2_goaway_append(t->last_new_stream_id, (uint32_t)http_error,
                            grpc_slice_ref_internal(slice), &t->qbuf);
  grpc_chttp2_initiate_write(exec_ctx, t, false, "goaway_sent");
  GRPC_ERROR_UNREF(error);
}

void grpc_chttp2_add_ping_strike(grpc_exec_ctx *exec_ctx,
                                 grpc_chttp2_transport *t) {
  gpr_log(GPR_DEBUG, "PING strike");
  if (++t->ping_recv_state.ping_strikes > t->ping_policy.max_ping_strikes &&
      t->ping_policy.max_ping_strikes != 0) {
    send_goaway(exec_ctx, t,
                grpc_error_set_int(
                    GRPC_ERROR_CREATE_FROM_STATIC_STRING("too_many_pings"),
                    GRPC_ERROR_INT_HTTP2_ERROR, GRPC_HTTP2_ENHANCE_YOUR_CALM));
    /*The transport will be closed after the write is done */
    close_transport_locked(
        exec_ctx, t, GRPC_ERROR_CREATE_FROM_STATIC_STRING("Too many pings"));
  }
}

static void perform_transport_op_locked(grpc_exec_ctx *exec_ctx,
                                        void *stream_op,
                                        grpc_error *error_ignored) {
  grpc_transport_op *op = stream_op;
  grpc_chttp2_transport *t = op->handler_private.extra_arg;
  grpc_error *close_transport = op->disconnect_with_error;

  if (op->on_connectivity_state_change != NULL) {
    grpc_connectivity_state_notify_on_state_change(
        exec_ctx, &t->channel_callback.state_tracker, op->connectivity_state,
        op->on_connectivity_state_change);
  }

  if (op->goaway_error) {
    send_goaway(exec_ctx, t, op->goaway_error);
  }

  if (op->set_accept_stream) {
    t->channel_callback.accept_stream = op->set_accept_stream_fn;
    t->channel_callback.accept_stream_user_data =
        op->set_accept_stream_user_data;
  }

  if (op->bind_pollset) {
    grpc_endpoint_add_to_pollset(exec_ctx, t->ep, op->bind_pollset);
  }

  if (op->bind_pollset_set) {
    grpc_endpoint_add_to_pollset_set(exec_ctx, t->ep, op->bind_pollset_set);
  }

  if (op->send_ping) {
    send_ping_locked(exec_ctx, t, GRPC_CHTTP2_PING_ON_NEXT_WRITE, NULL,
                     op->send_ping);
  }

  if (close_transport != GRPC_ERROR_NONE) {
    close_transport_locked(exec_ctx, t, close_transport);
  }

  grpc_closure_run(exec_ctx, op->on_consumed, GRPC_ERROR_NONE);

  GRPC_CHTTP2_UNREF_TRANSPORT(exec_ctx, t, "transport_op");
}

static void perform_transport_op(grpc_exec_ctx *exec_ctx, grpc_transport *gt,
                                 grpc_transport_op *op) {
  grpc_chttp2_transport *t = (grpc_chttp2_transport *)gt;
  char *msg = grpc_transport_op_string(op);
  gpr_free(msg);
  op->handler_private.extra_arg = gt;
  GRPC_CHTTP2_REF_TRANSPORT(t, "transport_op");
  grpc_closure_sched(
      exec_ctx, grpc_closure_init(&op->handler_private.closure,
                                  perform_transport_op_locked, op,
                                  grpc_combiner_scheduler(t->combiner, false)),
      GRPC_ERROR_NONE);
}

/*******************************************************************************
 * INPUT PROCESSING - GENERAL
 */

void grpc_chttp2_maybe_complete_recv_initial_metadata(grpc_exec_ctx *exec_ctx,
                                                      grpc_chttp2_transport *t,
                                                      grpc_chttp2_stream *s) {
  if (s->recv_initial_metadata_ready != NULL &&
      s->published_metadata[0] != GRPC_METADATA_NOT_PUBLISHED) {
    if (s->seen_error) {
      grpc_slice_buffer_reset_and_unref_internal(exec_ctx, &s->frame_storage);
      if (!s->pending_byte_stream) {
        grpc_slice_buffer_reset_and_unref_internal(
            exec_ctx, &s->unprocessed_incoming_frames_buffer);
      }
    }
    grpc_chttp2_incoming_metadata_buffer_publish(
        exec_ctx, &s->metadata_buffer[0], s->recv_initial_metadata);
    null_then_run_closure(exec_ctx, &s->recv_initial_metadata_ready,
                          GRPC_ERROR_NONE);
  }
}

void grpc_chttp2_maybe_complete_recv_message(grpc_exec_ctx *exec_ctx,
                                             grpc_chttp2_transport *t,
                                             grpc_chttp2_stream *s) {
  grpc_error *error = GRPC_ERROR_NONE;
  if (s->recv_message_ready != NULL) {
    *s->recv_message = NULL;
    if (s->final_metadata_requested && s->seen_error) {
      grpc_slice_buffer_reset_and_unref_internal(exec_ctx, &s->frame_storage);
      if (!s->pending_byte_stream) {
        grpc_slice_buffer_reset_and_unref_internal(
            exec_ctx, &s->unprocessed_incoming_frames_buffer);
      }
    }
    if (!s->pending_byte_stream) {
      while (s->unprocessed_incoming_frames_buffer.length > 0 ||
             s->frame_storage.length > 0) {
        if (s->unprocessed_incoming_frames_buffer.length == 0) {
          grpc_slice_buffer_swap(&s->unprocessed_incoming_frames_buffer,
                                 &s->frame_storage);
        }
        error = grpc_deframe_unprocessed_incoming_frames(
            exec_ctx, &s->data_parser, s,
            &s->unprocessed_incoming_frames_buffer, NULL, s->recv_message);
        if (error != GRPC_ERROR_NONE) {
          s->seen_error = true;
          grpc_slice_buffer_reset_and_unref_internal(exec_ctx,
                                                     &s->frame_storage);
          grpc_slice_buffer_reset_and_unref_internal(
              exec_ctx, &s->unprocessed_incoming_frames_buffer);
          break;
        } else if (*s->recv_message != NULL) {
          break;
        }
      }
    }
    if (error == GRPC_ERROR_NONE && *s->recv_message != NULL) {
      null_then_run_closure(exec_ctx, &s->recv_message_ready, GRPC_ERROR_NONE);
    } else if (s->published_metadata[1] != GRPC_METADATA_NOT_PUBLISHED) {
      *s->recv_message = NULL;
      null_then_run_closure(exec_ctx, &s->recv_message_ready, GRPC_ERROR_NONE);
    }
    GRPC_ERROR_UNREF(error);
  }
}

void grpc_chttp2_maybe_complete_recv_trailing_metadata(grpc_exec_ctx *exec_ctx,
                                                       grpc_chttp2_transport *t,
                                                       grpc_chttp2_stream *s) {
  grpc_chttp2_maybe_complete_recv_message(exec_ctx, t, s);
  if (s->recv_trailing_metadata_finished != NULL && s->read_closed &&
      s->write_closed) {
    if (s->seen_error) {
      grpc_slice_buffer_reset_and_unref_internal(exec_ctx, &s->frame_storage);
      if (!s->pending_byte_stream) {
        grpc_slice_buffer_reset_and_unref_internal(
            exec_ctx, &s->unprocessed_incoming_frames_buffer);
      }
    }
    bool pending_data = s->pending_byte_stream ||
                        s->unprocessed_incoming_frames_buffer.length > 0;
    if (s->read_closed && s->frame_storage.length == 0 &&
        (!pending_data || s->seen_error) &&
        s->recv_trailing_metadata_finished != NULL) {
      grpc_chttp2_incoming_metadata_buffer_publish(
          exec_ctx, &s->metadata_buffer[1], s->recv_trailing_metadata);
      grpc_chttp2_complete_closure_step(
          exec_ctx, t, s, &s->recv_trailing_metadata_finished, GRPC_ERROR_NONE,
          "recv_trailing_metadata_finished");
    }
  }
}

static void remove_stream(grpc_exec_ctx *exec_ctx, grpc_chttp2_transport *t,
                          uint32_t id, grpc_error *error) {
  grpc_chttp2_stream *s = grpc_chttp2_stream_map_delete(&t->stream_map, id);
  GPR_ASSERT(s);
  if (t->incoming_stream == s) {
    t->incoming_stream = NULL;
    grpc_chttp2_parsing_become_skip_parser(exec_ctx, t);
  }
  if (s->pending_byte_stream) {
    if (s->on_next != NULL) {
      grpc_chttp2_incoming_byte_stream *bs = s->data_parser.parsing_frame;
      if (error == GRPC_ERROR_NONE) {
        error = GRPC_ERROR_CREATE_FROM_STATIC_STRING("Truncated message");
      }
      incoming_byte_stream_publish_error(exec_ctx, bs, error);
      incoming_byte_stream_unref(exec_ctx, bs);
      s->data_parser.parsing_frame = NULL;
    } else {
      GRPC_ERROR_UNREF(s->byte_stream_error);
      s->byte_stream_error = GRPC_ERROR_REF(error);
    }
  }

  if (grpc_chttp2_stream_map_size(&t->stream_map) == 0) {
    post_benign_reclaimer(exec_ctx, t);
    if (t->sent_goaway_state == GRPC_CHTTP2_GOAWAY_SENT) {
      close_transport_locked(
          exec_ctx, t,
          GRPC_ERROR_CREATE_REFERENCING_FROM_STATIC_STRING(
              "Last stream closed after sending GOAWAY", &error, 1));
    }
  }
  if (grpc_chttp2_list_remove_writable_stream(t, s)) {
    GRPC_CHTTP2_STREAM_UNREF(exec_ctx, s, "chttp2_writing:remove_stream");
  }

  GRPC_ERROR_UNREF(error);

  maybe_start_some_streams(exec_ctx, t);
}

void grpc_chttp2_cancel_stream(grpc_exec_ctx *exec_ctx,
                               grpc_chttp2_transport *t, grpc_chttp2_stream *s,
                               grpc_error *due_to_error) {
  if (!t->is_client && !s->sent_trailing_metadata &&
      grpc_error_has_clear_grpc_status(due_to_error)) {
    close_from_api(exec_ctx, t, s, due_to_error);
    return;
  }

  if (!s->read_closed || !s->write_closed) {
    if (s->id != 0) {
      grpc_http2_error_code http_error;
      grpc_error_get_status(due_to_error, s->deadline, NULL, NULL, &http_error);
      grpc_slice_buffer_add(
          &t->qbuf, grpc_chttp2_rst_stream_create(s->id, (uint32_t)http_error,
                                                  &s->stats.outgoing));
      grpc_chttp2_initiate_write(exec_ctx, t, false, "rst_stream");
    }
  }
  if (due_to_error != GRPC_ERROR_NONE && !s->seen_error) {
    s->seen_error = true;
  }
  grpc_chttp2_mark_stream_closed(exec_ctx, t, s, 1, 1, due_to_error);
}

void grpc_chttp2_fake_status(grpc_exec_ctx *exec_ctx, grpc_chttp2_transport *t,
                             grpc_chttp2_stream *s, grpc_error *error) {
  grpc_status_code status;
  grpc_slice slice;
  grpc_error_get_status(error, s->deadline, &status, &slice, NULL);

  if (status != GRPC_STATUS_OK) {
    s->seen_error = true;
  }
  /* stream_global->recv_trailing_metadata_finished gives us a
     last chance replacement: we've received trailing metadata,
     but something more important has become available to signal
     to the upper layers - drop what we've got, and then publish
     what we want - which is safe because we haven't told anyone
     about the metadata yet */
  if (s->published_metadata[1] == GRPC_METADATA_NOT_PUBLISHED ||
      s->recv_trailing_metadata_finished != NULL) {
    char status_string[GPR_LTOA_MIN_BUFSIZE];
    gpr_ltoa(status, status_string);
    GRPC_LOG_IF_ERROR("add_status",
                      grpc_chttp2_incoming_metadata_buffer_replace_or_add(
                          exec_ctx, &s->metadata_buffer[1],
                          grpc_mdelem_from_slices(
                              exec_ctx, GRPC_MDSTR_GRPC_STATUS,
                              grpc_slice_from_copied_string(status_string))));
    if (!GRPC_SLICE_IS_EMPTY(slice)) {
      GRPC_LOG_IF_ERROR(
          "add_status_message",
          grpc_chttp2_incoming_metadata_buffer_replace_or_add(
              exec_ctx, &s->metadata_buffer[1],
              grpc_mdelem_from_slices(exec_ctx, GRPC_MDSTR_GRPC_MESSAGE,
                                      grpc_slice_ref_internal(slice))));
    }
    s->published_metadata[1] = GRPC_METADATA_SYNTHESIZED_FROM_FAKE;
    grpc_chttp2_maybe_complete_recv_trailing_metadata(exec_ctx, t, s);
  }

  GRPC_ERROR_UNREF(error);
}

static void add_error(grpc_error *error, grpc_error **refs, size_t *nrefs) {
  if (error == GRPC_ERROR_NONE) return;
  for (size_t i = 0; i < *nrefs; i++) {
    if (error == refs[i]) {
      return;
    }
  }
  refs[*nrefs] = error;
  ++*nrefs;
}

static grpc_error *removal_error(grpc_error *extra_error, grpc_chttp2_stream *s,
                                 const char *master_error_msg) {
  grpc_error *refs[3];
  size_t nrefs = 0;
  add_error(s->read_closed_error, refs, &nrefs);
  add_error(s->write_closed_error, refs, &nrefs);
  add_error(extra_error, refs, &nrefs);
  grpc_error *error = GRPC_ERROR_NONE;
  if (nrefs > 0) {
    error = GRPC_ERROR_CREATE_REFERENCING_FROM_STATIC_STRING(master_error_msg,
                                                             refs, nrefs);
  }
  GRPC_ERROR_UNREF(extra_error);
  return error;
}

void grpc_chttp2_fail_pending_writes(grpc_exec_ctx *exec_ctx,
                                     grpc_chttp2_transport *t,
                                     grpc_chttp2_stream *s, grpc_error *error) {
  error =
      removal_error(error, s, "Pending writes failed due to stream closure");
  s->send_initial_metadata = NULL;
  grpc_chttp2_complete_closure_step(
      exec_ctx, t, s, &s->send_initial_metadata_finished, GRPC_ERROR_REF(error),
      "send_initial_metadata_finished");

  s->send_trailing_metadata = NULL;
  grpc_chttp2_complete_closure_step(
      exec_ctx, t, s, &s->send_trailing_metadata_finished,
      GRPC_ERROR_REF(error), "send_trailing_metadata_finished");

  s->fetching_send_message = NULL;
  grpc_chttp2_complete_closure_step(
      exec_ctx, t, s, &s->fetching_send_message_finished, GRPC_ERROR_REF(error),
      "fetching_send_message_finished");
  while (s->on_write_finished_cbs) {
    grpc_chttp2_write_cb *cb = s->on_write_finished_cbs;
    s->on_write_finished_cbs = cb->next;
    grpc_chttp2_complete_closure_step(exec_ctx, t, s, &cb->closure,
                                      GRPC_ERROR_REF(error),
                                      "on_write_finished_cb");
    cb->next = t->write_cb_pool;
    t->write_cb_pool = cb;
  }
  GRPC_ERROR_UNREF(error);
}

void grpc_chttp2_mark_stream_closed(grpc_exec_ctx *exec_ctx,
                                    grpc_chttp2_transport *t,
                                    grpc_chttp2_stream *s, int close_reads,
                                    int close_writes, grpc_error *error) {
  if (s->read_closed && s->write_closed) {
    /* already closed */
    grpc_chttp2_maybe_complete_recv_trailing_metadata(exec_ctx, t, s);
    GRPC_ERROR_UNREF(error);
    return;
  }
  bool closed_read = false;
  bool became_closed = false;
  if (close_reads && !s->read_closed) {
    s->read_closed_error = GRPC_ERROR_REF(error);
    s->read_closed = true;
    closed_read = true;
  }
  if (close_writes && !s->write_closed) {
    s->write_closed_error = GRPC_ERROR_REF(error);
    s->write_closed = true;
    grpc_chttp2_fail_pending_writes(exec_ctx, t, s, GRPC_ERROR_REF(error));
  }
  if (s->read_closed && s->write_closed) {
    became_closed = true;
    grpc_error *overall_error =
        removal_error(GRPC_ERROR_REF(error), s, "Stream removed");
    if (s->id != 0) {
      remove_stream(exec_ctx, t, s->id, GRPC_ERROR_REF(overall_error));
    } else {
      /* Purge streams waiting on concurrency still waiting for id assignment */
      grpc_chttp2_list_remove_waiting_for_concurrency(t, s);
    }
    if (overall_error != GRPC_ERROR_NONE) {
      grpc_chttp2_fake_status(exec_ctx, t, s, overall_error);
    }
  }
  if (closed_read) {
    for (int i = 0; i < 2; i++) {
      if (s->published_metadata[i] == GRPC_METADATA_NOT_PUBLISHED) {
        s->published_metadata[i] = GPRC_METADATA_PUBLISHED_AT_CLOSE;
      }
    }
    grpc_chttp2_maybe_complete_recv_initial_metadata(exec_ctx, t, s);
    grpc_chttp2_maybe_complete_recv_message(exec_ctx, t, s);
  }
  if (became_closed) {
    grpc_chttp2_maybe_complete_recv_trailing_metadata(exec_ctx, t, s);
    GRPC_CHTTP2_STREAM_UNREF(exec_ctx, s, "chttp2");
  }
  GRPC_ERROR_UNREF(error);
}

static void close_from_api(grpc_exec_ctx *exec_ctx, grpc_chttp2_transport *t,
                           grpc_chttp2_stream *s, grpc_error *error) {
  grpc_slice hdr;
  grpc_slice status_hdr;
  grpc_slice http_status_hdr;
  grpc_slice content_type_hdr;
  grpc_slice message_pfx;
  uint8_t *p;
  uint32_t len = 0;
  grpc_status_code grpc_status;
  grpc_slice slice;
  grpc_error_get_status(error, s->deadline, &grpc_status, &slice, NULL);

  GPR_ASSERT(grpc_status >= 0 && (int)grpc_status < 100);

  /* Hand roll a header block.
     This is unnecessarily ugly - at some point we should find a more
     elegant solution.
     It's complicated by the fact that our send machinery would be dead by
     the time we got around to sending this, so instead we ignore HPACK
     compression and just write the uncompressed bytes onto the wire. */
  if (!s->sent_initial_metadata) {
    http_status_hdr = grpc_slice_malloc(13);
    p = GRPC_SLICE_START_PTR(http_status_hdr);
    *p++ = 0x00;
    *p++ = 7;
    *p++ = ':';
    *p++ = 's';
    *p++ = 't';
    *p++ = 'a';
    *p++ = 't';
    *p++ = 'u';
    *p++ = 's';
    *p++ = 3;
    *p++ = '2';
    *p++ = '0';
    *p++ = '0';
    GPR_ASSERT(p == GRPC_SLICE_END_PTR(http_status_hdr));
    len += (uint32_t)GRPC_SLICE_LENGTH(http_status_hdr);

    content_type_hdr = grpc_slice_malloc(31);
    p = GRPC_SLICE_START_PTR(content_type_hdr);
    *p++ = 0x00;
    *p++ = 12;
    *p++ = 'c';
    *p++ = 'o';
    *p++ = 'n';
    *p++ = 't';
    *p++ = 'e';
    *p++ = 'n';
    *p++ = 't';
    *p++ = '-';
    *p++ = 't';
    *p++ = 'y';
    *p++ = 'p';
    *p++ = 'e';
    *p++ = 16;
    *p++ = 'a';
    *p++ = 'p';
    *p++ = 'p';
    *p++ = 'l';
    *p++ = 'i';
    *p++ = 'c';
    *p++ = 'a';
    *p++ = 't';
    *p++ = 'i';
    *p++ = 'o';
    *p++ = 'n';
    *p++ = '/';
    *p++ = 'g';
    *p++ = 'r';
    *p++ = 'p';
    *p++ = 'c';
    GPR_ASSERT(p == GRPC_SLICE_END_PTR(content_type_hdr));
    len += (uint32_t)GRPC_SLICE_LENGTH(content_type_hdr);
  }

  status_hdr = grpc_slice_malloc(15 + (grpc_status >= 10));
  p = GRPC_SLICE_START_PTR(status_hdr);
  *p++ = 0x00; /* literal header, not indexed */
  *p++ = 11;   /* len(grpc-status) */
  *p++ = 'g';
  *p++ = 'r';
  *p++ = 'p';
  *p++ = 'c';
  *p++ = '-';
  *p++ = 's';
  *p++ = 't';
  *p++ = 'a';
  *p++ = 't';
  *p++ = 'u';
  *p++ = 's';
  if (grpc_status < 10) {
    *p++ = 1;
    *p++ = (uint8_t)('0' + grpc_status);
  } else {
    *p++ = 2;
    *p++ = (uint8_t)('0' + (grpc_status / 10));
    *p++ = (uint8_t)('0' + (grpc_status % 10));
  }
  GPR_ASSERT(p == GRPC_SLICE_END_PTR(status_hdr));
  len += (uint32_t)GRPC_SLICE_LENGTH(status_hdr);

  size_t msg_len = GRPC_SLICE_LENGTH(slice);
  GPR_ASSERT(msg_len <= UINT32_MAX);
  uint32_t msg_len_len = GRPC_CHTTP2_VARINT_LENGTH((uint32_t)msg_len, 1);
  message_pfx = grpc_slice_malloc(14 + msg_len_len);
  p = GRPC_SLICE_START_PTR(message_pfx);
  *p++ = 0x00; /* literal header, not indexed */
  *p++ = 12;   /* len(grpc-message) */
  *p++ = 'g';
  *p++ = 'r';
  *p++ = 'p';
  *p++ = 'c';
  *p++ = '-';
  *p++ = 'm';
  *p++ = 'e';
  *p++ = 's';
  *p++ = 's';
  *p++ = 'a';
  *p++ = 'g';
  *p++ = 'e';
  GRPC_CHTTP2_WRITE_VARINT((uint32_t)msg_len, 1, 0, p, (uint32_t)msg_len_len);
  p += msg_len_len;
  GPR_ASSERT(p == GRPC_SLICE_END_PTR(message_pfx));
  len += (uint32_t)GRPC_SLICE_LENGTH(message_pfx);
  len += (uint32_t)msg_len;

  hdr = grpc_slice_malloc(9);
  p = GRPC_SLICE_START_PTR(hdr);
  *p++ = (uint8_t)(len >> 16);
  *p++ = (uint8_t)(len >> 8);
  *p++ = (uint8_t)(len);
  *p++ = GRPC_CHTTP2_FRAME_HEADER;
  *p++ = GRPC_CHTTP2_DATA_FLAG_END_STREAM | GRPC_CHTTP2_DATA_FLAG_END_HEADERS;
  *p++ = (uint8_t)(s->id >> 24);
  *p++ = (uint8_t)(s->id >> 16);
  *p++ = (uint8_t)(s->id >> 8);
  *p++ = (uint8_t)(s->id);
  GPR_ASSERT(p == GRPC_SLICE_END_PTR(hdr));

  grpc_slice_buffer_add(&t->qbuf, hdr);
  if (!s->sent_initial_metadata) {
    grpc_slice_buffer_add(&t->qbuf, http_status_hdr);
    grpc_slice_buffer_add(&t->qbuf, content_type_hdr);
  }
  grpc_slice_buffer_add(&t->qbuf, status_hdr);
  grpc_slice_buffer_add(&t->qbuf, message_pfx);
  grpc_slice_buffer_add(&t->qbuf, grpc_slice_ref_internal(slice));
  grpc_slice_buffer_add(
      &t->qbuf, grpc_chttp2_rst_stream_create(s->id, GRPC_HTTP2_NO_ERROR,
                                              &s->stats.outgoing));

  grpc_chttp2_mark_stream_closed(exec_ctx, t, s, 1, 1, error);
  grpc_chttp2_initiate_write(exec_ctx, t, false, "close_from_api");
}

typedef struct {
  grpc_exec_ctx *exec_ctx;
  grpc_error *error;
  grpc_chttp2_transport *t;
} cancel_stream_cb_args;

static void cancel_stream_cb(void *user_data, uint32_t key, void *stream) {
  cancel_stream_cb_args *args = user_data;
  grpc_chttp2_stream *s = stream;
  grpc_chttp2_cancel_stream(args->exec_ctx, args->t, s,
                            GRPC_ERROR_REF(args->error));
}

static void end_all_the_calls(grpc_exec_ctx *exec_ctx, grpc_chttp2_transport *t,
                              grpc_error *error) {
  cancel_stream_cb_args args = {exec_ctx, error, t};
  grpc_chttp2_stream_map_for_each(&t->stream_map, cancel_stream_cb, &args);
  GRPC_ERROR_UNREF(error);
}

/*******************************************************************************
 * INPUT PROCESSING - PARSING
 */

static void update_bdp(grpc_exec_ctx *exec_ctx, grpc_chttp2_transport *t,
                       double bdp_dbl) {
  int32_t bdp;
  const int32_t kMinBDP = 128;
  if (bdp_dbl <= kMinBDP) {
    bdp = kMinBDP;
  } else if (bdp_dbl > INT32_MAX) {
    bdp = INT32_MAX;
  } else {
    bdp = (int32_t)(bdp_dbl);
  }
  int64_t delta =
      (int64_t)bdp -
      (int64_t)t->settings[GRPC_LOCAL_SETTINGS]
                          [GRPC_CHTTP2_SETTINGS_INITIAL_WINDOW_SIZE];
  if (delta == 0 || (delta > -bdp / 10 && delta < bdp / 10)) {
    return;
  }
  if (grpc_bdp_estimator_trace) {
    gpr_log(GPR_DEBUG, "%s: update initial window size to %d", t->peer_string,
            (int)bdp);
  }
<<<<<<< HEAD
  push_setting(exec_ctx, t, GRPC_CHTTP2_SETTINGS_INITIAL_WINDOW_SIZE,
               (uint32_t)bdp);
=======
  push_setting(exec_ctx, t, GRPC_CHTTP2_SETTINGS_INITIAL_WINDOW_SIZE, bdp);
  push_setting(exec_ctx, t, GRPC_CHTTP2_SETTINGS_MAX_FRAME_SIZE, bdp);
>>>>>>> 3fe0f6d8
}

static grpc_error *try_http_parsing(grpc_exec_ctx *exec_ctx,
                                    grpc_chttp2_transport *t) {
  grpc_http_parser parser;
  size_t i = 0;
  grpc_error *error = GRPC_ERROR_NONE;
  grpc_http_response response;
  memset(&response, 0, sizeof(response));

  grpc_http_parser_init(&parser, GRPC_HTTP_RESPONSE, &response);

  grpc_error *parse_error = GRPC_ERROR_NONE;
  for (; i < t->read_buffer.count && parse_error == GRPC_ERROR_NONE; i++) {
    parse_error =
        grpc_http_parser_parse(&parser, t->read_buffer.slices[i], NULL);
  }
  if (parse_error == GRPC_ERROR_NONE &&
      (parse_error = grpc_http_parser_eof(&parser)) == GRPC_ERROR_NONE) {
    error = grpc_error_set_int(
        grpc_error_set_int(GRPC_ERROR_CREATE_FROM_STATIC_STRING(
                               "Trying to connect an http1.x server"),
                           GRPC_ERROR_INT_HTTP_STATUS, response.status),
        GRPC_ERROR_INT_GRPC_STATUS, GRPC_STATUS_UNAVAILABLE);
  }
  GRPC_ERROR_UNREF(parse_error);

  grpc_http_parser_destroy(&parser);
  grpc_http_response_destroy(&response);
  return error;
}

static void read_action_locked(grpc_exec_ctx *exec_ctx, void *tp,
                               grpc_error *error) {
  GPR_TIMER_BEGIN("reading_action_locked", 0);

  grpc_chttp2_transport *t = tp;
  bool need_bdp_ping = false;

  GRPC_ERROR_REF(error);

  grpc_error *err = error;
  if (err != GRPC_ERROR_NONE) {
    err = grpc_error_set_int(GRPC_ERROR_CREATE_REFERENCING_FROM_STATIC_STRING(
                                 "Endpoint read failed", &err, 1),
                             GRPC_ERROR_INT_OCCURRED_DURING_WRITE,
                             t->write_state);
  }
  GPR_SWAP(grpc_error *, err, error);
  GRPC_ERROR_UNREF(err);
  if (!t->closed) {
    GPR_TIMER_BEGIN("reading_action.parse", 0);
    size_t i = 0;
    grpc_error *errors[3] = {GRPC_ERROR_REF(error), GRPC_ERROR_NONE,
                             GRPC_ERROR_NONE};
    for (; i < t->read_buffer.count && errors[1] == GRPC_ERROR_NONE; i++) {
      if (grpc_bdp_estimator_add_incoming_bytes(
              &t->bdp_estimator,
              (int64_t)GRPC_SLICE_LENGTH(t->read_buffer.slices[i]))) {
        need_bdp_ping = true;
      }
      errors[1] =
          grpc_chttp2_perform_read(exec_ctx, t, t->read_buffer.slices[i]);
    }
    if (errors[1] != GRPC_ERROR_NONE) {
      errors[2] = try_http_parsing(exec_ctx, t);
      GRPC_ERROR_UNREF(error);
      error = GRPC_ERROR_CREATE_REFERENCING_FROM_STATIC_STRING(
          "Failed parsing HTTP/2", errors, GPR_ARRAY_SIZE(errors));
    }
    for (i = 0; i < GPR_ARRAY_SIZE(errors); i++) {
      GRPC_ERROR_UNREF(errors[i]);
    }
    GPR_TIMER_END("reading_action.parse", 0);

    GPR_TIMER_BEGIN("post_parse_locked", 0);
    if (t->initial_window_update != 0) {
      if (t->initial_window_update > 0) {
        grpc_chttp2_stream *s;
        while (grpc_chttp2_list_pop_stalled_by_stream(t, &s)) {
          grpc_chttp2_become_writable(
              exec_ctx, t, s, GRPC_CHTTP2_STREAM_WRITE_INITIATE_UNCOVERED,
              "unstalled");
        }
      }
      t->initial_window_update = 0;
    }
    GPR_TIMER_END("post_parse_locked", 0);
  }

  GPR_TIMER_BEGIN("post_reading_action_locked", 0);
  bool keep_reading = false;
  if (error == GRPC_ERROR_NONE && t->closed) {
    error = GRPC_ERROR_CREATE_FROM_STATIC_STRING("Transport closed");
  }
  if (error != GRPC_ERROR_NONE) {
    close_transport_locked(exec_ctx, t, GRPC_ERROR_REF(error));
    t->endpoint_reading = 0;
  } else if (!t->closed) {
    keep_reading = true;
    GRPC_CHTTP2_REF_TRANSPORT(t, "keep_reading");
  }
  grpc_slice_buffer_reset_and_unref_internal(exec_ctx, &t->read_buffer);

  if (keep_reading) {
    grpc_endpoint_read(exec_ctx, t->ep, &t->read_buffer,
                       &t->read_action_locked);

    if (t->enable_bdp_probe) {
      if (need_bdp_ping) {
        GRPC_CHTTP2_REF_TRANSPORT(t, "bdp_ping");
        grpc_bdp_estimator_schedule_ping(&t->bdp_estimator);
        send_ping_locked(exec_ctx, t,
                         GRPC_CHTTP2_PING_BEFORE_TRANSPORT_WINDOW_UPDATE,
                         &t->start_bdp_ping_locked, &t->finish_bdp_ping_locked);
      }

      int64_t estimate = -1;
      if (grpc_bdp_estimator_get_estimate(&t->bdp_estimator, &estimate)) {
        double target = 1 + log2((double)estimate);
        double memory_pressure = grpc_resource_quota_get_memory_pressure(
            grpc_resource_user_quota(grpc_endpoint_get_resource_user(t->ep)));
        if (memory_pressure > 0.8) {
          target *= 1 - GPR_MIN(1, (memory_pressure - 0.8) / 0.1);
        }
        double bdp_error =
            target - grpc_pid_controller_last(&t->pid_controller);
        gpr_timespec now = gpr_now(GPR_CLOCK_MONOTONIC);
        gpr_timespec dt_timespec = gpr_time_sub(now, t->last_pid_update);
        double dt = (double)dt_timespec.tv_sec + dt_timespec.tv_nsec * 1e-9;
        if (dt > 0.1) {
          dt = 0.1;
        }
        double log2_bdp_guess =
            grpc_pid_controller_update(&t->pid_controller, bdp_error, dt);
        update_bdp(exec_ctx, t, pow(2, log2_bdp_guess));
        t->last_pid_update = now;
      }
    }
    GRPC_CHTTP2_UNREF_TRANSPORT(exec_ctx, t, "keep_reading");
  } else {
    GRPC_CHTTP2_UNREF_TRANSPORT(exec_ctx, t, "reading_action");
  }

  GPR_TIMER_END("post_reading_action_locked", 0);

  GRPC_ERROR_UNREF(error);

  GPR_TIMER_END("reading_action_locked", 0);
}

static void start_bdp_ping_locked(grpc_exec_ctx *exec_ctx, void *tp,
                                  grpc_error *error) {
  grpc_chttp2_transport *t = tp;
  if (grpc_http_trace) {
    gpr_log(GPR_DEBUG, "%s: Start BDP ping", t->peer_string);
  }
  /* Reset the keepalive ping timer */
  if (t->keepalive_state == GRPC_CHTTP2_KEEPALIVE_STATE_WAITING) {
    grpc_timer_cancel(exec_ctx, &t->keepalive_ping_timer);
  }
  grpc_bdp_estimator_start_ping(&t->bdp_estimator);
}

static void finish_bdp_ping_locked(grpc_exec_ctx *exec_ctx, void *tp,
                                   grpc_error *error) {
  grpc_chttp2_transport *t = tp;
  if (grpc_http_trace) {
    gpr_log(GPR_DEBUG, "%s: Complete BDP ping", t->peer_string);
  }
  grpc_bdp_estimator_complete_ping(&t->bdp_estimator);

  GRPC_CHTTP2_UNREF_TRANSPORT(exec_ctx, t, "bdp_ping");
}

void grpc_chttp2_config_default_keepalive_args(grpc_channel_args *args,
                                               bool is_client) {
  size_t i;
  if (args) {
    for (i = 0; i < args->num_args; i++) {
      if (0 == strcmp(args->args[i].key, GRPC_ARG_KEEPALIVE_TIME_MS)) {
        const int value = grpc_channel_arg_get_integer(
            &args->args[i],
            (grpc_integer_options){g_default_client_keepalive_time_ms, 1,
                                   INT_MAX});
        if (is_client) {
          g_default_client_keepalive_time_ms = value;
        } else {
          g_default_server_keepalive_time_ms = value;
        }
      } else if (0 ==
                 strcmp(args->args[i].key, GRPC_ARG_KEEPALIVE_TIMEOUT_MS)) {
        const int value = grpc_channel_arg_get_integer(
            &args->args[i],
            (grpc_integer_options){g_default_client_keepalive_timeout_ms, 0,
                                   INT_MAX});
        if (is_client) {
          g_default_client_keepalive_timeout_ms = value;
        } else {
          g_default_server_keepalive_timeout_ms = value;
        }
      } else if (0 == strcmp(args->args[i].key,
                             GRPC_ARG_KEEPALIVE_PERMIT_WITHOUT_CALLS)) {
        g_default_keepalive_permit_without_calls =
            (uint32_t)grpc_channel_arg_get_integer(
                &args->args[i],
                (grpc_integer_options){g_default_keepalive_permit_without_calls,
                                       0, 1});
      }
    }
  }
}

static void init_keepalive_ping_locked(grpc_exec_ctx *exec_ctx, void *arg,
                                       grpc_error *error) {
  grpc_chttp2_transport *t = arg;
  GPR_ASSERT(t->keepalive_state == GRPC_CHTTP2_KEEPALIVE_STATE_WAITING);
  if (t->destroying || t->closed) {
    t->keepalive_state = GRPC_CHTTP2_KEEPALIVE_STATE_DYING;
  } else if (error == GRPC_ERROR_NONE) {
    if (t->keepalive_permit_without_calls ||
        grpc_chttp2_stream_map_size(&t->stream_map) > 0) {
      t->keepalive_state = GRPC_CHTTP2_KEEPALIVE_STATE_PINGING;
      GRPC_CHTTP2_REF_TRANSPORT(t, "keepalive ping end");
      send_ping_locked(exec_ctx, t, GRPC_CHTTP2_PING_ON_NEXT_WRITE,
                       &t->start_keepalive_ping_locked,
                       &t->finish_keepalive_ping_locked);
    } else {
      GRPC_CHTTP2_REF_TRANSPORT(t, "init keepalive ping");
      grpc_timer_init(
          exec_ctx, &t->keepalive_ping_timer,
          gpr_time_add(gpr_now(GPR_CLOCK_MONOTONIC), t->keepalive_time),
          &t->init_keepalive_ping_locked, gpr_now(GPR_CLOCK_MONOTONIC));
    }
  } else if (error == GRPC_ERROR_CANCELLED) {
    /* The keepalive ping timer may be cancelled by bdp */
    GRPC_CHTTP2_REF_TRANSPORT(t, "init keepalive ping");
    grpc_timer_init(
        exec_ctx, &t->keepalive_ping_timer,
        gpr_time_add(gpr_now(GPR_CLOCK_MONOTONIC), t->keepalive_time),
        &t->init_keepalive_ping_locked, gpr_now(GPR_CLOCK_MONOTONIC));
  }
  GRPC_CHTTP2_UNREF_TRANSPORT(exec_ctx, t, "init keepalive ping");
}

static void start_keepalive_ping_locked(grpc_exec_ctx *exec_ctx, void *arg,
                                        grpc_error *error) {
  grpc_chttp2_transport *t = arg;
  GRPC_CHTTP2_REF_TRANSPORT(t, "keepalive watchdog");
  grpc_timer_init(
      exec_ctx, &t->keepalive_watchdog_timer,
      gpr_time_add(gpr_now(GPR_CLOCK_MONOTONIC), t->keepalive_timeout),
      &t->keepalive_watchdog_fired_locked, gpr_now(GPR_CLOCK_MONOTONIC));
}

static void finish_keepalive_ping_locked(grpc_exec_ctx *exec_ctx, void *arg,
                                         grpc_error *error) {
  grpc_chttp2_transport *t = arg;
  if (t->keepalive_state == GRPC_CHTTP2_KEEPALIVE_STATE_PINGING) {
    if (error == GRPC_ERROR_NONE) {
      t->keepalive_state = GRPC_CHTTP2_KEEPALIVE_STATE_WAITING;
      grpc_timer_cancel(exec_ctx, &t->keepalive_watchdog_timer);
      GRPC_CHTTP2_REF_TRANSPORT(t, "init keepalive ping");
      grpc_timer_init(
          exec_ctx, &t->keepalive_ping_timer,
          gpr_time_add(gpr_now(GPR_CLOCK_MONOTONIC), t->keepalive_time),
          &t->init_keepalive_ping_locked, gpr_now(GPR_CLOCK_MONOTONIC));
    }
  }
  GRPC_CHTTP2_UNREF_TRANSPORT(exec_ctx, t, "keepalive ping end");
}

static void keepalive_watchdog_fired_locked(grpc_exec_ctx *exec_ctx, void *arg,
                                            grpc_error *error) {
  grpc_chttp2_transport *t = arg;
  if (t->keepalive_state == GRPC_CHTTP2_KEEPALIVE_STATE_PINGING) {
    if (error == GRPC_ERROR_NONE) {
      t->keepalive_state = GRPC_CHTTP2_KEEPALIVE_STATE_DYING;
      close_transport_locked(exec_ctx, t, GRPC_ERROR_CREATE_FROM_STATIC_STRING(
                                              "keepalive watchdog timeout"));
    }
  } else {
    /* The watchdog timer should have been cancelled by
     * finish_keepalive_ping_locked. */
    if (error != GRPC_ERROR_CANCELLED) {
      gpr_log(GPR_ERROR, "keepalive_ping_end state error: %d (expect: %d)",
              t->keepalive_state, GRPC_CHTTP2_KEEPALIVE_STATE_PINGING);
    }
  }
  GRPC_CHTTP2_UNREF_TRANSPORT(exec_ctx, t, "keepalive watchdog");
}

/*******************************************************************************
 * CALLBACK LOOP
 */

static void connectivity_state_set(grpc_exec_ctx *exec_ctx,
                                   grpc_chttp2_transport *t,
                                   grpc_connectivity_state state,
                                   grpc_error *error, const char *reason) {
  GRPC_CHTTP2_IF_TRACING(
      gpr_log(GPR_DEBUG, "set connectivity_state=%d", state));
  grpc_connectivity_state_set(exec_ctx, &t->channel_callback.state_tracker,
                              state, error, reason);
}

/*******************************************************************************
 * POLLSET STUFF
 */

static void set_pollset(grpc_exec_ctx *exec_ctx, grpc_transport *gt,
                        grpc_stream *gs, grpc_pollset *pollset) {
  grpc_chttp2_transport *t = (grpc_chttp2_transport *)gt;
  grpc_endpoint_add_to_pollset(exec_ctx, t->ep, pollset);
}

static void set_pollset_set(grpc_exec_ctx *exec_ctx, grpc_transport *gt,
                            grpc_stream *gs, grpc_pollset_set *pollset_set) {
  grpc_chttp2_transport *t = (grpc_chttp2_transport *)gt;
  grpc_endpoint_add_to_pollset_set(exec_ctx, t->ep, pollset_set);
}

/*******************************************************************************
 * BYTE STREAM
 */

static void reset_byte_stream(grpc_exec_ctx *exec_ctx, void *arg,
                              grpc_error *error) {
  grpc_chttp2_stream *s = (grpc_chttp2_stream *)arg;

  s->pending_byte_stream = false;
  if (error == GRPC_ERROR_NONE) {
    grpc_chttp2_maybe_complete_recv_message(exec_ctx, s->t, s);
    grpc_chttp2_maybe_complete_recv_trailing_metadata(exec_ctx, s->t, s);
  } else {
    GPR_ASSERT(error != GRPC_ERROR_NONE);
    grpc_closure_sched(exec_ctx, s->on_next, GRPC_ERROR_REF(error));
    s->on_next = NULL;
    GRPC_ERROR_UNREF(s->byte_stream_error);
    s->byte_stream_error = GRPC_ERROR_NONE;
    grpc_chttp2_cancel_stream(exec_ctx, s->t, s, GRPC_ERROR_REF(error));
    s->byte_stream_error = error;
  }
}

static void incoming_byte_stream_unref(grpc_exec_ctx *exec_ctx,
                                       grpc_chttp2_incoming_byte_stream *bs) {
  if (gpr_unref(&bs->refs)) {
    gpr_free(bs);
  }
}

static void incoming_byte_stream_update_flow_control(grpc_exec_ctx *exec_ctx,
                                                     grpc_chttp2_transport *t,
                                                     grpc_chttp2_stream *s,
                                                     size_t max_size_hint,
                                                     size_t have_already) {
  uint32_t max_recv_bytes;
  uint32_t initial_window_size =
      t->settings[GRPC_SENT_SETTINGS][GRPC_CHTTP2_SETTINGS_INITIAL_WINDOW_SIZE];

  /* clamp max recv hint to an allowable size */
  if (max_size_hint >= UINT32_MAX - initial_window_size) {
    max_recv_bytes = UINT32_MAX - initial_window_size;
  } else {
    max_recv_bytes = (uint32_t)max_size_hint;
  }

  /* account for bytes already received but unknown to higher layers */
  if (max_recv_bytes >= have_already) {
    max_recv_bytes -= (uint32_t)have_already;
  } else {
    max_recv_bytes = 0;
  }

  /* add some small lookahead to keep pipelines flowing */
  GPR_ASSERT(max_recv_bytes <= UINT32_MAX - initial_window_size);
  if (s->incoming_window_delta < max_recv_bytes && !s->read_closed) {
    uint32_t add_max_recv_bytes =
        (uint32_t)(max_recv_bytes - s->incoming_window_delta);
    grpc_chttp2_stream_write_type write_type =
        GRPC_CHTTP2_STREAM_WRITE_INITIATE_UNCOVERED;
    if (s->incoming_window_delta + initial_window_size <
        (int64_t)have_already) {
      write_type = GRPC_CHTTP2_STREAM_WRITE_INITIATE_COVERED;
    }
    GRPC_CHTTP2_FLOW_CREDIT_STREAM_INCOMING_WINDOW_DELTA("op", t, s,
                                                         add_max_recv_bytes);
    GRPC_CHTTP2_FLOW_CREDIT_STREAM("op", t, s, announce_window,
                                   add_max_recv_bytes);
    if ((int64_t)s->incoming_window_delta + (int64_t)initial_window_size -
            (int64_t)s->announce_window >
        2 * (int64_t)initial_window_size) {
      write_type = GRPC_CHTTP2_STREAM_WRITE_PIGGYBACK;
    }
    grpc_chttp2_become_writable(exec_ctx, t, s, write_type,
                                "read_incoming_stream");
  }
}

static void incoming_byte_stream_next_locked(grpc_exec_ctx *exec_ctx,
                                             void *argp,
                                             grpc_error *error_ignored) {
  grpc_chttp2_incoming_byte_stream *bs = argp;
  grpc_chttp2_transport *t = bs->transport;
  grpc_chttp2_stream *s = bs->stream;

  size_t cur_length = s->frame_storage.length;
  incoming_byte_stream_update_flow_control(
      exec_ctx, t, s, bs->next_action.max_size_hint, cur_length);

  GPR_ASSERT(s->unprocessed_incoming_frames_buffer.length == 0);
  if (s->frame_storage.length > 0) {
    grpc_slice_buffer_swap(&s->frame_storage,
                           &s->unprocessed_incoming_frames_buffer);
    grpc_closure_sched(exec_ctx, bs->next_action.on_complete, GRPC_ERROR_NONE);
  } else if (s->byte_stream_error != GRPC_ERROR_NONE) {
    grpc_closure_sched(exec_ctx, bs->next_action.on_complete,
                       GRPC_ERROR_REF(s->byte_stream_error));
    if (s->data_parser.parsing_frame != NULL) {
      incoming_byte_stream_unref(exec_ctx, s->data_parser.parsing_frame);
      s->data_parser.parsing_frame = NULL;
    }
  } else if (s->read_closed) {
    if (bs->remaining_bytes != 0) {
      s->byte_stream_error =
          GRPC_ERROR_CREATE_FROM_STATIC_STRING("Truncated message");
      grpc_closure_sched(exec_ctx, bs->next_action.on_complete,
                         GRPC_ERROR_REF(s->byte_stream_error));
      if (s->data_parser.parsing_frame != NULL) {
        incoming_byte_stream_unref(exec_ctx, s->data_parser.parsing_frame);
        s->data_parser.parsing_frame = NULL;
      }
    } else {
      /* Should never reach here. */
      GPR_ASSERT(false);
    }
  } else {
    s->on_next = bs->next_action.on_complete;
  }
  incoming_byte_stream_unref(exec_ctx, bs);
}

static bool incoming_byte_stream_next(grpc_exec_ctx *exec_ctx,
                                      grpc_byte_stream *byte_stream,
                                      size_t max_size_hint,
                                      grpc_closure *on_complete) {
  GPR_TIMER_BEGIN("incoming_byte_stream_next", 0);
  grpc_chttp2_incoming_byte_stream *bs =
      (grpc_chttp2_incoming_byte_stream *)byte_stream;
  grpc_chttp2_stream *s = bs->stream;
  if (s->unprocessed_incoming_frames_buffer.length > 0) {
    return true;
  } else {
    gpr_ref(&bs->refs);
    bs->next_action.max_size_hint = max_size_hint;
    bs->next_action.on_complete = on_complete;
    grpc_closure_sched(
        exec_ctx,
        grpc_closure_init(
            &bs->next_action.closure, incoming_byte_stream_next_locked, bs,
            grpc_combiner_scheduler(bs->transport->combiner, false)),
        GRPC_ERROR_NONE);
    GPR_TIMER_END("incoming_byte_stream_next", 0);
    return false;
  }
}

static grpc_error *incoming_byte_stream_pull(grpc_exec_ctx *exec_ctx,
                                             grpc_byte_stream *byte_stream,
                                             grpc_slice *slice) {
  GPR_TIMER_BEGIN("incoming_byte_stream_pull", 0);
  grpc_chttp2_incoming_byte_stream *bs =
      (grpc_chttp2_incoming_byte_stream *)byte_stream;
  grpc_chttp2_stream *s = bs->stream;

  if (s->unprocessed_incoming_frames_buffer.length > 0) {
    grpc_error *error = grpc_deframe_unprocessed_incoming_frames(
        exec_ctx, &s->data_parser, s, &s->unprocessed_incoming_frames_buffer,
        slice, NULL);
    if (error != GRPC_ERROR_NONE) {
      return error;
    }
  } else {
    grpc_error *error =
        GRPC_ERROR_CREATE_FROM_STATIC_STRING("Truncated message");
    grpc_closure_sched(exec_ctx, &s->reset_byte_stream, GRPC_ERROR_REF(error));
    return error;
  }
  GPR_TIMER_END("incoming_byte_stream_pull", 0);
  return GRPC_ERROR_NONE;
}

static void incoming_byte_stream_destroy(grpc_exec_ctx *exec_ctx,
                                         grpc_byte_stream *byte_stream);

static void incoming_byte_stream_destroy_locked(grpc_exec_ctx *exec_ctx,
                                                void *byte_stream,
                                                grpc_error *error_ignored) {
  grpc_chttp2_incoming_byte_stream *bs = byte_stream;
  grpc_chttp2_stream *s = bs->stream;
  grpc_chttp2_transport *t = s->t;

  GPR_ASSERT(bs->base.destroy == incoming_byte_stream_destroy);
  incoming_byte_stream_unref(exec_ctx, bs);
  s->pending_byte_stream = false;
  grpc_chttp2_maybe_complete_recv_message(exec_ctx, t, s);
  grpc_chttp2_maybe_complete_recv_trailing_metadata(exec_ctx, t, s);
}

static void incoming_byte_stream_destroy(grpc_exec_ctx *exec_ctx,
                                         grpc_byte_stream *byte_stream) {
  GPR_TIMER_BEGIN("incoming_byte_stream_destroy", 0);
  grpc_chttp2_incoming_byte_stream *bs =
      (grpc_chttp2_incoming_byte_stream *)byte_stream;
  grpc_closure_sched(
      exec_ctx,
      grpc_closure_init(
          &bs->destroy_action, incoming_byte_stream_destroy_locked, bs,
          grpc_combiner_scheduler(bs->transport->combiner, false)),
      GRPC_ERROR_NONE);
  GPR_TIMER_END("incoming_byte_stream_destroy", 0);
}

static void incoming_byte_stream_publish_error(
    grpc_exec_ctx *exec_ctx, grpc_chttp2_incoming_byte_stream *bs,
    grpc_error *error) {
  grpc_chttp2_stream *s = bs->stream;

  GPR_ASSERT(error != GRPC_ERROR_NONE);
  grpc_closure_sched(exec_ctx, s->on_next, GRPC_ERROR_REF(error));
  s->on_next = NULL;
  GRPC_ERROR_UNREF(s->byte_stream_error);
  s->byte_stream_error = GRPC_ERROR_REF(error);
  grpc_chttp2_cancel_stream(exec_ctx, bs->transport, bs->stream,
                            GRPC_ERROR_REF(error));
}

grpc_error *grpc_chttp2_incoming_byte_stream_push(
    grpc_exec_ctx *exec_ctx, grpc_chttp2_incoming_byte_stream *bs,
    grpc_slice slice, grpc_slice *slice_out) {
  grpc_chttp2_stream *s = bs->stream;

  if (bs->remaining_bytes < GRPC_SLICE_LENGTH(slice)) {
    grpc_error *error =
        GRPC_ERROR_CREATE_FROM_STATIC_STRING("Too many bytes in stream");

    grpc_closure_sched(exec_ctx, &s->reset_byte_stream, GRPC_ERROR_REF(error));
    grpc_slice_unref_internal(exec_ctx, slice);
    return error;
  } else {
    bs->remaining_bytes -= (uint32_t)GRPC_SLICE_LENGTH(slice);
    if (slice_out != NULL) {
      *slice_out = slice;
    }
    return GRPC_ERROR_NONE;
  }
}

grpc_error *grpc_chttp2_incoming_byte_stream_finished(
    grpc_exec_ctx *exec_ctx, grpc_chttp2_incoming_byte_stream *bs,
    grpc_error *error, bool reset_on_error) {
  grpc_chttp2_stream *s = bs->stream;

  if (error == GRPC_ERROR_NONE) {
    if (bs->remaining_bytes != 0) {
      error = GRPC_ERROR_CREATE_FROM_STATIC_STRING("Truncated message");
    }
  }
  if (error != GRPC_ERROR_NONE && reset_on_error) {
    grpc_closure_sched(exec_ctx, &s->reset_byte_stream, GRPC_ERROR_REF(error));
  }
  incoming_byte_stream_unref(exec_ctx, bs);
  return error;
}

grpc_chttp2_incoming_byte_stream *grpc_chttp2_incoming_byte_stream_create(
    grpc_exec_ctx *exec_ctx, grpc_chttp2_transport *t, grpc_chttp2_stream *s,
    uint32_t frame_size, uint32_t flags) {
  grpc_chttp2_incoming_byte_stream *incoming_byte_stream =
      gpr_malloc(sizeof(*incoming_byte_stream));
  incoming_byte_stream->base.length = frame_size;
  incoming_byte_stream->remaining_bytes = frame_size;
  incoming_byte_stream->base.flags = flags;
  incoming_byte_stream->base.next = incoming_byte_stream_next;
  incoming_byte_stream->base.pull = incoming_byte_stream_pull;
  incoming_byte_stream->base.destroy = incoming_byte_stream_destroy;
  gpr_ref_init(&incoming_byte_stream->refs, 2);
  incoming_byte_stream->transport = t;
  incoming_byte_stream->stream = s;
  s->byte_stream_error = GRPC_ERROR_NONE;
  return incoming_byte_stream;
}

/*******************************************************************************
 * RESOURCE QUOTAS
 */

static void post_benign_reclaimer(grpc_exec_ctx *exec_ctx,
                                  grpc_chttp2_transport *t) {
  if (!t->benign_reclaimer_registered) {
    t->benign_reclaimer_registered = true;
    GRPC_CHTTP2_REF_TRANSPORT(t, "benign_reclaimer");
    grpc_resource_user_post_reclaimer(exec_ctx,
                                      grpc_endpoint_get_resource_user(t->ep),
                                      false, &t->benign_reclaimer_locked);
  }
}

static void post_destructive_reclaimer(grpc_exec_ctx *exec_ctx,
                                       grpc_chttp2_transport *t) {
  if (!t->destructive_reclaimer_registered) {
    t->destructive_reclaimer_registered = true;
    GRPC_CHTTP2_REF_TRANSPORT(t, "destructive_reclaimer");
    grpc_resource_user_post_reclaimer(exec_ctx,
                                      grpc_endpoint_get_resource_user(t->ep),
                                      true, &t->destructive_reclaimer_locked);
  }
}

static void benign_reclaimer_locked(grpc_exec_ctx *exec_ctx, void *arg,
                                    grpc_error *error) {
  grpc_chttp2_transport *t = arg;
  if (error == GRPC_ERROR_NONE &&
      grpc_chttp2_stream_map_size(&t->stream_map) == 0) {
    /* Channel with no active streams: send a goaway to try and make it
     * disconnect cleanly */
    if (grpc_resource_quota_trace) {
      gpr_log(GPR_DEBUG, "HTTP2: %s - send goaway to free memory",
              t->peer_string);
    }
    send_goaway(exec_ctx, t,
                grpc_error_set_int(
                    GRPC_ERROR_CREATE_FROM_STATIC_STRING("Buffers full"),
                    GRPC_ERROR_INT_HTTP2_ERROR, GRPC_HTTP2_ENHANCE_YOUR_CALM));
  } else if (error == GRPC_ERROR_NONE && grpc_resource_quota_trace) {
    gpr_log(GPR_DEBUG,
            "HTTP2: %s - skip benign reclamation, there are still %" PRIdPTR
            " streams",
            t->peer_string, grpc_chttp2_stream_map_size(&t->stream_map));
  }
  t->benign_reclaimer_registered = false;
  if (error != GRPC_ERROR_CANCELLED) {
    grpc_resource_user_finish_reclamation(
        exec_ctx, grpc_endpoint_get_resource_user(t->ep));
  }
  GRPC_CHTTP2_UNREF_TRANSPORT(exec_ctx, t, "benign_reclaimer");
}

static void destructive_reclaimer_locked(grpc_exec_ctx *exec_ctx, void *arg,
                                         grpc_error *error) {
  grpc_chttp2_transport *t = arg;
  size_t n = grpc_chttp2_stream_map_size(&t->stream_map);
  t->destructive_reclaimer_registered = false;
  if (error == GRPC_ERROR_NONE && n > 0) {
    grpc_chttp2_stream *s = grpc_chttp2_stream_map_rand(&t->stream_map);
    if (grpc_resource_quota_trace) {
      gpr_log(GPR_DEBUG, "HTTP2: %s - abandon stream id %d", t->peer_string,
              s->id);
    }
    grpc_chttp2_cancel_stream(
        exec_ctx, t, s,
        grpc_error_set_int(GRPC_ERROR_CREATE_FROM_STATIC_STRING("Buffers full"),
                           GRPC_ERROR_INT_HTTP2_ERROR,
                           GRPC_HTTP2_ENHANCE_YOUR_CALM));
    if (n > 1) {
      /* Since we cancel one stream per destructive reclamation, if
         there are more streams left, we can immediately post a new
         reclaimer in case the resource quota needs to free more
         memory */
      post_destructive_reclaimer(exec_ctx, t);
    }
  }
  if (error != GRPC_ERROR_CANCELLED) {
    grpc_resource_user_finish_reclamation(
        exec_ctx, grpc_endpoint_get_resource_user(t->ep));
  }
  GRPC_CHTTP2_UNREF_TRANSPORT(exec_ctx, t, "destructive_reclaimer");
}

/*******************************************************************************
 * TRACING
 */

static char *format_flowctl_context_var(const char *context, const char *var,
                                        int64_t val, uint32_t id) {
  char *name;
  if (context == NULL) {
    name = gpr_strdup(var);
  } else if (0 == strcmp(context, "t")) {
    GPR_ASSERT(id == 0);
    gpr_asprintf(&name, "TRANSPORT:%s", var);
  } else if (0 == strcmp(context, "s")) {
    GPR_ASSERT(id != 0);
    gpr_asprintf(&name, "STREAM[%d]:%s", id, var);
  } else {
    gpr_asprintf(&name, "BAD_CONTEXT[%s][%d]:%s", context, id, var);
  }
  char *name_fld = gpr_leftpad(name, ' ', 64);
  char *value;
  gpr_asprintf(&value, "%" PRId64, val);
  char *value_fld = gpr_leftpad(value, ' ', 8);
  char *result;
  gpr_asprintf(&result, "%s %s", name_fld, value_fld);
  gpr_free(name);
  gpr_free(name_fld);
  gpr_free(value);
  gpr_free(value_fld);
  return result;
}

void grpc_chttp2_flowctl_trace(const char *file, int line, const char *phase,
                               grpc_chttp2_flowctl_op op, const char *context1,
                               const char *var1, const char *context2,
                               const char *var2, int is_client,
                               uint32_t stream_id, int64_t val1, int64_t val2) {
  char *tmp_phase;
  char *label1 = format_flowctl_context_var(context1, var1, val1, stream_id);
  char *label2 = format_flowctl_context_var(context2, var2, val2, stream_id);
  char *clisvr = is_client ? "client" : "server";
  char *prefix;

  tmp_phase = gpr_leftpad(phase, ' ', 8);
  gpr_asprintf(&prefix, "FLOW %s: %s ", tmp_phase, clisvr);
  gpr_free(tmp_phase);

  switch (op) {
    case GRPC_CHTTP2_FLOWCTL_MOVE:
      if (val2 != 0) {
        gpr_log(file, line, GPR_LOG_SEVERITY_DEBUG,
                "%sMOVE   %s <- %s giving %" PRId64, prefix, label1, label2,
                val1 + val2);
      }
      break;
    case GRPC_CHTTP2_FLOWCTL_CREDIT:
      GPR_ASSERT(val2 >= 0);
      if (val2 != 0) {
        gpr_log(file, line, GPR_LOG_SEVERITY_DEBUG,
                "%sCREDIT %s by %s giving %" PRId64, prefix, label1, label2,
                val1 + val2);
      }
      break;
    case GRPC_CHTTP2_FLOWCTL_DEBIT:
      GPR_ASSERT(val2 >= 0);
      if (val2 != 0) {
        gpr_log(file, line, GPR_LOG_SEVERITY_DEBUG,
                "%sDEBIT  %s by %s giving %" PRId64, prefix, label1, label2,
                val1 - val2);
      }
      break;
  }

  gpr_free(label1);
  gpr_free(label2);
  gpr_free(prefix);
}

/*******************************************************************************
 * INTEGRATION GLUE
 */

static char *chttp2_get_peer(grpc_exec_ctx *exec_ctx, grpc_transport *t) {
  return gpr_strdup(((grpc_chttp2_transport *)t)->peer_string);
}

/*******************************************************************************
 * MONITORING
 */
static grpc_endpoint *chttp2_get_endpoint(grpc_exec_ctx *exec_ctx,
                                          grpc_transport *t) {
  return ((grpc_chttp2_transport *)t)->ep;
}

static const grpc_transport_vtable vtable = {sizeof(grpc_chttp2_stream),
                                             "chttp2",
                                             init_stream,
                                             set_pollset,
                                             set_pollset_set,
                                             perform_stream_op,
                                             perform_transport_op,
                                             destroy_stream,
                                             destroy_transport,
                                             chttp2_get_peer,
                                             chttp2_get_endpoint};

grpc_transport *grpc_create_chttp2_transport(
    grpc_exec_ctx *exec_ctx, const grpc_channel_args *channel_args,
    grpc_endpoint *ep, int is_client) {
  grpc_chttp2_transport *t = gpr_zalloc(sizeof(grpc_chttp2_transport));
  init_transport(exec_ctx, t, channel_args, ep, is_client != 0);
  return &t->base;
}

void grpc_chttp2_transport_start_reading(grpc_exec_ctx *exec_ctx,
                                         grpc_transport *transport,
                                         grpc_slice_buffer *read_buffer) {
  grpc_chttp2_transport *t = (grpc_chttp2_transport *)transport;
  GRPC_CHTTP2_REF_TRANSPORT(
      t, "reading_action"); /* matches unref inside reading_action */
  if (read_buffer != NULL) {
    grpc_slice_buffer_move_into(read_buffer, &t->read_buffer);
    gpr_free(read_buffer);
  }
  grpc_closure_sched(exec_ctx, &t->read_action_locked, GRPC_ERROR_NONE);
}<|MERGE_RESOLUTION|>--- conflicted
+++ resolved
@@ -2159,13 +2159,9 @@
     gpr_log(GPR_DEBUG, "%s: update initial window size to %d", t->peer_string,
             (int)bdp);
   }
-<<<<<<< HEAD
   push_setting(exec_ctx, t, GRPC_CHTTP2_SETTINGS_INITIAL_WINDOW_SIZE,
                (uint32_t)bdp);
-=======
-  push_setting(exec_ctx, t, GRPC_CHTTP2_SETTINGS_INITIAL_WINDOW_SIZE, bdp);
-  push_setting(exec_ctx, t, GRPC_CHTTP2_SETTINGS_MAX_FRAME_SIZE, bdp);
->>>>>>> 3fe0f6d8
+  push_setting(exec_ctx, t, GRPC_CHTTP2_SETTINGS_MAX_FRAME_SIZE, (uint32_t)bdp);
 }
 
 static grpc_error *try_http_parsing(grpc_exec_ctx *exec_ctx,
