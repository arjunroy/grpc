/*
 *
 * Copyright 2015 gRPC authors.
 *
 * Licensed under the Apache License, Version 2.0 (the "License");
 * you may not use this file except in compliance with the License.
 * You may obtain a copy of the License at
 *
 *     http://www.apache.org/licenses/LICENSE-2.0
 *
 * Unless required by applicable law or agreed to in writing, software
 * distributed under the License is distributed on an "AS IS" BASIS,
 * WITHOUT WARRANTIES OR CONDITIONS OF ANY KIND, either express or implied.
 * See the License for the specific language governing permissions and
 * limitations under the License.
 *
 */

#include "src/core/ext/transport/chttp2/transport/incoming_metadata.h"

#include <string.h>

#include "src/core/ext/transport/chttp2/transport/internal.h"

#include <grpc/support/alloc.h>
#include <grpc/support/log.h>

void grpc_chttp2_incoming_metadata_buffer_init(
    grpc_chttp2_incoming_metadata_buffer* buffer, gpr_arena* arena) {
  buffer->arena = arena;
  grpc_metadata_batch_init(&buffer->batch);
  buffer->batch.deadline = GRPC_MILLIS_INF_FUTURE;
}

void grpc_chttp2_incoming_metadata_buffer_destroy(
<<<<<<< HEAD
    grpc_chttp2_incoming_metadata_buffer *buffer) {
  grpc_metadata_batch_destroy(&buffer->batch);
}

grpc_error *grpc_chttp2_incoming_metadata_buffer_add(
    grpc_chttp2_incoming_metadata_buffer *buffer, grpc_mdelem elem) {
  buffer->size += GRPC_MDELEM_LENGTH(elem);
  return grpc_metadata_batch_add_tail(
      &buffer->batch, (grpc_linked_mdelem *)gpr_arena_alloc(
                          buffer->arena, sizeof(grpc_linked_mdelem)),
      elem);
}

grpc_error *grpc_chttp2_incoming_metadata_buffer_replace_or_add(
    grpc_chttp2_incoming_metadata_buffer *buffer, grpc_mdelem elem) {
  for (grpc_linked_mdelem *l = buffer->batch.list.head; l != NULL;
=======
    grpc_exec_ctx* exec_ctx, grpc_chttp2_incoming_metadata_buffer* buffer) {
  grpc_metadata_batch_destroy(exec_ctx, &buffer->batch);
}

grpc_error* grpc_chttp2_incoming_metadata_buffer_add(
    grpc_exec_ctx* exec_ctx, grpc_chttp2_incoming_metadata_buffer* buffer,
    grpc_mdelem elem) {
  buffer->size += GRPC_MDELEM_LENGTH(elem);
  return grpc_metadata_batch_add_tail(
      exec_ctx, &buffer->batch,
      (grpc_linked_mdelem*)gpr_arena_alloc(buffer->arena,
                                           sizeof(grpc_linked_mdelem)),
      elem);
}

grpc_error* grpc_chttp2_incoming_metadata_buffer_replace_or_add(
    grpc_exec_ctx* exec_ctx, grpc_chttp2_incoming_metadata_buffer* buffer,
    grpc_mdelem elem) {
  for (grpc_linked_mdelem* l = buffer->batch.list.head; l != NULL;
>>>>>>> d9da7387
       l = l->next) {
    if (grpc_slice_eq(GRPC_MDKEY(l->md), GRPC_MDKEY(elem))) {
      GRPC_MDELEM_UNREF(l->md);
      l->md = elem;
      return GRPC_ERROR_NONE;
    }
  }
  return grpc_chttp2_incoming_metadata_buffer_add(buffer, elem);
}

void grpc_chttp2_incoming_metadata_buffer_set_deadline(
    grpc_chttp2_incoming_metadata_buffer* buffer, grpc_millis deadline) {
  buffer->batch.deadline = deadline;
}

void grpc_chttp2_incoming_metadata_buffer_publish(
<<<<<<< HEAD
    grpc_chttp2_incoming_metadata_buffer *buffer, grpc_metadata_batch *batch) {
=======
    grpc_exec_ctx* exec_ctx, grpc_chttp2_incoming_metadata_buffer* buffer,
    grpc_metadata_batch* batch) {
>>>>>>> d9da7387
  *batch = buffer->batch;
  grpc_metadata_batch_init(&buffer->batch);
}<|MERGE_RESOLUTION|>--- conflicted
+++ resolved
@@ -33,44 +33,23 @@
 }
 
 void grpc_chttp2_incoming_metadata_buffer_destroy(
-<<<<<<< HEAD
-    grpc_chttp2_incoming_metadata_buffer *buffer) {
+    grpc_chttp2_incoming_metadata_buffer* buffer) {
   grpc_metadata_batch_destroy(&buffer->batch);
 }
 
-grpc_error *grpc_chttp2_incoming_metadata_buffer_add(
-    grpc_chttp2_incoming_metadata_buffer *buffer, grpc_mdelem elem) {
+grpc_error* grpc_chttp2_incoming_metadata_buffer_add(
+    grpc_chttp2_incoming_metadata_buffer* buffer, grpc_mdelem elem) {
   buffer->size += GRPC_MDELEM_LENGTH(elem);
   return grpc_metadata_batch_add_tail(
-      &buffer->batch, (grpc_linked_mdelem *)gpr_arena_alloc(
-                          buffer->arena, sizeof(grpc_linked_mdelem)),
-      elem);
-}
-
-grpc_error *grpc_chttp2_incoming_metadata_buffer_replace_or_add(
-    grpc_chttp2_incoming_metadata_buffer *buffer, grpc_mdelem elem) {
-  for (grpc_linked_mdelem *l = buffer->batch.list.head; l != NULL;
-=======
-    grpc_exec_ctx* exec_ctx, grpc_chttp2_incoming_metadata_buffer* buffer) {
-  grpc_metadata_batch_destroy(exec_ctx, &buffer->batch);
-}
-
-grpc_error* grpc_chttp2_incoming_metadata_buffer_add(
-    grpc_exec_ctx* exec_ctx, grpc_chttp2_incoming_metadata_buffer* buffer,
-    grpc_mdelem elem) {
-  buffer->size += GRPC_MDELEM_LENGTH(elem);
-  return grpc_metadata_batch_add_tail(
-      exec_ctx, &buffer->batch,
+      &buffer->batch,
       (grpc_linked_mdelem*)gpr_arena_alloc(buffer->arena,
                                            sizeof(grpc_linked_mdelem)),
       elem);
 }
 
 grpc_error* grpc_chttp2_incoming_metadata_buffer_replace_or_add(
-    grpc_exec_ctx* exec_ctx, grpc_chttp2_incoming_metadata_buffer* buffer,
-    grpc_mdelem elem) {
+    grpc_chttp2_incoming_metadata_buffer* buffer, grpc_mdelem elem) {
   for (grpc_linked_mdelem* l = buffer->batch.list.head; l != NULL;
->>>>>>> d9da7387
        l = l->next) {
     if (grpc_slice_eq(GRPC_MDKEY(l->md), GRPC_MDKEY(elem))) {
       GRPC_MDELEM_UNREF(l->md);
@@ -87,12 +66,7 @@
 }
 
 void grpc_chttp2_incoming_metadata_buffer_publish(
-<<<<<<< HEAD
-    grpc_chttp2_incoming_metadata_buffer *buffer, grpc_metadata_batch *batch) {
-=======
-    grpc_exec_ctx* exec_ctx, grpc_chttp2_incoming_metadata_buffer* buffer,
-    grpc_metadata_batch* batch) {
->>>>>>> d9da7387
+    grpc_chttp2_incoming_metadata_buffer* buffer, grpc_metadata_batch* batch) {
   *batch = buffer->batch;
   grpc_metadata_batch_init(&buffer->batch);
 }