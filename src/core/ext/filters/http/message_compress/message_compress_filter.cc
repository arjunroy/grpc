--- conflicted
+++ resolved
@@ -119,28 +119,8 @@
       calld->message_compression_algorithm = GRPC_MESSAGE_COMPRESS_NONE;
       stream_compression_algorithm = GRPC_STREAM_COMPRESS_NONE;
     }
-<<<<<<< HEAD
     if (!GPR_BITGET(channeld->enabled_algorithms_bitset,
                     compression_algorithm)) {
-=======
-    *has_compression_algorithm = true;
-    grpc_metadata_batch_remove(
-        initial_metadata,
-        initial_metadata->idx.named.grpc_internal_stream_encoding_request);
-    /* Disable message-wise compression */
-    calld->compression_algorithm = GRPC_COMPRESS_NONE;
-    if (initial_metadata->idx.named.grpc_internal_encoding_request != nullptr) {
-      grpc_metadata_batch_remove(
-          initial_metadata,
-          initial_metadata->idx.named.grpc_internal_encoding_request);
-    }
-  } else if (initial_metadata->idx.named.grpc_internal_encoding_request !=
-             nullptr) {
-    grpc_mdelem md =
-        initial_metadata->idx.named.grpc_internal_encoding_request->md;
-    if (!grpc_compression_algorithm_parse(GRPC_MDVALUE(md),
-                                          &calld->compression_algorithm)) {
->>>>>>> 94e676e1
       char* val = grpc_slice_to_c_string(GRPC_MDVALUE(md));
       gpr_log(GPR_ERROR,
               "Invalid compression algorithm: '%s' (previously disabled). "
@@ -184,14 +164,9 @@
   } else if (calld->message_compression_algorithm !=
              GRPC_MESSAGE_COMPRESS_NONE) {
     error = grpc_metadata_batch_add_tail(
-<<<<<<< HEAD
-        exec_ctx, initial_metadata, &calld->compression_algorithm_storage,
+        initial_metadata, &calld->compression_algorithm_storage,
         grpc_message_compression_encoding_mdelem(
             calld->message_compression_algorithm));
-=======
-        initial_metadata, &calld->compression_algorithm_storage,
-        grpc_compression_encoding_mdelem(calld->compression_algorithm));
->>>>>>> 94e676e1
   }
 
   if (error != GRPC_ERROR_NONE) return error;
@@ -242,13 +217,8 @@
   grpc_slice_buffer_init(&tmp);
   uint32_t send_flags =
       calld->send_message_batch->payload->send_message.send_message->flags;
-<<<<<<< HEAD
-  bool did_compress = grpc_msg_compress(
-      exec_ctx, calld->message_compression_algorithm, &calld->slices, &tmp);
-=======
-  bool did_compress =
-      grpc_msg_compress(calld->compression_algorithm, &calld->slices, &tmp);
->>>>>>> 94e676e1
+  bool did_compress = grpc_msg_compress(calld->message_compression_algorithm,
+                                        &calld->slices, &tmp);
   if (did_compress) {
     if (grpc_compression_trace.enabled()) {
       const char* algo_name;
@@ -391,6 +361,7 @@
             GRPC_ERROR_REF(calld->cancel_error), "failing send_message op");
       } else {
         grpc_byte_stream_shutdown(
+
             calld->send_message_batch->payload->send_message.send_message,
             GRPC_ERROR_REF(calld->cancel_error));
       }
