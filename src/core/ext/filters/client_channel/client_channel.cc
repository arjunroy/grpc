--- conflicted
+++ resolved
@@ -268,18 +268,7 @@
       gpr_log(GPR_DEBUG, "chand=%p: lb_policy=%p state changed to %s", w->chand,
               w->lb_policy, grpc_connectivity_state_name(w->state));
     }
-<<<<<<< HEAD
-    if (publish_state == GRPC_CHANNEL_SHUTDOWN &&
-        w->chand->resolver != nullptr) {
-      publish_state = GRPC_CHANNEL_TRANSIENT_FAILURE;
-      grpc_resolver_channel_saw_error_locked(w->chand->resolver);
-      GRPC_LB_POLICY_UNREF(w->chand->lb_policy, "channel");
-      w->chand->lb_policy = nullptr;
-    }
-    set_channel_connectivity_state_locked(w->chand, publish_state,
-=======
-    set_channel_connectivity_state_locked(exec_ctx, w->chand, w->state,
->>>>>>> 05cd3102
+    set_channel_connectivity_state_locked(w->chand, w->state,
                                           GRPC_ERROR_REF(error), "lb_changed");
     if (w->state != GRPC_CHANNEL_SHUTDOWN) {
       watch_lb_policy_locked(w->chand, w->lb_policy, w->state);
@@ -375,33 +364,26 @@
   }
 }
 
-<<<<<<< HEAD
-static void on_resolver_result_changed_locked(void* arg, grpc_error* error) {
-=======
-static void request_reresolution_locked(grpc_exec_ctx* exec_ctx, void* arg,
-                                        grpc_error* error) {
+static void request_reresolution_locked(void* arg, grpc_error* error) {
   reresolution_request_args* args = (reresolution_request_args*)arg;
   channel_data* chand = args->chand;
   // If this invocation is for a stale LB policy, treat it as an LB shutdown
   // signal.
   if (args->lb_policy != chand->lb_policy || error != GRPC_ERROR_NONE ||
       chand->resolver == nullptr) {
-    GRPC_CHANNEL_STACK_UNREF(exec_ctx, chand->owning_stack, "re-resolution");
+    GRPC_CHANNEL_STACK_UNREF(chand->owning_stack, "re-resolution");
     gpr_free(args);
     return;
   }
   if (grpc_client_channel_trace.enabled()) {
     gpr_log(GPR_DEBUG, "chand=%p: started name re-resolving", chand);
   }
-  grpc_resolver_channel_saw_error_locked(exec_ctx, chand->resolver);
+  grpc_resolver_channel_saw_error_locked(chand->resolver);
   // Give back the closure to the LB policy.
-  grpc_lb_policy_set_reresolve_closure_locked(exec_ctx, chand->lb_policy,
-                                              &args->closure);
-}
-
-static void on_resolver_result_changed_locked(grpc_exec_ctx* exec_ctx,
-                                              void* arg, grpc_error* error) {
->>>>>>> 05cd3102
+  grpc_lb_policy_set_reresolve_closure_locked(chand->lb_policy, &args->closure);
+}
+
+static void on_resolver_result_changed_locked(void* arg, grpc_error* error) {
   channel_data* chand = (channel_data*)arg;
   if (grpc_client_channel_trace.enabled()) {
     gpr_log(GPR_DEBUG, "chand=%p: got resolver result: error=%s", chand,
@@ -468,12 +450,10 @@
       if (chand->lb_policy != nullptr && !lb_policy_name_changed) {
         // Continue using the same LB policy.  Update with new addresses.
         lb_policy_updated = true;
-        grpc_lb_policy_update_locked(exec_ctx, chand->lb_policy,
-                                     &lb_policy_args);
+        grpc_lb_policy_update_locked(chand->lb_policy, &lb_policy_args);
       } else {
         // Instantiate new LB policy.
-        new_lb_policy =
-            grpc_lb_policy_create(exec_ctx, lb_policy_name, &lb_policy_args);
+        new_lb_policy = grpc_lb_policy_create(lb_policy_name, &lb_policy_args);
         if (new_lb_policy == nullptr) {
           gpr_log(GPR_ERROR, "could not create LB policy \"%s\"",
                   lb_policy_name);
@@ -485,61 +465,15 @@
           GRPC_CLOSURE_INIT(&args->closure, request_reresolution_locked, args,
                             grpc_combiner_scheduler(chand->combiner));
           GRPC_CHANNEL_STACK_REF(chand->owning_stack, "re-resolution");
-          grpc_lb_policy_set_reresolve_closure_locked(exec_ctx, new_lb_policy,
+          grpc_lb_policy_set_reresolve_closure_locked(new_lb_policy,
                                                       &args->closure);
         }
-<<<<<<< HEAD
-        lb_policy_name = "grpclb";
-      }
-    }
-    // Use pick_first if nothing was specified and we didn't select grpclb
-    // above.
-    if (lb_policy_name == nullptr) lb_policy_name = "pick_first";
-    grpc_lb_policy_args lb_policy_args;
-    lb_policy_args.args = chand->resolver_result;
-    lb_policy_args.client_channel_factory = chand->client_channel_factory;
-    lb_policy_args.combiner = chand->combiner;
-    // Check to see if we're already using the right LB policy.
-    // Note: It's safe to use chand->info_lb_policy_name here without
-    // taking a lock on chand->info_mu, because this function is the
-    // only thing that modifies its value, and it can only be invoked
-    // once at any given time.
-    lb_policy_name_changed =
-        chand->info_lb_policy_name == nullptr ||
-        gpr_stricmp(chand->info_lb_policy_name, lb_policy_name) != 0;
-    if (chand->lb_policy != nullptr && !lb_policy_name_changed) {
-      // Continue using the same LB policy.  Update with new addresses.
-      lb_policy_updated = true;
-      grpc_lb_policy_update_locked(chand->lb_policy, &lb_policy_args);
-    } else {
-      // Instantiate new LB policy.
-      new_lb_policy = grpc_lb_policy_create(lb_policy_name, &lb_policy_args);
-      if (new_lb_policy == nullptr) {
-        gpr_log(GPR_ERROR, "could not create LB policy \"%s\"", lb_policy_name);
-=======
->>>>>>> 05cd3102
       }
       // Find service config.
       channel_arg = grpc_channel_args_find(chand->resolver_result,
                                            GRPC_ARG_SERVICE_CONFIG);
       if (channel_arg != nullptr) {
         GPR_ASSERT(channel_arg->type == GRPC_ARG_STRING);
-<<<<<<< HEAD
-        grpc_uri* uri = grpc_uri_parse(channel_arg->value.string, true);
-        GPR_ASSERT(uri->path[0] != '\0');
-        service_config_parsing_state parsing_state;
-        memset(&parsing_state, 0, sizeof(parsing_state));
-        parsing_state.server_name =
-            uri->path[0] == '/' ? uri->path + 1 : uri->path;
-        grpc_service_config_parse_global_params(
-            service_config, parse_retry_throttle_params, &parsing_state);
-        grpc_uri_destroy(uri);
-        retry_throttle_data = parsing_state.retry_throttle_data;
-        method_params_table = grpc_service_config_create_method_config_table(
-            service_config, method_parameters_create_from_json,
-            method_parameters_ref_wrapper, method_parameters_unref_wrapper);
-        grpc_service_config_destroy(service_config);
-=======
         service_config_json = gpr_strdup(channel_arg->value.string);
         grpc_service_config* service_config =
             grpc_service_config_create(service_config_json);
@@ -548,8 +482,7 @@
                                                GRPC_ARG_SERVER_URI);
           GPR_ASSERT(channel_arg != nullptr);
           GPR_ASSERT(channel_arg->type == GRPC_ARG_STRING);
-          grpc_uri* uri =
-              grpc_uri_parse(exec_ctx, channel_arg->value.string, true);
+          grpc_uri* uri = grpc_uri_parse(channel_arg->value.string, true);
           GPR_ASSERT(uri->path[0] != '\0');
           service_config_parsing_state parsing_state;
           memset(&parsing_state, 0, sizeof(parsing_state));
@@ -560,26 +493,17 @@
           grpc_uri_destroy(uri);
           retry_throttle_data = parsing_state.retry_throttle_data;
           method_params_table = grpc_service_config_create_method_config_table(
-              exec_ctx, service_config, method_parameters_create_from_json,
+              service_config, method_parameters_create_from_json,
               method_parameters_ref_wrapper, method_parameters_unref_wrapper);
           grpc_service_config_destroy(service_config);
         }
->>>>>>> 05cd3102
       }
       // Before we clean up, save a copy of lb_policy_name, since it might
       // be pointing to data inside chand->resolver_result.
       // The copy will be saved in chand->lb_policy_name below.
       lb_policy_name_dup = gpr_strdup(lb_policy_name);
     }
-<<<<<<< HEAD
-    // Before we clean up, save a copy of lb_policy_name, since it might
-    // be pointing to data inside chand->resolver_result.
-    // The copy will be saved in chand->lb_policy_name below.
-    lb_policy_name_dup = gpr_strdup(lb_policy_name);
     grpc_channel_args_destroy(chand->resolver_result);
-=======
-    grpc_channel_args_destroy(exec_ctx, chand->resolver_result);
->>>>>>> 05cd3102
     chand->resolver_result = nullptr;
   }
   if (grpc_client_channel_trace.enabled()) {
