/*
 *
 * Copyright 2015 gRPC authors.
 *
 * Licensed under the Apache License, Version 2.0 (the "License");
 * you may not use this file except in compliance with the License.
 * You may obtain a copy of the License at
 *
 *     http://www.apache.org/licenses/LICENSE-2.0
 *
 * Unless required by applicable law or agreed to in writing, software
 * distributed under the License is distributed on an "AS IS" BASIS,
 * WITHOUT WARRANTIES OR CONDITIONS OF ANY KIND, either express or implied.
 * See the License for the specific language governing permissions and
 * limitations under the License.
 *
 */

#include <grpc/support/port_platform.h>
#if GRPC_ARES == 1 && !defined(GRPC_UV)

#include <limits.h>
#include <stdio.h>
#include <string.h>
#include <unistd.h>

#include <grpc/support/alloc.h>
#include <grpc/support/host_port.h>
#include <grpc/support/string_util.h>

#include "src/core/ext/filters/client_channel/http_connect_handshaker.h"
#include "src/core/ext/filters/client_channel/lb_policy_registry.h"
#include "src/core/ext/filters/client_channel/resolver/dns/c_ares/grpc_ares_wrapper.h"
#include "src/core/ext/filters/client_channel/resolver_registry.h"
#include "src/core/lib/backoff/backoff.h"
#include "src/core/lib/channel/channel_args.h"
#include "src/core/lib/gpr/env.h"
#include "src/core/lib/gpr/string.h"
#include "src/core/lib/gprpp/manual_constructor.h"
#include "src/core/lib/iomgr/combiner.h"
#include "src/core/lib/iomgr/gethostname.h"
#include "src/core/lib/iomgr/resolve_address.h"
#include "src/core/lib/iomgr/timer.h"
#include "src/core/lib/json/json.h"
#include "src/core/lib/transport/service_config.h"

#define GRPC_DNS_INITIAL_CONNECT_BACKOFF_SECONDS 1
#define GRPC_DNS_RECONNECT_BACKOFF_MULTIPLIER 1.6
#define GRPC_DNS_RECONNECT_MAX_BACKOFF_SECONDS 120
#define GRPC_DNS_RECONNECT_JITTER 0.2

typedef struct {
  /** base class: must be first */
  grpc_resolver base;
  /** DNS server to use (if not system default) */
  char* dns_server;
  /** name to resolve (usually the same as target_name) */
  char* name_to_resolve;
  /** default port to use */
  char* default_port;
  /** channel args. */
  grpc_channel_args* channel_args;
  /** whether to request the service config */
  bool request_service_config;
  /** pollset_set to drive the name resolution process */
  grpc_pollset_set* interested_parties;

  /** Closures used by the combiner */
  grpc_closure dns_ares_on_next_resolution_timer_closure;
  grpc_closure dns_ares_on_resolved_closure;

  /** Combiner guarding the rest of the state */
  grpc_combiner* combiner;
  /** are we currently resolving? */
  bool resolving;
  /** the pending resolving request */
  grpc_ares_request* pending_request;
  /** which version of the result have we published? */
  int published_version;
  /** which version of the result is current? */
  int resolved_version;
  /** pending next completion, or NULL */
  grpc_closure* next_completion;
  /** target result address for next completion */
  grpc_channel_args** target_result;
  /** current (fully resolved) result */
  grpc_channel_args* resolved_result;
  /** next resolution timer */
  bool have_next_resolution_timer;
  grpc_timer next_resolution_timer;
  /** retry backoff state */
  grpc_core::ManualConstructor<grpc_core::BackOff> backoff;
  /** min resolution period. Max one resolution will happen per period */
  grpc_millis min_time_between_resolutions;
  /** when was the last resolution? -1 if no resolution has happened yet */
  grpc_millis last_resolution_timestamp;
  /** currently resolving addresses */
  grpc_lb_addresses* lb_addresses;
  /** currently resolving service config */
  char* service_config_json;
} ares_dns_resolver;

static void dns_ares_destroy(grpc_resolver* r);

static void dns_ares_start_resolving_locked(ares_dns_resolver* r);
static void dns_ares_maybe_start_resolving_locked(ares_dns_resolver* r);
static void dns_ares_maybe_finish_next_locked(ares_dns_resolver* r);

static void dns_ares_shutdown_locked(grpc_resolver* r);
static void dns_ares_channel_saw_error_locked(grpc_resolver* r);
static void dns_ares_next_locked(grpc_resolver* r,
                                 grpc_channel_args** target_result,
                                 grpc_closure* on_complete);

static const grpc_resolver_vtable dns_ares_resolver_vtable = {
    dns_ares_destroy, dns_ares_shutdown_locked,
    dns_ares_channel_saw_error_locked, dns_ares_next_locked};

static void dns_ares_shutdown_locked(grpc_resolver* resolver) {
  ares_dns_resolver* r = (ares_dns_resolver*)resolver;
  if (r->have_next_resolution_timer) {
    grpc_timer_cancel(&r->next_resolution_timer);
  }
  if (r->pending_request != nullptr) {
    grpc_cancel_ares_request(r->pending_request);
  }
  if (r->next_completion != nullptr) {
    *r->target_result = nullptr;
    GRPC_CLOSURE_SCHED(r->next_completion, GRPC_ERROR_CREATE_FROM_STATIC_STRING(
                                               "Resolver Shutdown"));
    r->next_completion = nullptr;
  }
}

static void dns_ares_channel_saw_error_locked(grpc_resolver* resolver) {
  ares_dns_resolver* r = (ares_dns_resolver*)resolver;
  if (!r->resolving) {
<<<<<<< HEAD
    r->backoff->Reset();
    dns_ares_maybe_start_resolving_locked(r);
=======
    dns_ares_start_resolving_locked(r);
>>>>>>> ac47595e
  }
}

static void dns_ares_on_next_resolution_timer_locked(void* arg,
                                                     grpc_error* error) {
  ares_dns_resolver* r = (ares_dns_resolver*)arg;
  r->have_next_resolution_timer = false;
  if (error == GRPC_ERROR_NONE) {
    if (!r->resolving) {
      dns_ares_start_resolving_locked(r);
    }
  }
  GRPC_RESOLVER_UNREF(&r->base, "next_resolution_timer");
}

static bool value_in_json_array(grpc_json* array, const char* value) {
  for (grpc_json* entry = array->child; entry != nullptr; entry = entry->next) {
    if (entry->type == GRPC_JSON_STRING && strcmp(entry->value, value) == 0) {
      return true;
    }
  }
  return false;
}

static char* choose_service_config(char* service_config_choice_json) {
  grpc_json* choices_json = grpc_json_parse_string(service_config_choice_json);
  if (choices_json == nullptr || choices_json->type != GRPC_JSON_ARRAY) {
    gpr_log(GPR_ERROR, "cannot parse service config JSON string");
    return nullptr;
  }
  char* service_config = nullptr;
  for (grpc_json* choice = choices_json->child; choice != nullptr;
       choice = choice->next) {
    if (choice->type != GRPC_JSON_OBJECT) {
      gpr_log(GPR_ERROR, "cannot parse service config JSON string");
      break;
    }
    grpc_json* service_config_json = nullptr;
    for (grpc_json* field = choice->child; field != nullptr;
         field = field->next) {
      // Check client language, if specified.
      if (strcmp(field->key, "clientLanguage") == 0) {
        if (field->type != GRPC_JSON_ARRAY ||
            !value_in_json_array(field, "c++")) {
          service_config_json = nullptr;
          break;
        }
      }
      // Check client hostname, if specified.
      if (strcmp(field->key, "clientHostname") == 0) {
        char* hostname = grpc_gethostname();
        if (hostname == nullptr || field->type != GRPC_JSON_ARRAY ||
            !value_in_json_array(field, hostname)) {
          service_config_json = nullptr;
          break;
        }
      }
      // Check percentage, if specified.
      if (strcmp(field->key, "percentage") == 0) {
        if (field->type != GRPC_JSON_NUMBER) {
          service_config_json = nullptr;
          break;
        }
        int random_pct = rand() % 100;
        int percentage;
        if (sscanf(field->value, "%d", &percentage) != 1 ||
            random_pct > percentage || percentage == 0) {
          service_config_json = nullptr;
          break;
        }
      }
      // Save service config.
      if (strcmp(field->key, "serviceConfig") == 0) {
        if (field->type == GRPC_JSON_OBJECT) {
          service_config_json = field;
        }
      }
    }
    if (service_config_json != nullptr) {
      service_config = grpc_json_dump_to_string(service_config_json, 0);
      break;
    }
  }
  grpc_json_destroy(choices_json);
  return service_config;
}

static void dns_ares_on_resolved_locked(void* arg, grpc_error* error) {
  ares_dns_resolver* r = (ares_dns_resolver*)arg;
  grpc_channel_args* result = nullptr;
  GPR_ASSERT(r->resolving);
  r->resolving = false;
  r->pending_request = nullptr;
  if (r->lb_addresses != nullptr) {
    static const char* args_to_remove[2];
    size_t num_args_to_remove = 0;
    grpc_arg new_args[3];
    size_t num_args_to_add = 0;
    new_args[num_args_to_add++] =
        grpc_lb_addresses_create_channel_arg(r->lb_addresses);
    grpc_service_config* service_config = nullptr;
    char* service_config_string = nullptr;
    if (r->service_config_json != nullptr) {
      service_config_string = choose_service_config(r->service_config_json);
      gpr_free(r->service_config_json);
      if (service_config_string != nullptr) {
        gpr_log(GPR_INFO, "selected service config choice: %s",
                service_config_string);
        args_to_remove[num_args_to_remove++] = GRPC_ARG_SERVICE_CONFIG;
        new_args[num_args_to_add++] = grpc_channel_arg_string_create(
            (char*)GRPC_ARG_SERVICE_CONFIG, service_config_string);
        service_config = grpc_service_config_create(service_config_string);
        if (service_config != nullptr) {
          const char* lb_policy_name =
              grpc_service_config_get_lb_policy_name(service_config);
          if (lb_policy_name != nullptr) {
            args_to_remove[num_args_to_remove++] = GRPC_ARG_LB_POLICY_NAME;
            new_args[num_args_to_add++] = grpc_channel_arg_string_create(
                (char*)GRPC_ARG_LB_POLICY_NAME, (char*)lb_policy_name);
          }
        }
      }
    }
    result = grpc_channel_args_copy_and_add_and_remove(
        r->channel_args, args_to_remove, num_args_to_remove, new_args,
        num_args_to_add);
    if (service_config != nullptr) grpc_service_config_destroy(service_config);
    gpr_free(service_config_string);
    grpc_lb_addresses_destroy(r->lb_addresses);
    // Reset backoff state so that we start from the beginning when the
    // next request gets triggered.
    r->backoff->Reset();
  } else {
    const char* msg = grpc_error_string(error);
    gpr_log(GPR_DEBUG, "dns resolution failed: %s", msg);
    grpc_millis next_try = r->backoff->NextAttemptTime();
    grpc_millis timeout = next_try - grpc_core::ExecCtx::Get()->Now();
    gpr_log(GPR_INFO, "dns resolution failed (will retry): %s",
            grpc_error_string(error));
    GPR_ASSERT(!r->have_next_resolution_timer);
    r->have_next_resolution_timer = true;
    GRPC_RESOLVER_REF(&r->base, "next_resolution_timer");
    if (timeout > 0) {
      gpr_log(GPR_DEBUG, "retrying in %" PRIdPTR " milliseconds", timeout);
    } else {
      gpr_log(GPR_DEBUG, "retrying immediately");
    }
    grpc_timer_init(&r->next_resolution_timer, next_try,
                    &r->dns_ares_on_next_resolution_timer_closure);
  }
  if (r->resolved_result != nullptr) {
    grpc_channel_args_destroy(r->resolved_result);
  }
  r->resolved_result = result;
  r->last_resolution_timestamp = grpc_core::ExecCtx::Get()->Now();
  r->resolved_version++;
  dns_ares_maybe_finish_next_locked(r);
  GRPC_RESOLVER_UNREF(&r->base, "dns-resolving");
}

static void dns_ares_next_locked(grpc_resolver* resolver,
                                 grpc_channel_args** target_result,
                                 grpc_closure* on_complete) {
  gpr_log(GPR_DEBUG, "dns_ares_next is called.");
  ares_dns_resolver* r = (ares_dns_resolver*)resolver;
  GPR_ASSERT(!r->next_completion);
  r->next_completion = on_complete;
  r->target_result = target_result;
  if (r->resolved_version == 0 && !r->resolving) {
<<<<<<< HEAD
    r->backoff->Reset();
    dns_ares_maybe_start_resolving_locked(r);
=======
    dns_ares_start_resolving_locked(r);
>>>>>>> ac47595e
  } else {
    dns_ares_maybe_finish_next_locked(r);
  }
}

static void dns_ares_start_resolving_locked(ares_dns_resolver* r) {
  GRPC_RESOLVER_REF(&r->base, "dns-resolving");
  GPR_ASSERT(!r->resolving);
  r->resolving = true;
  r->lb_addresses = nullptr;
  r->service_config_json = nullptr;
  r->pending_request = grpc_dns_lookup_ares(
      r->dns_server, r->name_to_resolve, r->default_port, r->interested_parties,
      &r->dns_ares_on_resolved_closure, &r->lb_addresses,
      true /* check_grpclb */,
      r->request_service_config ? &r->service_config_json : nullptr);
}

static void dns_ares_maybe_finish_next_locked(ares_dns_resolver* r) {
  if (r->next_completion != nullptr &&
      r->resolved_version != r->published_version) {
    *r->target_result = r->resolved_result == nullptr
                            ? nullptr
                            : grpc_channel_args_copy(r->resolved_result);
    gpr_log(GPR_DEBUG, "dns_ares_maybe_finish_next_locked");
    GRPC_CLOSURE_SCHED(r->next_completion, GRPC_ERROR_NONE);
    r->next_completion = nullptr;
    r->published_version = r->resolved_version;
  }
}

static void dns_ares_maybe_start_resolving_locked(ares_dns_resolver* r) {
  if (r->last_resolution_timestamp >= 0) {
    const grpc_millis earliest_next_resolution =
        r->last_resolution_timestamp + r->min_time_between_resolutions;
    const grpc_millis ms_until_next_resolution =
        earliest_next_resolution - grpc_core::ExecCtx::Get()->Now();
    if (ms_until_next_resolution > 0) {
      const grpc_millis last_resolution_ago =
          grpc_core::ExecCtx::Get()->Now() - r->last_resolution_timestamp;
      gpr_log(GPR_DEBUG, "In cooldown from last resolution (from %" PRIdPTR
                         " ms ago). Will resolve again in %" PRIdPTR " ms",
              last_resolution_ago, ms_until_next_resolution);
      if (!r->have_next_resolution_timer) {
        r->have_next_resolution_timer = true;
        GRPC_RESOLVER_REF(&r->base, "next_resolution_timer_cooldown");
        grpc_timer_init(&r->next_resolution_timer, ms_until_next_resolution,
                        &r->dns_ares_on_next_resolution_timer_closure);
      }
      // TODO(dgq): remove the following two lines once Pick First stops
      // discarding subchannels after selecting.
      ++r->resolved_version;
      dns_ares_maybe_finish_next_locked(r);
      return;
    }
  }
  dns_ares_start_resolving_locked(r);
}

static void dns_ares_destroy(grpc_resolver* gr) {
  gpr_log(GPR_DEBUG, "dns_ares_destroy");
  ares_dns_resolver* r = (ares_dns_resolver*)gr;
  if (r->resolved_result != nullptr) {
    grpc_channel_args_destroy(r->resolved_result);
  }
  grpc_pollset_set_destroy(r->interested_parties);
  gpr_free(r->dns_server);
  gpr_free(r->name_to_resolve);
  gpr_free(r->default_port);
  grpc_channel_args_destroy(r->channel_args);
  gpr_free(r);
}

static grpc_resolver* dns_ares_create(grpc_resolver_args* args,
                                      const char* default_port) {
  /* Get name from args. */
  const char* path = args->uri->path;
  if (path[0] == '/') ++path;
  /* Create resolver. */
  ares_dns_resolver* r =
      (ares_dns_resolver*)gpr_zalloc(sizeof(ares_dns_resolver));
  grpc_resolver_init(&r->base, &dns_ares_resolver_vtable, args->combiner);
  if (0 != strcmp(args->uri->authority, "")) {
    r->dns_server = gpr_strdup(args->uri->authority);
  }
  r->name_to_resolve = gpr_strdup(path);
  r->default_port = gpr_strdup(default_port);
  r->channel_args = grpc_channel_args_copy(args->args);
  const grpc_arg* arg = grpc_channel_args_find(
      r->channel_args, GRPC_ARG_SERVICE_CONFIG_DISABLE_RESOLUTION);
  r->request_service_config = !grpc_channel_arg_get_integer(
      arg, (grpc_integer_options){false, false, true});
  r->interested_parties = grpc_pollset_set_create();
  if (args->pollset_set != nullptr) {
    grpc_pollset_set_add_pollset_set(r->interested_parties, args->pollset_set);
  }
  grpc_core::BackOff::Options backoff_options;
  backoff_options
      .set_initial_backoff(GRPC_DNS_INITIAL_CONNECT_BACKOFF_SECONDS * 1000)
      .set_multiplier(GRPC_DNS_RECONNECT_BACKOFF_MULTIPLIER)
      .set_jitter(GRPC_DNS_RECONNECT_JITTER)
      .set_max_backoff(GRPC_DNS_RECONNECT_MAX_BACKOFF_SECONDS * 1000);
  r->backoff.Init(grpc_core::BackOff(backoff_options));
  GRPC_CLOSURE_INIT(&r->dns_ares_on_next_resolution_timer_closure,
                    dns_ares_on_next_resolution_timer_locked, r,
                    grpc_combiner_scheduler(r->base.combiner));
  GRPC_CLOSURE_INIT(&r->dns_ares_on_resolved_closure,
                    dns_ares_on_resolved_locked, r,
                    grpc_combiner_scheduler(r->base.combiner));
  const grpc_arg* period_arg = grpc_channel_args_find(
      args->args, GRPC_ARG_DNS_MIN_TIME_BETWEEN_RESOLUTIONS_MS);
  r->min_time_between_resolutions =
      grpc_channel_arg_get_integer(period_arg, {1000, 0, INT_MAX});
  r->last_resolution_timestamp = -1;
  return &r->base;
}

/*
 * FACTORY
 */

static void dns_ares_factory_ref(grpc_resolver_factory* factory) {}

static void dns_ares_factory_unref(grpc_resolver_factory* factory) {}

static grpc_resolver* dns_factory_create_resolver(
    grpc_resolver_factory* factory, grpc_resolver_args* args) {
  return dns_ares_create(args, "https");
}

static char* dns_ares_factory_get_default_host_name(
    grpc_resolver_factory* factory, grpc_uri* uri) {
  const char* path = uri->path;
  if (path[0] == '/') ++path;
  return gpr_strdup(path);
}

static const grpc_resolver_factory_vtable dns_ares_factory_vtable = {
    dns_ares_factory_ref, dns_ares_factory_unref, dns_factory_create_resolver,
    dns_ares_factory_get_default_host_name, "dns"};
static grpc_resolver_factory dns_resolver_factory = {&dns_ares_factory_vtable};

static grpc_resolver_factory* dns_ares_resolver_factory_create() {
  return &dns_resolver_factory;
}

void grpc_resolver_dns_ares_init(void) {
  char* resolver = gpr_getenv("GRPC_DNS_RESOLVER");
  /* TODO(zyc): Turn on c-ares based resolver by default after the address
     sorter and the CNAME support are added. */
  if (resolver != nullptr && gpr_stricmp(resolver, "ares") == 0) {
    grpc_error* error = grpc_ares_init();
    if (error != GRPC_ERROR_NONE) {
      GRPC_LOG_IF_ERROR("ares_library_init() failed", error);
      return;
    }
    grpc_resolve_address = grpc_resolve_address_ares;
    grpc_register_resolver_type(dns_ares_resolver_factory_create());
  }
  gpr_free(resolver);
}

void grpc_resolver_dns_ares_shutdown(void) {
  char* resolver = gpr_getenv("GRPC_DNS_RESOLVER");
  if (resolver != nullptr && gpr_stricmp(resolver, "ares") == 0) {
    grpc_ares_cleanup();
  }
  gpr_free(resolver);
}

#else /* GRPC_ARES == 1 && !defined(GRPC_UV) */

void grpc_resolver_dns_ares_init(void) {}

void grpc_resolver_dns_ares_shutdown(void) {}

#endif /* GRPC_ARES == 1 && !defined(GRPC_UV) */<|MERGE_RESOLUTION|>--- conflicted
+++ resolved
@@ -135,12 +135,7 @@
 static void dns_ares_channel_saw_error_locked(grpc_resolver* resolver) {
   ares_dns_resolver* r = (ares_dns_resolver*)resolver;
   if (!r->resolving) {
-<<<<<<< HEAD
-    r->backoff->Reset();
     dns_ares_maybe_start_resolving_locked(r);
-=======
-    dns_ares_start_resolving_locked(r);
->>>>>>> ac47595e
   }
 }
 
@@ -310,12 +305,7 @@
   r->next_completion = on_complete;
   r->target_result = target_result;
   if (r->resolved_version == 0 && !r->resolving) {
-<<<<<<< HEAD
-    r->backoff->Reset();
     dns_ares_maybe_start_resolving_locked(r);
-=======
-    dns_ares_start_resolving_locked(r);
->>>>>>> ac47595e
   } else {
     dns_ares_maybe_finish_next_locked(r);
   }
