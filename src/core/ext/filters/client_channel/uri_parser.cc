--- conflicted
+++ resolved
@@ -56,26 +56,15 @@
 }
 
 /** Returns a copy of percent decoded \a src[begin, end) */
-<<<<<<< HEAD
-static char *decode_and_copy_component(const char *src, size_t begin,
+static char* decode_and_copy_component(const char* src, size_t begin,
                                        size_t end) {
-=======
-static char* decode_and_copy_component(grpc_exec_ctx* exec_ctx, const char* src,
-                                       size_t begin, size_t end) {
->>>>>>> d9da7387
   grpc_slice component =
       grpc_slice_from_copied_buffer(src + begin, end - begin);
   grpc_slice decoded_component =
       grpc_permissive_percent_decode_slice(component);
-<<<<<<< HEAD
-  char *out = grpc_dump_slice(decoded_component, GPR_DUMP_ASCII);
+  char* out = grpc_dump_slice(decoded_component, GPR_DUMP_ASCII);
   grpc_slice_unref_internal(component);
   grpc_slice_unref_internal(decoded_component);
-=======
-  char* out = grpc_dump_slice(decoded_component, GPR_DUMP_ASCII);
-  grpc_slice_unref_internal(exec_ctx, component);
-  grpc_slice_unref_internal(exec_ctx, decoded_component);
->>>>>>> d9da7387
   return out;
 }
 
@@ -193,14 +182,8 @@
   }
 }
 
-<<<<<<< HEAD
-grpc_uri *grpc_uri_parse(const char *uri_text, bool suppress_errors) {
-  grpc_uri *uri;
-=======
-grpc_uri* grpc_uri_parse(grpc_exec_ctx* exec_ctx, const char* uri_text,
-                         bool suppress_errors) {
+grpc_uri* grpc_uri_parse(const char* uri_text, bool suppress_errors) {
   grpc_uri* uri;
->>>>>>> d9da7387
   size_t scheme_begin = 0;
   size_t scheme_end = NOT_SET;
   size_t authority_begin = NOT_SET;
@@ -286,8 +269,7 @@
     fragment_end = i;
   }
 
-<<<<<<< HEAD
-  uri = (grpc_uri *)gpr_zalloc(sizeof(*uri));
+  uri = (grpc_uri*)gpr_zalloc(sizeof(*uri));
   uri->scheme = decode_and_copy_component(uri_text, scheme_begin, scheme_end);
   uri->authority =
       decode_and_copy_component(uri_text, authority_begin, authority_end);
@@ -295,19 +277,6 @@
   uri->query = decode_and_copy_component(uri_text, query_begin, query_end);
   uri->fragment =
       decode_and_copy_component(uri_text, fragment_begin, fragment_end);
-=======
-  uri = (grpc_uri*)gpr_zalloc(sizeof(*uri));
-  uri->scheme =
-      decode_and_copy_component(exec_ctx, uri_text, scheme_begin, scheme_end);
-  uri->authority = decode_and_copy_component(exec_ctx, uri_text,
-                                             authority_begin, authority_end);
-  uri->path =
-      decode_and_copy_component(exec_ctx, uri_text, path_begin, path_end);
-  uri->query =
-      decode_and_copy_component(exec_ctx, uri_text, query_begin, query_end);
-  uri->fragment = decode_and_copy_component(exec_ctx, uri_text, fragment_begin,
-                                            fragment_end);
->>>>>>> d9da7387
   parse_query_parts(uri);
 
   return uri;
