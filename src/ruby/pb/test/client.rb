#!/usr/bin/env ruby

# Copyright 2015-2016, Google Inc.
# All rights reserved.
#
# Redistribution and use in source and binary forms, with or without
# modification, are permitted provided that the following conditions are
# met:
#
#     * Redistributions of source code must retain the above copyright
# notice, this list of conditions and the following disclaimer.
#     * Redistributions in binary form must reproduce the above
# copyright notice, this list of conditions and the following disclaimer
# in the documentation and/or other materials provided with the
# distribution.
#     * Neither the name of Google Inc. nor the names of its
# contributors may be used to endorse or promote products derived from
# this software without specific prior written permission.
#
# THIS SOFTWARE IS PROVIDED BY THE COPYRIGHT HOLDERS AND CONTRIBUTORS
# "AS IS" AND ANY EXPRESS OR IMPLIED WARRANTIES, INCLUDING, BUT NOT
# LIMITED TO, THE IMPLIED WARRANTIES OF MERCHANTABILITY AND FITNESS FOR
# A PARTICULAR PURPOSE ARE DISCLAIMED. IN NO EVENT SHALL THE COPYRIGHT
# OWNER OR CONTRIBUTORS BE LIABLE FOR ANY DIRECT, INDIRECT, INCIDENTAL,
# SPECIAL, EXEMPLARY, OR CONSEQUENTIAL DAMAGES (INCLUDING, BUT NOT
# LIMITED TO, PROCUREMENT OF SUBSTITUTE GOODS OR SERVICES; LOSS OF USE,
# DATA, OR PROFITS; OR BUSINESS INTERRUPTION) HOWEVER CAUSED AND ON ANY
# THEORY OF LIABILITY, WHETHER IN CONTRACT, STRICT LIABILITY, OR TORT
# (INCLUDING NEGLIGENCE OR OTHERWISE) ARISING IN ANY WAY OUT OF THE USE
# OF THIS SOFTWARE, EVEN IF ADVISED OF THE POSSIBILITY OF SUCH DAMAGE.

# client is a testing tool that accesses a gRPC interop testing server and runs
# a test on it.
#
# Helps validate interoperation b/w different gRPC implementations.
#
# Usage: $ path/to/client.rb --server_host=<hostname> \
#                            --server_port=<port> \
#                            --test_case=<testcase_name>

this_dir = File.expand_path(File.dirname(__FILE__))
lib_dir = File.join(File.dirname(File.dirname(this_dir)), 'lib')
pb_dir = File.dirname(File.dirname(this_dir))
$LOAD_PATH.unshift(lib_dir) unless $LOAD_PATH.include?(lib_dir)
$LOAD_PATH.unshift(pb_dir) unless $LOAD_PATH.include?(pb_dir)
$LOAD_PATH.unshift(this_dir) unless $LOAD_PATH.include?(this_dir)

require 'optparse'
require 'logger'

require 'grpc'
require 'googleauth'
require 'google/protobuf'

require 'test/proto/empty'
require 'test/proto/messages'
require 'test/proto/test_services'

AUTH_ENV = Google::Auth::CredentialsLoader::ENV_VAR

# RubyLogger defines a logger for gRPC based on the standard ruby logger.
module RubyLogger
  def logger
    LOGGER
  end

  LOGGER = Logger.new(STDOUT)
  LOGGER.level = Logger::INFO
end

# GRPC is the general RPC module
module GRPC
  # Inject the noop #logger if no module-level logger method has been injected.
  extend RubyLogger
end

# AssertionError is use to indicate interop test failures.
class AssertionError < RuntimeError; end

# Fails with AssertionError if the block does evaluate to true
def assert(msg = 'unknown cause')
  fail 'No assertion block provided' unless block_given?
  fail AssertionError, msg unless yield
end

# loads the certificates used to access the test server securely.
def load_test_certs
  this_dir = File.expand_path(File.dirname(__FILE__))
  data_dir = File.join(File.dirname(File.dirname(this_dir)), 'spec/testdata')
  files = ['ca.pem', 'server1.key', 'server1.pem']
  files.map { |f| File.open(File.join(data_dir, f)).read }
end

# creates SSL Credentials from the test certificates.
def test_creds
  certs = load_test_certs
  GRPC::Core::ChannelCredentials.new(certs[0])
end

# creates SSL Credentials from the production certificates.
def prod_creds
  GRPC::Core::ChannelCredentials.new()
end

# creates the SSL Credentials.
def ssl_creds(use_test_ca)
  return test_creds if use_test_ca
  prod_creds
end

# creates a test stub that accesses host:port securely.
def create_stub(opts)
  address = "#{opts.host}:#{opts.port}"
  if opts.secure
    creds = ssl_creds(opts.use_test_ca)
    stub_opts = {
      GRPC::Core::Channel::SSL_TARGET => opts.host_override
    }

    # Add service account creds if specified
    wants_creds = %w(all compute_engine_creds service_account_creds)
    if wants_creds.include?(opts.test_case)
      unless opts.oauth_scope.nil?
        auth_creds = Google::Auth.get_application_default(opts.oauth_scope)
        call_creds = GRPC::Core::CallCredentials.new(auth_creds.updater_proc)
        creds = creds.compose call_creds
      end
    end

    if opts.test_case == 'oauth2_auth_token'
      auth_creds = Google::Auth.get_application_default(opts.oauth_scope)
      kw = auth_creds.updater_proc.call({})  # gives as an auth token

      # use a metadata update proc that just adds the auth token.
      call_creds = GRPC::Core::CallCredentials.new(proc { |md| md.merge(kw) })
      creds = creds.compose call_creds
    end

    if opts.test_case == 'jwt_token_creds'  # don't use a scope
      auth_creds = Google::Auth.get_application_default
      call_creds = GRPC::Core::CallCredentials.new(auth_creds.updater_proc)
      creds = creds.compose call_creds
    end

    GRPC.logger.info("... connecting securely to #{address}")
    Grpc::Testing::TestService::Stub.new(address, creds, **stub_opts)
  else
    GRPC.logger.info("... connecting insecurely to #{address}")
    Grpc::Testing::TestService::Stub.new(address, :this_channel_is_insecure)
  end
end

# produces a string of null chars (\0) of length l.
def nulls(l)
  fail 'requires #{l} to be +ve' if l < 0
  [].pack('x' * l).force_encoding('ascii-8bit')
end

# a PingPongPlayer implements the ping pong bidi test.
class PingPongPlayer
  include Grpc::Testing
  include Grpc::Testing::PayloadType
  attr_accessor :queue
  attr_accessor :canceller_op

  # reqs is the enumerator over the requests
  def initialize(msg_sizes)
    @queue = Queue.new
    @msg_sizes = msg_sizes
    @canceller_op = nil  # used to cancel after the first response
  end

  def each_item
    return enum_for(:each_item) unless block_given?
    req_cls, p_cls = StreamingOutputCallRequest, ResponseParameters  # short
    count = 0
    @msg_sizes.each do |m|
      req_size, resp_size = m
      req = req_cls.new(payload: Payload.new(body: nulls(req_size)),
                        response_type: :COMPRESSABLE,
                        response_parameters: [p_cls.new(size: resp_size)])
      yield req
      resp = @queue.pop
      assert('payload type is wrong') { :COMPRESSABLE == resp.payload.type }
      assert("payload body #{count} has the wrong length") do
        resp_size == resp.payload.body.length
      end
      p "OK: ping_pong #{count}"
      count += 1
      unless @canceller_op.nil?
        canceller_op.cancel
        break
      end
    end
  end
end

# defines methods corresponding to each interop test case.
class NamedTests
  include Grpc::Testing
  include Grpc::Testing::PayloadType

  def initialize(stub, args)
    @stub = stub
    @args = args
  end

  def empty_unary
    resp = @stub.empty_call(Empty.new)
    assert('empty_unary: invalid response') { resp.is_a?(Empty) }
    p 'OK: empty_unary'
  end

  def large_unary
    perform_large_unary
    p 'OK: large_unary'
  end

  def service_account_creds
    # ignore this test if the oauth options are not set
    if @args.oauth_scope.nil?
      p 'NOT RUN: service_account_creds; no service_account settings'
      return
    end
    json_key = File.read(ENV[AUTH_ENV])
    wanted_email = MultiJson.load(json_key)['client_email']
    resp = perform_large_unary(fill_username: true,
                               fill_oauth_scope: true)
    assert("#{__callee__}: bad username") { wanted_email == resp.username }
    assert("#{__callee__}: bad oauth scope") do
      @args.oauth_scope.include?(resp.oauth_scope)
    end
    p "OK: #{__callee__}"
  end

  def jwt_token_creds
    json_key = File.read(ENV[AUTH_ENV])
    wanted_email = MultiJson.load(json_key)['client_email']
    resp = perform_large_unary(fill_username: true)
    assert("#{__callee__}: bad username") { wanted_email == resp.username }
    p "OK: #{__callee__}"
  end

  def compute_engine_creds
    resp = perform_large_unary(fill_username: true,
                               fill_oauth_scope: true)
    assert("#{__callee__}: bad username") do
      @args.default_service_account == resp.username
    end
    p "OK: #{__callee__}"
  end

  def oauth2_auth_token
    resp = perform_large_unary(fill_username: true,
                               fill_oauth_scope: true)
    json_key = File.read(ENV[AUTH_ENV])
    wanted_email = MultiJson.load(json_key)['client_email']
    assert("#{__callee__}: bad username") { wanted_email == resp.username }
    assert("#{__callee__}: bad oauth scope") do
      @args.oauth_scope.include?(resp.oauth_scope)
    end
    p "OK: #{__callee__}"
  end

  def per_rpc_creds
    auth_creds = Google::Auth.get_application_default(@args.oauth_scope)
    update_metadata = proc do |md|
      kw = auth_creds.updater_proc.call({})

<<<<<<< HEAD
      # TODO(mlumish): downcase the metadata keys here to make sure
      # they are not rejected by C core. This is a hotfix that should
      # be addressed by introducing auto-downcasing logic.
      Hash[ kw.each_pair.map { |k, v|  [k.downcase, v] }]
    end

    call_creds = GRPC::Core::CallCredentials.new(update_metadata)

=======
>>>>>>> ad8bc063
    resp = perform_large_unary(fill_username: true,
                               fill_oauth_scope: true,
                               credentials: call_creds)
    json_key = File.read(ENV[AUTH_ENV])
    wanted_email = MultiJson.load(json_key)['client_email']
    assert("#{__callee__}: bad username") { wanted_email == resp.username }
    assert("#{__callee__}: bad oauth scope") do
      @args.oauth_scope.include?(resp.oauth_scope)
    end
    p "OK: #{__callee__}"
  end

  def client_streaming
    msg_sizes = [27_182, 8, 1828, 45_904]
    wanted_aggregate_size = 74_922
    reqs = msg_sizes.map do |x|
      req = Payload.new(body: nulls(x))
      StreamingInputCallRequest.new(payload: req)
    end
    resp = @stub.streaming_input_call(reqs)
    assert("#{__callee__}: aggregate payload size is incorrect") do
      wanted_aggregate_size == resp.aggregated_payload_size
    end
    p "OK: #{__callee__}"
  end

  def server_streaming
    msg_sizes = [31_415, 9, 2653, 58_979]
    response_spec = msg_sizes.map { |s| ResponseParameters.new(size: s) }
    req = StreamingOutputCallRequest.new(response_type: :COMPRESSABLE,
                                         response_parameters: response_spec)
    resps = @stub.streaming_output_call(req)
    resps.each_with_index do |r, i|
      assert("#{__callee__}: too many responses") { i < msg_sizes.length }
      assert("#{__callee__}: payload body #{i} has the wrong length") do
        msg_sizes[i] == r.payload.body.length
      end
      assert("#{__callee__}: payload type is wrong") do
        :COMPRESSABLE == r.payload.type
      end
    end
    p "OK: #{__callee__}"
  end

  def ping_pong
    msg_sizes = [[27_182, 31_415], [8, 9], [1828, 2653], [45_904, 58_979]]
    ppp = PingPongPlayer.new(msg_sizes)
    resps = @stub.full_duplex_call(ppp.each_item)
    resps.each { |r| ppp.queue.push(r) }
    p "OK: #{__callee__}"
  end

  def timeout_on_sleeping_server
    msg_sizes = [[27_182, 31_415]]
    ppp = PingPongPlayer.new(msg_sizes)
    resps = @stub.full_duplex_call(ppp.each_item, timeout: 0.001)
    resps.each { |r| ppp.queue.push(r) }
    fail 'Should have raised GRPC::BadStatus(DEADLINE_EXCEEDED)'
  rescue GRPC::BadStatus => e
    assert("#{__callee__}: status was wrong") do
      e.code == GRPC::Core::StatusCodes::DEADLINE_EXCEEDED
    end
    p "OK: #{__callee__}"
  end

  def empty_stream
    ppp = PingPongPlayer.new([])
    resps = @stub.full_duplex_call(ppp.each_item)
    count = 0
    resps.each do |r|
      ppp.queue.push(r)
      count += 1
    end
    assert("#{__callee__}: too many responses expected 0") do
      count == 0
    end
    p "OK: #{__callee__}"
  end

  def cancel_after_begin
    msg_sizes = [27_182, 8, 1828, 45_904]
    reqs = msg_sizes.map do |x|
      req = Payload.new(body: nulls(x))
      StreamingInputCallRequest.new(payload: req)
    end
    op = @stub.streaming_input_call(reqs, return_op: true)
    op.cancel
    op.execute
    fail 'Should have raised GRPC:Cancelled'
  rescue GRPC::Cancelled
    assert("#{__callee__}: call operation should be CANCELLED") { op.cancelled }
    p "OK: #{__callee__}"
  end

  def cancel_after_first_response
    msg_sizes = [[27_182, 31_415], [8, 9], [1828, 2653], [45_904, 58_979]]
    ppp = PingPongPlayer.new(msg_sizes)
    op = @stub.full_duplex_call(ppp.each_item, return_op: true)
    ppp.canceller_op = op  # causes ppp to cancel after the 1st message
    op.execute.each { |r| ppp.queue.push(r) }
    fail 'Should have raised GRPC:Cancelled'
  rescue GRPC::Cancelled
    assert("#{__callee__}: call operation should be CANCELLED") { op.cancelled }
    op.wait
    p "OK: #{__callee__}"
  end

  def all
    all_methods = NamedTests.instance_methods(false).map(&:to_s)
    all_methods.each do |m|
      next if m == 'all' || m.start_with?('assert')
      p "TESTCASE: #{m}"
      method(m).call
    end
  end

  private

  def perform_large_unary(fill_username: false, fill_oauth_scope: false, **kw)
    req_size, wanted_response_size = 271_828, 314_159
    payload = Payload.new(type: :COMPRESSABLE, body: nulls(req_size))
    req = SimpleRequest.new(response_type: :COMPRESSABLE,
                            response_size: wanted_response_size,
                            payload: payload)
    req.fill_username = fill_username
    req.fill_oauth_scope = fill_oauth_scope
    resp = @stub.unary_call(req, **kw)
    assert('payload type is wrong') do
      :COMPRESSABLE == resp.payload.type
    end
    assert('payload body has the wrong length') do
      wanted_response_size == resp.payload.body.length
    end
    assert('payload body is invalid') do
      nulls(wanted_response_size) == resp.payload.body
    end
    resp
  end
end

# Args is used to hold the command line info.
Args = Struct.new(:default_service_account, :host, :host_override,
                  :oauth_scope, :port, :secure, :test_case,
                  :use_test_ca)

# validates the the command line options, returning them as a Hash.
def parse_args
  args = Args.new
  args.host_override = 'foo.test.google.fr'
  OptionParser.new do |opts|
    opts.on('--oauth_scope scope',
            'Scope for OAuth tokens') { |v| args['oauth_scope'] = v }
    opts.on('--server_host SERVER_HOST', 'server hostname') do |v|
      args['host'] = v
    end
    opts.on('--default_service_account email_address',
            'email address of the default service account') do |v|
      args['default_service_account'] = v
    end
    opts.on('--server_host_override HOST_OVERRIDE',
            'override host via a HTTP header') do |v|
      args['host_override'] = v
    end
    opts.on('--server_port SERVER_PORT', 'server port') { |v| args['port'] = v }
    # instance_methods(false) gives only the methods defined in that class
    test_cases = NamedTests.instance_methods(false).map(&:to_s)
    test_case_list = test_cases.join(',')
    opts.on('--test_case CODE', test_cases, {}, 'select a test_case',
            "  (#{test_case_list})") { |v| args['test_case'] = v }
    opts.on('--use_tls USE_TLS', ['false', 'true'],
            'require a secure connection?') do |v|
      args['secure'] = v == 'true'
    end
    opts.on('--use_test_ca USE_TEST_CA', ['false', 'true'],
            'if secure, use the test certificate?') do |v|
      args['use_test_ca'] = v == 'true'
    end
  end.parse!
  _check_args(args)
end

def _check_args(args)
  %w(host port test_case).each do |a|
    if args[a].nil?
      fail(OptionParser::MissingArgument, "please specify --#{a}")
    end
  end
  args
end

def main
  opts = parse_args
  stub = create_stub(opts)
  NamedTests.new(stub, opts).method(opts['test_case']).call
end

main<|MERGE_RESOLUTION|>--- conflicted
+++ resolved
@@ -266,18 +266,10 @@
     auth_creds = Google::Auth.get_application_default(@args.oauth_scope)
     update_metadata = proc do |md|
       kw = auth_creds.updater_proc.call({})
-
-<<<<<<< HEAD
-      # TODO(mlumish): downcase the metadata keys here to make sure
-      # they are not rejected by C core. This is a hotfix that should
-      # be addressed by introducing auto-downcasing logic.
-      Hash[ kw.each_pair.map { |k, v|  [k.downcase, v] }]
     end
 
     call_creds = GRPC::Core::CallCredentials.new(update_metadata)
 
-=======
->>>>>>> ad8bc063
     resp = perform_large_unary(fill_username: true,
                                fill_oauth_scope: true,
                                credentials: call_creds)
