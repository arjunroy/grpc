--- conflicted
+++ resolved
@@ -22,14 +22,8 @@
 
   <Import Project="..\Grpc.Core\SourceLink.csproj.include" />
 
-<<<<<<< HEAD
-  <ItemGroup Condition=" '$(TargetFramework)' == 'netstandard2.0' ">
-    <PackageReference Include="System.Memory" Version="4.5.2" />
-=======
   <ItemGroup>
-    <PackageReference Include="System.Interactive.Async" Version="3.2.0" />
     <PackageReference Include="System.Memory" Version="4.5.3" />
->>>>>>> 809e7c95
   </ItemGroup>
 
   <ItemGroup Condition=" '$(TargetFramework)' == 'net45' ">
