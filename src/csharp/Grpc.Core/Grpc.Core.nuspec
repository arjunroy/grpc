--- conflicted
+++ resolved
@@ -15,13 +15,8 @@
     <copyright>Copyright 2015, Google Inc.</copyright>
     <tags>gRPC RPC Protocol HTTP/2</tags>
     <dependencies>
-<<<<<<< HEAD
-      <dependency id="Ix-Async" version="1.2.3" />
+      <dependency id="Ix-Async" version="1.2.5" />
       <dependency id="grpc.native.csharp" version="$version$" />
-=======
-      <dependency id="Ix-Async" version="1.2.5" />
-      <dependency id="grpc.native.csharp" version="$GrpcNativeCsharpVersion$" />
->>>>>>> d1e96ede
     </dependencies>
   </metadata>
   <files>
