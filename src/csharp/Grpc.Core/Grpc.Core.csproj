--- conflicted
+++ resolved
@@ -118,15 +118,12 @@
     <Compile Include="CompressionLevel.cs" />
     <Compile Include="WriteOptions.cs" />
     <Compile Include="ContextPropagationToken.cs" />
-<<<<<<< HEAD
     <Compile Include="Internal\CallCredentialsSafeHandle.cs" />
     <Compile Include="Internal\ChannelCredentialsSafeHandle.cs" />
-=======
     <Compile Include="Profiling\ProfilerEntry.cs" />
     <Compile Include="Profiling\ProfilerScope.cs" />
     <Compile Include="Profiling\IProfiler.cs" />
     <Compile Include="Profiling\Profilers.cs" />
->>>>>>> ab88da26
   </ItemGroup>
   <ItemGroup>
     <None Include="Grpc.Core.nuspec" />
