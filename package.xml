<?xml version="1.0" encoding="UTF-8"?>
<package packagerversion="1.9.5" version="2.0" xmlns="http://pear.php.net/dtd/package-2.0" xmlns:tasks="http://pear.php.net/dtd/tasks-1.0" xmlns:xsi="http://www.w3.org/2001/XMLSchema-instance" xsi:schemaLocation="http://pear.php.net/dtd/tasks-1.0 http://pear.php.net/dtd/tasks-1.0.xsd http://pear.php.net/dtd/package-2.0 http://pear.php.net/dtd/package-2.0.xsd">
 <name>grpc</name>
 <channel>pecl.php.net</channel>
 <summary>A high performance, open source, general RPC framework that puts mobile and HTTP/2 first.</summary>
 <description>Remote Procedure Calls (RPCs) provide a useful abstraction for building distributed applications and services. The libraries in this repository provide a concrete implementation of the gRPC protocol, layered over HTTP/2. These libraries enable communication between clients and servers using any combination of the supported languages.</description>
 <lead>
  <name>Stanley Cheung</name>
  <user>stanleycheung</user>
  <email>grpc-packages@google.com</email>
  <active>yes</active>
 </lead>
 <date>2017-05-05</date>
 <time>16:06:07</time>
 <version>
<<<<<<< HEAD
  <release>1.4.0dev</release>
  <api>1.4.0dev</api>
=======
  <release>1.3.3</release>
  <api>1.3.3</api>
>>>>>>> 0bb3986f
 </version>
 <stability>
  <release>beta</release>
  <api>beta</api>
 </stability>
 <license>BSD</license>
 <notes>
- Fixed some memory leaks #9559, #10996
 </notes>
 <contents>
  <dir baseinstalldir="/" name="/">
    <file baseinstalldir="/" name="config.m4" role="src" />
    <file baseinstalldir="/" name="src/php/README.md" role="src" />
    <file baseinstalldir="/" name="src/php/ext/grpc/CREDITS" role="src" />
    <file baseinstalldir="/" name="src/php/ext/grpc/LICENSE" role="src" />
    <file baseinstalldir="/" name="src/php/ext/grpc/byte_buffer.c" role="src" />
    <file baseinstalldir="/" name="src/php/ext/grpc/call.c" role="src" />
    <file baseinstalldir="/" name="src/php/ext/grpc/call_credentials.c" role="src" />
    <file baseinstalldir="/" name="src/php/ext/grpc/channel.c" role="src" />
    <file baseinstalldir="/" name="src/php/ext/grpc/channel_credentials.c" role="src" />
    <file baseinstalldir="/" name="src/php/ext/grpc/completion_queue.c" role="src" />
    <file baseinstalldir="/" name="src/php/ext/grpc/php_grpc.c" role="src" />
    <file baseinstalldir="/" name="src/php/ext/grpc/server.c" role="src" />
    <file baseinstalldir="/" name="src/php/ext/grpc/server_credentials.c" role="src" />
    <file baseinstalldir="/" name="src/php/ext/grpc/timeval.c" role="src" />
    <file baseinstalldir="/" name="src/php/ext/grpc/byte_buffer.h" role="src" />
    <file baseinstalldir="/" name="src/php/ext/grpc/call.h" role="src" />
    <file baseinstalldir="/" name="src/php/ext/grpc/call_credentials.h" role="src" />
    <file baseinstalldir="/" name="src/php/ext/grpc/channel.h" role="src" />
    <file baseinstalldir="/" name="src/php/ext/grpc/channel_credentials.h" role="src" />
    <file baseinstalldir="/" name="src/php/ext/grpc/completion_queue.h" role="src" />
    <file baseinstalldir="/" name="src/php/ext/grpc/php7_wrapper.h" role="src" />
    <file baseinstalldir="/" name="src/php/ext/grpc/php_grpc.h" role="src" />
    <file baseinstalldir="/" name="src/php/ext/grpc/server.h" role="src" />
    <file baseinstalldir="/" name="src/php/ext/grpc/server_credentials.h" role="src" />
    <file baseinstalldir="/" name="src/php/ext/grpc/timeval.h" role="src" />
    <file baseinstalldir="/" name="include/grpc/support/alloc.h" role="src" />
    <file baseinstalldir="/" name="include/grpc/support/atm.h" role="src" />
    <file baseinstalldir="/" name="include/grpc/support/atm_gcc_atomic.h" role="src" />
    <file baseinstalldir="/" name="include/grpc/support/atm_gcc_sync.h" role="src" />
    <file baseinstalldir="/" name="include/grpc/support/atm_windows.h" role="src" />
    <file baseinstalldir="/" name="include/grpc/support/avl.h" role="src" />
    <file baseinstalldir="/" name="include/grpc/support/cmdline.h" role="src" />
    <file baseinstalldir="/" name="include/grpc/support/cpu.h" role="src" />
    <file baseinstalldir="/" name="include/grpc/support/histogram.h" role="src" />
    <file baseinstalldir="/" name="include/grpc/support/host_port.h" role="src" />
    <file baseinstalldir="/" name="include/grpc/support/log.h" role="src" />
    <file baseinstalldir="/" name="include/grpc/support/log_windows.h" role="src" />
    <file baseinstalldir="/" name="include/grpc/support/port_platform.h" role="src" />
    <file baseinstalldir="/" name="include/grpc/support/string_util.h" role="src" />
    <file baseinstalldir="/" name="include/grpc/support/subprocess.h" role="src" />
    <file baseinstalldir="/" name="include/grpc/support/sync.h" role="src" />
    <file baseinstalldir="/" name="include/grpc/support/sync_generic.h" role="src" />
    <file baseinstalldir="/" name="include/grpc/support/sync_posix.h" role="src" />
    <file baseinstalldir="/" name="include/grpc/support/sync_windows.h" role="src" />
    <file baseinstalldir="/" name="include/grpc/support/thd.h" role="src" />
    <file baseinstalldir="/" name="include/grpc/support/time.h" role="src" />
    <file baseinstalldir="/" name="include/grpc/support/tls.h" role="src" />
    <file baseinstalldir="/" name="include/grpc/support/tls_gcc.h" role="src" />
    <file baseinstalldir="/" name="include/grpc/support/tls_msvc.h" role="src" />
    <file baseinstalldir="/" name="include/grpc/support/tls_pthread.h" role="src" />
    <file baseinstalldir="/" name="include/grpc/support/useful.h" role="src" />
    <file baseinstalldir="/" name="include/grpc/impl/codegen/atm.h" role="src" />
    <file baseinstalldir="/" name="include/grpc/impl/codegen/atm_gcc_atomic.h" role="src" />
    <file baseinstalldir="/" name="include/grpc/impl/codegen/atm_gcc_sync.h" role="src" />
    <file baseinstalldir="/" name="include/grpc/impl/codegen/atm_windows.h" role="src" />
    <file baseinstalldir="/" name="include/grpc/impl/codegen/gpr_slice.h" role="src" />
    <file baseinstalldir="/" name="include/grpc/impl/codegen/gpr_types.h" role="src" />
    <file baseinstalldir="/" name="include/grpc/impl/codegen/port_platform.h" role="src" />
    <file baseinstalldir="/" name="include/grpc/impl/codegen/sync.h" role="src" />
    <file baseinstalldir="/" name="include/grpc/impl/codegen/sync_generic.h" role="src" />
    <file baseinstalldir="/" name="include/grpc/impl/codegen/sync_posix.h" role="src" />
    <file baseinstalldir="/" name="include/grpc/impl/codegen/sync_windows.h" role="src" />
    <file baseinstalldir="/" name="src/core/lib/profiling/timers.h" role="src" />
    <file baseinstalldir="/" name="src/core/lib/support/arena.h" role="src" />
    <file baseinstalldir="/" name="src/core/lib/support/atomic.h" role="src" />
    <file baseinstalldir="/" name="src/core/lib/support/atomic_with_atm.h" role="src" />
    <file baseinstalldir="/" name="src/core/lib/support/atomic_with_std.h" role="src" />
    <file baseinstalldir="/" name="src/core/lib/support/backoff.h" role="src" />
    <file baseinstalldir="/" name="src/core/lib/support/block_annotate.h" role="src" />
    <file baseinstalldir="/" name="src/core/lib/support/env.h" role="src" />
    <file baseinstalldir="/" name="src/core/lib/support/memory.h" role="src" />
    <file baseinstalldir="/" name="src/core/lib/support/mpscq.h" role="src" />
    <file baseinstalldir="/" name="src/core/lib/support/murmur_hash.h" role="src" />
    <file baseinstalldir="/" name="src/core/lib/support/spinlock.h" role="src" />
    <file baseinstalldir="/" name="src/core/lib/support/stack_lockfree.h" role="src" />
    <file baseinstalldir="/" name="src/core/lib/support/string.h" role="src" />
    <file baseinstalldir="/" name="src/core/lib/support/string_windows.h" role="src" />
    <file baseinstalldir="/" name="src/core/lib/support/thd_internal.h" role="src" />
    <file baseinstalldir="/" name="src/core/lib/support/time_precise.h" role="src" />
    <file baseinstalldir="/" name="src/core/lib/support/tmpfile.h" role="src" />
    <file baseinstalldir="/" name="src/core/lib/profiling/basic_timers.c" role="src" />
    <file baseinstalldir="/" name="src/core/lib/profiling/stap_timers.c" role="src" />
    <file baseinstalldir="/" name="src/core/lib/support/alloc.c" role="src" />
    <file baseinstalldir="/" name="src/core/lib/support/arena.c" role="src" />
    <file baseinstalldir="/" name="src/core/lib/support/atm.c" role="src" />
    <file baseinstalldir="/" name="src/core/lib/support/avl.c" role="src" />
    <file baseinstalldir="/" name="src/core/lib/support/backoff.c" role="src" />
    <file baseinstalldir="/" name="src/core/lib/support/cmdline.c" role="src" />
    <file baseinstalldir="/" name="src/core/lib/support/cpu_iphone.c" role="src" />
    <file baseinstalldir="/" name="src/core/lib/support/cpu_linux.c" role="src" />
    <file baseinstalldir="/" name="src/core/lib/support/cpu_posix.c" role="src" />
    <file baseinstalldir="/" name="src/core/lib/support/cpu_windows.c" role="src" />
    <file baseinstalldir="/" name="src/core/lib/support/env_linux.c" role="src" />
    <file baseinstalldir="/" name="src/core/lib/support/env_posix.c" role="src" />
    <file baseinstalldir="/" name="src/core/lib/support/env_windows.c" role="src" />
    <file baseinstalldir="/" name="src/core/lib/support/histogram.c" role="src" />
    <file baseinstalldir="/" name="src/core/lib/support/host_port.c" role="src" />
    <file baseinstalldir="/" name="src/core/lib/support/log.c" role="src" />
    <file baseinstalldir="/" name="src/core/lib/support/log_android.c" role="src" />
    <file baseinstalldir="/" name="src/core/lib/support/log_linux.c" role="src" />
    <file baseinstalldir="/" name="src/core/lib/support/log_posix.c" role="src" />
    <file baseinstalldir="/" name="src/core/lib/support/log_windows.c" role="src" />
    <file baseinstalldir="/" name="src/core/lib/support/mpscq.c" role="src" />
    <file baseinstalldir="/" name="src/core/lib/support/murmur_hash.c" role="src" />
    <file baseinstalldir="/" name="src/core/lib/support/stack_lockfree.c" role="src" />
    <file baseinstalldir="/" name="src/core/lib/support/string.c" role="src" />
    <file baseinstalldir="/" name="src/core/lib/support/string_posix.c" role="src" />
    <file baseinstalldir="/" name="src/core/lib/support/string_util_windows.c" role="src" />
    <file baseinstalldir="/" name="src/core/lib/support/string_windows.c" role="src" />
    <file baseinstalldir="/" name="src/core/lib/support/subprocess_posix.c" role="src" />
    <file baseinstalldir="/" name="src/core/lib/support/subprocess_windows.c" role="src" />
    <file baseinstalldir="/" name="src/core/lib/support/sync.c" role="src" />
    <file baseinstalldir="/" name="src/core/lib/support/sync_posix.c" role="src" />
    <file baseinstalldir="/" name="src/core/lib/support/sync_windows.c" role="src" />
    <file baseinstalldir="/" name="src/core/lib/support/thd.c" role="src" />
    <file baseinstalldir="/" name="src/core/lib/support/thd_posix.c" role="src" />
    <file baseinstalldir="/" name="src/core/lib/support/thd_windows.c" role="src" />
    <file baseinstalldir="/" name="src/core/lib/support/time.c" role="src" />
    <file baseinstalldir="/" name="src/core/lib/support/time_posix.c" role="src" />
    <file baseinstalldir="/" name="src/core/lib/support/time_precise.c" role="src" />
    <file baseinstalldir="/" name="src/core/lib/support/time_windows.c" role="src" />
    <file baseinstalldir="/" name="src/core/lib/support/tls_pthread.c" role="src" />
    <file baseinstalldir="/" name="src/core/lib/support/tmpfile_msys.c" role="src" />
    <file baseinstalldir="/" name="src/core/lib/support/tmpfile_posix.c" role="src" />
    <file baseinstalldir="/" name="src/core/lib/support/tmpfile_windows.c" role="src" />
    <file baseinstalldir="/" name="src/core/lib/support/wrap_memcpy.c" role="src" />
    <file baseinstalldir="/" name="include/grpc/byte_buffer.h" role="src" />
    <file baseinstalldir="/" name="include/grpc/byte_buffer_reader.h" role="src" />
    <file baseinstalldir="/" name="include/grpc/compression.h" role="src" />
    <file baseinstalldir="/" name="include/grpc/grpc.h" role="src" />
    <file baseinstalldir="/" name="include/grpc/grpc_posix.h" role="src" />
    <file baseinstalldir="/" name="include/grpc/grpc_security_constants.h" role="src" />
    <file baseinstalldir="/" name="include/grpc/load_reporting.h" role="src" />
    <file baseinstalldir="/" name="include/grpc/slice.h" role="src" />
    <file baseinstalldir="/" name="include/grpc/slice_buffer.h" role="src" />
    <file baseinstalldir="/" name="include/grpc/status.h" role="src" />
    <file baseinstalldir="/" name="include/grpc/support/workaround_list.h" role="src" />
    <file baseinstalldir="/" name="include/grpc/impl/codegen/byte_buffer_reader.h" role="src" />
    <file baseinstalldir="/" name="include/grpc/impl/codegen/compression_types.h" role="src" />
    <file baseinstalldir="/" name="include/grpc/impl/codegen/connectivity_state.h" role="src" />
    <file baseinstalldir="/" name="include/grpc/impl/codegen/exec_ctx_fwd.h" role="src" />
    <file baseinstalldir="/" name="include/grpc/impl/codegen/grpc_types.h" role="src" />
    <file baseinstalldir="/" name="include/grpc/impl/codegen/propagation_bits.h" role="src" />
    <file baseinstalldir="/" name="include/grpc/impl/codegen/slice.h" role="src" />
    <file baseinstalldir="/" name="include/grpc/impl/codegen/status.h" role="src" />
    <file baseinstalldir="/" name="include/grpc/impl/codegen/atm.h" role="src" />
    <file baseinstalldir="/" name="include/grpc/impl/codegen/atm_gcc_atomic.h" role="src" />
    <file baseinstalldir="/" name="include/grpc/impl/codegen/atm_gcc_sync.h" role="src" />
    <file baseinstalldir="/" name="include/grpc/impl/codegen/atm_windows.h" role="src" />
    <file baseinstalldir="/" name="include/grpc/impl/codegen/gpr_slice.h" role="src" />
    <file baseinstalldir="/" name="include/grpc/impl/codegen/gpr_types.h" role="src" />
    <file baseinstalldir="/" name="include/grpc/impl/codegen/port_platform.h" role="src" />
    <file baseinstalldir="/" name="include/grpc/impl/codegen/sync.h" role="src" />
    <file baseinstalldir="/" name="include/grpc/impl/codegen/sync_generic.h" role="src" />
    <file baseinstalldir="/" name="include/grpc/impl/codegen/sync_posix.h" role="src" />
    <file baseinstalldir="/" name="include/grpc/impl/codegen/sync_windows.h" role="src" />
    <file baseinstalldir="/" name="include/grpc/grpc_security.h" role="src" />
    <file baseinstalldir="/" name="include/grpc/census.h" role="src" />
    <file baseinstalldir="/" name="src/core/lib/channel/channel_args.h" role="src" />
    <file baseinstalldir="/" name="src/core/lib/channel/channel_stack.h" role="src" />
    <file baseinstalldir="/" name="src/core/lib/channel/channel_stack_builder.h" role="src" />
    <file baseinstalldir="/" name="src/core/lib/channel/connected_channel.h" role="src" />
    <file baseinstalldir="/" name="src/core/lib/channel/context.h" role="src" />
    <file baseinstalldir="/" name="src/core/lib/channel/handshaker.h" role="src" />
    <file baseinstalldir="/" name="src/core/lib/channel/handshaker_factory.h" role="src" />
    <file baseinstalldir="/" name="src/core/lib/channel/handshaker_registry.h" role="src" />
    <file baseinstalldir="/" name="src/core/lib/compression/algorithm_metadata.h" role="src" />
    <file baseinstalldir="/" name="src/core/lib/compression/message_compress.h" role="src" />
    <file baseinstalldir="/" name="src/core/lib/http/format_request.h" role="src" />
    <file baseinstalldir="/" name="src/core/lib/http/httpcli.h" role="src" />
    <file baseinstalldir="/" name="src/core/lib/http/parser.h" role="src" />
    <file baseinstalldir="/" name="src/core/lib/iomgr/closure.h" role="src" />
    <file baseinstalldir="/" name="src/core/lib/iomgr/combiner.h" role="src" />
    <file baseinstalldir="/" name="src/core/lib/iomgr/endpoint.h" role="src" />
    <file baseinstalldir="/" name="src/core/lib/iomgr/endpoint_pair.h" role="src" />
    <file baseinstalldir="/" name="src/core/lib/iomgr/error.h" role="src" />
    <file baseinstalldir="/" name="src/core/lib/iomgr/error_internal.h" role="src" />
    <file baseinstalldir="/" name="src/core/lib/iomgr/ev_epoll1_linux.h" role="src" />
    <file baseinstalldir="/" name="src/core/lib/iomgr/ev_epoll_limited_pollers_linux.h" role="src" />
    <file baseinstalldir="/" name="src/core/lib/iomgr/ev_epoll_thread_pool_linux.h" role="src" />
    <file baseinstalldir="/" name="src/core/lib/iomgr/ev_epollex_linux.h" role="src" />
    <file baseinstalldir="/" name="src/core/lib/iomgr/ev_epollsig_linux.h" role="src" />
    <file baseinstalldir="/" name="src/core/lib/iomgr/ev_poll_posix.h" role="src" />
    <file baseinstalldir="/" name="src/core/lib/iomgr/ev_posix.h" role="src" />
    <file baseinstalldir="/" name="src/core/lib/iomgr/exec_ctx.h" role="src" />
    <file baseinstalldir="/" name="src/core/lib/iomgr/executor.h" role="src" />
    <file baseinstalldir="/" name="src/core/lib/iomgr/iocp_windows.h" role="src" />
    <file baseinstalldir="/" name="src/core/lib/iomgr/iomgr.h" role="src" />
    <file baseinstalldir="/" name="src/core/lib/iomgr/iomgr_internal.h" role="src" />
    <file baseinstalldir="/" name="src/core/lib/iomgr/iomgr_posix.h" role="src" />
    <file baseinstalldir="/" name="src/core/lib/iomgr/is_epollexclusive_available.h" role="src" />
    <file baseinstalldir="/" name="src/core/lib/iomgr/load_file.h" role="src" />
    <file baseinstalldir="/" name="src/core/lib/iomgr/lockfree_event.h" role="src" />
    <file baseinstalldir="/" name="src/core/lib/iomgr/network_status_tracker.h" role="src" />
    <file baseinstalldir="/" name="src/core/lib/iomgr/polling_entity.h" role="src" />
    <file baseinstalldir="/" name="src/core/lib/iomgr/pollset.h" role="src" />
    <file baseinstalldir="/" name="src/core/lib/iomgr/pollset_set.h" role="src" />
    <file baseinstalldir="/" name="src/core/lib/iomgr/pollset_set_windows.h" role="src" />
    <file baseinstalldir="/" name="src/core/lib/iomgr/pollset_uv.h" role="src" />
    <file baseinstalldir="/" name="src/core/lib/iomgr/pollset_windows.h" role="src" />
    <file baseinstalldir="/" name="src/core/lib/iomgr/port.h" role="src" />
    <file baseinstalldir="/" name="src/core/lib/iomgr/resolve_address.h" role="src" />
    <file baseinstalldir="/" name="src/core/lib/iomgr/resource_quota.h" role="src" />
    <file baseinstalldir="/" name="src/core/lib/iomgr/sockaddr.h" role="src" />
    <file baseinstalldir="/" name="src/core/lib/iomgr/sockaddr_posix.h" role="src" />
    <file baseinstalldir="/" name="src/core/lib/iomgr/sockaddr_utils.h" role="src" />
    <file baseinstalldir="/" name="src/core/lib/iomgr/sockaddr_windows.h" role="src" />
    <file baseinstalldir="/" name="src/core/lib/iomgr/socket_factory_posix.h" role="src" />
    <file baseinstalldir="/" name="src/core/lib/iomgr/socket_mutator.h" role="src" />
    <file baseinstalldir="/" name="src/core/lib/iomgr/socket_utils.h" role="src" />
    <file baseinstalldir="/" name="src/core/lib/iomgr/socket_utils_posix.h" role="src" />
    <file baseinstalldir="/" name="src/core/lib/iomgr/socket_windows.h" role="src" />
    <file baseinstalldir="/" name="src/core/lib/iomgr/sys_epoll_wrapper.h" role="src" />
    <file baseinstalldir="/" name="src/core/lib/iomgr/tcp_client.h" role="src" />
    <file baseinstalldir="/" name="src/core/lib/iomgr/tcp_client_posix.h" role="src" />
    <file baseinstalldir="/" name="src/core/lib/iomgr/tcp_posix.h" role="src" />
    <file baseinstalldir="/" name="src/core/lib/iomgr/tcp_server.h" role="src" />
    <file baseinstalldir="/" name="src/core/lib/iomgr/tcp_server_utils_posix.h" role="src" />
    <file baseinstalldir="/" name="src/core/lib/iomgr/tcp_uv.h" role="src" />
    <file baseinstalldir="/" name="src/core/lib/iomgr/tcp_windows.h" role="src" />
    <file baseinstalldir="/" name="src/core/lib/iomgr/time_averaged_stats.h" role="src" />
    <file baseinstalldir="/" name="src/core/lib/iomgr/timer.h" role="src" />
    <file baseinstalldir="/" name="src/core/lib/iomgr/timer_generic.h" role="src" />
    <file baseinstalldir="/" name="src/core/lib/iomgr/timer_heap.h" role="src" />
    <file baseinstalldir="/" name="src/core/lib/iomgr/timer_manager.h" role="src" />
    <file baseinstalldir="/" name="src/core/lib/iomgr/timer_uv.h" role="src" />
    <file baseinstalldir="/" name="src/core/lib/iomgr/udp_server.h" role="src" />
    <file baseinstalldir="/" name="src/core/lib/iomgr/unix_sockets_posix.h" role="src" />
    <file baseinstalldir="/" name="src/core/lib/iomgr/wakeup_fd_cv.h" role="src" />
    <file baseinstalldir="/" name="src/core/lib/iomgr/wakeup_fd_pipe.h" role="src" />
    <file baseinstalldir="/" name="src/core/lib/iomgr/wakeup_fd_posix.h" role="src" />
    <file baseinstalldir="/" name="src/core/lib/iomgr/workqueue.h" role="src" />
    <file baseinstalldir="/" name="src/core/lib/iomgr/workqueue_uv.h" role="src" />
    <file baseinstalldir="/" name="src/core/lib/iomgr/workqueue_windows.h" role="src" />
    <file baseinstalldir="/" name="src/core/lib/json/json.h" role="src" />
    <file baseinstalldir="/" name="src/core/lib/json/json_common.h" role="src" />
    <file baseinstalldir="/" name="src/core/lib/json/json_reader.h" role="src" />
    <file baseinstalldir="/" name="src/core/lib/json/json_writer.h" role="src" />
    <file baseinstalldir="/" name="src/core/lib/slice/b64.h" role="src" />
    <file baseinstalldir="/" name="src/core/lib/slice/percent_encoding.h" role="src" />
    <file baseinstalldir="/" name="src/core/lib/slice/slice_hash_table.h" role="src" />
    <file baseinstalldir="/" name="src/core/lib/slice/slice_internal.h" role="src" />
    <file baseinstalldir="/" name="src/core/lib/slice/slice_string_helpers.h" role="src" />
    <file baseinstalldir="/" name="src/core/lib/surface/api_trace.h" role="src" />
    <file baseinstalldir="/" name="src/core/lib/surface/call.h" role="src" />
    <file baseinstalldir="/" name="src/core/lib/surface/call_test_only.h" role="src" />
    <file baseinstalldir="/" name="src/core/lib/surface/channel.h" role="src" />
    <file baseinstalldir="/" name="src/core/lib/surface/channel_init.h" role="src" />
    <file baseinstalldir="/" name="src/core/lib/surface/channel_stack_type.h" role="src" />
    <file baseinstalldir="/" name="src/core/lib/surface/completion_queue.h" role="src" />
    <file baseinstalldir="/" name="src/core/lib/surface/completion_queue_factory.h" role="src" />
    <file baseinstalldir="/" name="src/core/lib/surface/event_string.h" role="src" />
    <file baseinstalldir="/" name="src/core/lib/surface/init.h" role="src" />
    <file baseinstalldir="/" name="src/core/lib/surface/lame_client.h" role="src" />
    <file baseinstalldir="/" name="src/core/lib/surface/server.h" role="src" />
    <file baseinstalldir="/" name="src/core/lib/surface/validate_metadata.h" role="src" />
    <file baseinstalldir="/" name="src/core/lib/transport/bdp_estimator.h" role="src" />
    <file baseinstalldir="/" name="src/core/lib/transport/byte_stream.h" role="src" />
    <file baseinstalldir="/" name="src/core/lib/transport/connectivity_state.h" role="src" />
    <file baseinstalldir="/" name="src/core/lib/transport/error_utils.h" role="src" />
    <file baseinstalldir="/" name="src/core/lib/transport/http2_errors.h" role="src" />
    <file baseinstalldir="/" name="src/core/lib/transport/metadata.h" role="src" />
    <file baseinstalldir="/" name="src/core/lib/transport/metadata_batch.h" role="src" />
    <file baseinstalldir="/" name="src/core/lib/transport/pid_controller.h" role="src" />
    <file baseinstalldir="/" name="src/core/lib/transport/service_config.h" role="src" />
    <file baseinstalldir="/" name="src/core/lib/transport/static_metadata.h" role="src" />
    <file baseinstalldir="/" name="src/core/lib/transport/status_conversion.h" role="src" />
    <file baseinstalldir="/" name="src/core/lib/transport/timeout_encoding.h" role="src" />
    <file baseinstalldir="/" name="src/core/lib/transport/transport.h" role="src" />
    <file baseinstalldir="/" name="src/core/lib/transport/transport_impl.h" role="src" />
    <file baseinstalldir="/" name="src/core/lib/debug/trace.h" role="src" />
    <file baseinstalldir="/" name="src/core/ext/transport/chttp2/transport/bin_decoder.h" role="src" />
    <file baseinstalldir="/" name="src/core/ext/transport/chttp2/transport/bin_encoder.h" role="src" />
    <file baseinstalldir="/" name="src/core/ext/transport/chttp2/transport/chttp2_transport.h" role="src" />
    <file baseinstalldir="/" name="src/core/ext/transport/chttp2/transport/frame.h" role="src" />
    <file baseinstalldir="/" name="src/core/ext/transport/chttp2/transport/frame_data.h" role="src" />
    <file baseinstalldir="/" name="src/core/ext/transport/chttp2/transport/frame_goaway.h" role="src" />
    <file baseinstalldir="/" name="src/core/ext/transport/chttp2/transport/frame_ping.h" role="src" />
    <file baseinstalldir="/" name="src/core/ext/transport/chttp2/transport/frame_rst_stream.h" role="src" />
    <file baseinstalldir="/" name="src/core/ext/transport/chttp2/transport/frame_settings.h" role="src" />
    <file baseinstalldir="/" name="src/core/ext/transport/chttp2/transport/frame_window_update.h" role="src" />
    <file baseinstalldir="/" name="src/core/ext/transport/chttp2/transport/hpack_encoder.h" role="src" />
    <file baseinstalldir="/" name="src/core/ext/transport/chttp2/transport/hpack_parser.h" role="src" />
    <file baseinstalldir="/" name="src/core/ext/transport/chttp2/transport/hpack_table.h" role="src" />
    <file baseinstalldir="/" name="src/core/ext/transport/chttp2/transport/http2_settings.h" role="src" />
    <file baseinstalldir="/" name="src/core/ext/transport/chttp2/transport/huffsyms.h" role="src" />
    <file baseinstalldir="/" name="src/core/ext/transport/chttp2/transport/incoming_metadata.h" role="src" />
    <file baseinstalldir="/" name="src/core/ext/transport/chttp2/transport/internal.h" role="src" />
    <file baseinstalldir="/" name="src/core/ext/transport/chttp2/transport/stream_map.h" role="src" />
    <file baseinstalldir="/" name="src/core/ext/transport/chttp2/transport/varint.h" role="src" />
    <file baseinstalldir="/" name="src/core/ext/transport/chttp2/alpn/alpn.h" role="src" />
    <file baseinstalldir="/" name="src/core/ext/filters/http/client/http_client_filter.h" role="src" />
    <file baseinstalldir="/" name="src/core/ext/filters/http/message_compress/message_compress_filter.h" role="src" />
    <file baseinstalldir="/" name="src/core/ext/filters/http/server/http_server_filter.h" role="src" />
    <file baseinstalldir="/" name="src/core/lib/security/context/security_context.h" role="src" />
    <file baseinstalldir="/" name="src/core/lib/security/credentials/composite/composite_credentials.h" role="src" />
    <file baseinstalldir="/" name="src/core/lib/security/credentials/credentials.h" role="src" />
    <file baseinstalldir="/" name="src/core/lib/security/credentials/fake/fake_credentials.h" role="src" />
    <file baseinstalldir="/" name="src/core/lib/security/credentials/google_default/google_default_credentials.h" role="src" />
    <file baseinstalldir="/" name="src/core/lib/security/credentials/iam/iam_credentials.h" role="src" />
    <file baseinstalldir="/" name="src/core/lib/security/credentials/jwt/json_token.h" role="src" />
    <file baseinstalldir="/" name="src/core/lib/security/credentials/jwt/jwt_credentials.h" role="src" />
    <file baseinstalldir="/" name="src/core/lib/security/credentials/jwt/jwt_verifier.h" role="src" />
    <file baseinstalldir="/" name="src/core/lib/security/credentials/oauth2/oauth2_credentials.h" role="src" />
    <file baseinstalldir="/" name="src/core/lib/security/credentials/plugin/plugin_credentials.h" role="src" />
    <file baseinstalldir="/" name="src/core/lib/security/credentials/ssl/ssl_credentials.h" role="src" />
    <file baseinstalldir="/" name="src/core/lib/security/transport/auth_filters.h" role="src" />
    <file baseinstalldir="/" name="src/core/lib/security/transport/lb_targets_info.h" role="src" />
    <file baseinstalldir="/" name="src/core/lib/security/transport/secure_endpoint.h" role="src" />
    <file baseinstalldir="/" name="src/core/lib/security/transport/security_connector.h" role="src" />
    <file baseinstalldir="/" name="src/core/lib/security/transport/security_handshaker.h" role="src" />
    <file baseinstalldir="/" name="src/core/lib/security/transport/tsi_error.h" role="src" />
    <file baseinstalldir="/" name="src/core/lib/security/util/json_util.h" role="src" />
    <file baseinstalldir="/" name="src/core/tsi/fake_transport_security.h" role="src" />
    <file baseinstalldir="/" name="src/core/tsi/ssl_transport_security.h" role="src" />
    <file baseinstalldir="/" name="src/core/tsi/ssl_types.h" role="src" />
    <file baseinstalldir="/" name="src/core/tsi/transport_security.h" role="src" />
    <file baseinstalldir="/" name="src/core/tsi/transport_security_adapter.h" role="src" />
    <file baseinstalldir="/" name="src/core/tsi/transport_security_interface.h" role="src" />
    <file baseinstalldir="/" name="src/core/ext/transport/chttp2/server/chttp2_server.h" role="src" />
    <file baseinstalldir="/" name="src/core/ext/filters/client_channel/client_channel.h" role="src" />
    <file baseinstalldir="/" name="src/core/ext/filters/client_channel/client_channel_factory.h" role="src" />
    <file baseinstalldir="/" name="src/core/ext/filters/client_channel/connector.h" role="src" />
    <file baseinstalldir="/" name="src/core/ext/filters/client_channel/http_connect_handshaker.h" role="src" />
    <file baseinstalldir="/" name="src/core/ext/filters/client_channel/http_proxy.h" role="src" />
    <file baseinstalldir="/" name="src/core/ext/filters/client_channel/lb_policy.h" role="src" />
    <file baseinstalldir="/" name="src/core/ext/filters/client_channel/lb_policy_factory.h" role="src" />
    <file baseinstalldir="/" name="src/core/ext/filters/client_channel/lb_policy_registry.h" role="src" />
    <file baseinstalldir="/" name="src/core/ext/filters/client_channel/parse_address.h" role="src" />
    <file baseinstalldir="/" name="src/core/ext/filters/client_channel/proxy_mapper.h" role="src" />
    <file baseinstalldir="/" name="src/core/ext/filters/client_channel/proxy_mapper_registry.h" role="src" />
    <file baseinstalldir="/" name="src/core/ext/filters/client_channel/resolver.h" role="src" />
    <file baseinstalldir="/" name="src/core/ext/filters/client_channel/resolver_factory.h" role="src" />
    <file baseinstalldir="/" name="src/core/ext/filters/client_channel/resolver_registry.h" role="src" />
    <file baseinstalldir="/" name="src/core/ext/filters/client_channel/retry_throttle.h" role="src" />
    <file baseinstalldir="/" name="src/core/ext/filters/client_channel/subchannel.h" role="src" />
    <file baseinstalldir="/" name="src/core/ext/filters/client_channel/subchannel_index.h" role="src" />
    <file baseinstalldir="/" name="src/core/ext/filters/client_channel/uri_parser.h" role="src" />
    <file baseinstalldir="/" name="src/core/ext/filters/deadline/deadline_filter.h" role="src" />
    <file baseinstalldir="/" name="src/core/ext/transport/chttp2/client/chttp2_connector.h" role="src" />
    <file baseinstalldir="/" name="src/core/ext/filters/client_channel/lb_policy/grpclb/client_load_reporting_filter.h" role="src" />
    <file baseinstalldir="/" name="src/core/ext/filters/client_channel/lb_policy/grpclb/grpclb.h" role="src" />
    <file baseinstalldir="/" name="src/core/ext/filters/client_channel/lb_policy/grpclb/grpclb_channel.h" role="src" />
    <file baseinstalldir="/" name="src/core/ext/filters/client_channel/lb_policy/grpclb/grpclb_client_stats.h" role="src" />
    <file baseinstalldir="/" name="src/core/ext/filters/client_channel/lb_policy/grpclb/load_balancer_api.h" role="src" />
    <file baseinstalldir="/" name="src/core/ext/filters/client_channel/lb_policy/grpclb/proto/grpc/lb/v1/load_balancer.pb.h" role="src" />
    <file baseinstalldir="/" name="third_party/nanopb/pb.h" role="src" />
    <file baseinstalldir="/" name="third_party/nanopb/pb_common.h" role="src" />
    <file baseinstalldir="/" name="third_party/nanopb/pb_decode.h" role="src" />
    <file baseinstalldir="/" name="third_party/nanopb/pb_encode.h" role="src" />
    <file baseinstalldir="/" name="src/core/ext/filters/client_channel/resolver/dns/c_ares/grpc_ares_ev_driver.h" role="src" />
    <file baseinstalldir="/" name="src/core/ext/filters/client_channel/resolver/dns/c_ares/grpc_ares_wrapper.h" role="src" />
    <file baseinstalldir="/" name="src/core/ext/filters/load_reporting/load_reporting.h" role="src" />
    <file baseinstalldir="/" name="src/core/ext/filters/load_reporting/load_reporting_filter.h" role="src" />
    <file baseinstalldir="/" name="src/core/ext/census/aggregation.h" role="src" />
    <file baseinstalldir="/" name="src/core/ext/census/base_resources.h" role="src" />
    <file baseinstalldir="/" name="src/core/ext/census/census_interface.h" role="src" />
    <file baseinstalldir="/" name="src/core/ext/census/census_rpc_stats.h" role="src" />
    <file baseinstalldir="/" name="src/core/ext/census/gen/census.pb.h" role="src" />
    <file baseinstalldir="/" name="src/core/ext/census/gen/trace_context.pb.h" role="src" />
    <file baseinstalldir="/" name="src/core/ext/census/grpc_filter.h" role="src" />
    <file baseinstalldir="/" name="src/core/ext/census/mlog.h" role="src" />
    <file baseinstalldir="/" name="src/core/ext/census/resource.h" role="src" />
    <file baseinstalldir="/" name="src/core/ext/census/rpc_metric_id.h" role="src" />
    <file baseinstalldir="/" name="src/core/ext/census/trace_context.h" role="src" />
    <file baseinstalldir="/" name="src/core/ext/census/trace_label.h" role="src" />
    <file baseinstalldir="/" name="src/core/ext/census/trace_propagation.h" role="src" />
    <file baseinstalldir="/" name="src/core/ext/census/trace_status.h" role="src" />
    <file baseinstalldir="/" name="src/core/ext/census/trace_string.h" role="src" />
    <file baseinstalldir="/" name="src/core/ext/census/tracing.h" role="src" />
    <file baseinstalldir="/" name="src/core/ext/filters/max_age/max_age_filter.h" role="src" />
    <file baseinstalldir="/" name="src/core/ext/filters/message_size/message_size_filter.h" role="src" />
    <file baseinstalldir="/" name="src/core/ext/filters/workarounds/workaround_cronet_compression_filter.h" role="src" />
    <file baseinstalldir="/" name="src/core/ext/filters/workarounds/workaround_utils.h" role="src" />
    <file baseinstalldir="/" name="src/core/lib/surface/init.c" role="src" />
    <file baseinstalldir="/" name="src/core/lib/channel/channel_args.c" role="src" />
    <file baseinstalldir="/" name="src/core/lib/channel/channel_stack.c" role="src" />
    <file baseinstalldir="/" name="src/core/lib/channel/channel_stack_builder.c" role="src" />
    <file baseinstalldir="/" name="src/core/lib/channel/connected_channel.c" role="src" />
    <file baseinstalldir="/" name="src/core/lib/channel/handshaker.c" role="src" />
    <file baseinstalldir="/" name="src/core/lib/channel/handshaker_factory.c" role="src" />
    <file baseinstalldir="/" name="src/core/lib/channel/handshaker_registry.c" role="src" />
    <file baseinstalldir="/" name="src/core/lib/compression/compression.c" role="src" />
    <file baseinstalldir="/" name="src/core/lib/compression/message_compress.c" role="src" />
    <file baseinstalldir="/" name="src/core/lib/http/format_request.c" role="src" />
    <file baseinstalldir="/" name="src/core/lib/http/httpcli.c" role="src" />
    <file baseinstalldir="/" name="src/core/lib/http/parser.c" role="src" />
    <file baseinstalldir="/" name="src/core/lib/iomgr/closure.c" role="src" />
    <file baseinstalldir="/" name="src/core/lib/iomgr/combiner.c" role="src" />
    <file baseinstalldir="/" name="src/core/lib/iomgr/endpoint.c" role="src" />
    <file baseinstalldir="/" name="src/core/lib/iomgr/endpoint_pair_posix.c" role="src" />
    <file baseinstalldir="/" name="src/core/lib/iomgr/endpoint_pair_uv.c" role="src" />
    <file baseinstalldir="/" name="src/core/lib/iomgr/endpoint_pair_windows.c" role="src" />
    <file baseinstalldir="/" name="src/core/lib/iomgr/error.c" role="src" />
    <file baseinstalldir="/" name="src/core/lib/iomgr/ev_epoll1_linux.c" role="src" />
    <file baseinstalldir="/" name="src/core/lib/iomgr/ev_epoll_limited_pollers_linux.c" role="src" />
    <file baseinstalldir="/" name="src/core/lib/iomgr/ev_epoll_thread_pool_linux.c" role="src" />
    <file baseinstalldir="/" name="src/core/lib/iomgr/ev_epollex_linux.c" role="src" />
    <file baseinstalldir="/" name="src/core/lib/iomgr/ev_epollsig_linux.c" role="src" />
    <file baseinstalldir="/" name="src/core/lib/iomgr/ev_poll_posix.c" role="src" />
    <file baseinstalldir="/" name="src/core/lib/iomgr/ev_posix.c" role="src" />
    <file baseinstalldir="/" name="src/core/lib/iomgr/ev_windows.c" role="src" />
    <file baseinstalldir="/" name="src/core/lib/iomgr/exec_ctx.c" role="src" />
    <file baseinstalldir="/" name="src/core/lib/iomgr/executor.c" role="src" />
    <file baseinstalldir="/" name="src/core/lib/iomgr/iocp_windows.c" role="src" />
    <file baseinstalldir="/" name="src/core/lib/iomgr/iomgr.c" role="src" />
    <file baseinstalldir="/" name="src/core/lib/iomgr/iomgr_posix.c" role="src" />
    <file baseinstalldir="/" name="src/core/lib/iomgr/iomgr_uv.c" role="src" />
    <file baseinstalldir="/" name="src/core/lib/iomgr/iomgr_windows.c" role="src" />
    <file baseinstalldir="/" name="src/core/lib/iomgr/is_epollexclusive_available.c" role="src" />
    <file baseinstalldir="/" name="src/core/lib/iomgr/load_file.c" role="src" />
    <file baseinstalldir="/" name="src/core/lib/iomgr/lockfree_event.c" role="src" />
    <file baseinstalldir="/" name="src/core/lib/iomgr/network_status_tracker.c" role="src" />
    <file baseinstalldir="/" name="src/core/lib/iomgr/polling_entity.c" role="src" />
    <file baseinstalldir="/" name="src/core/lib/iomgr/pollset_set_uv.c" role="src" />
    <file baseinstalldir="/" name="src/core/lib/iomgr/pollset_set_windows.c" role="src" />
    <file baseinstalldir="/" name="src/core/lib/iomgr/pollset_uv.c" role="src" />
    <file baseinstalldir="/" name="src/core/lib/iomgr/pollset_windows.c" role="src" />
    <file baseinstalldir="/" name="src/core/lib/iomgr/resolve_address_posix.c" role="src" />
    <file baseinstalldir="/" name="src/core/lib/iomgr/resolve_address_uv.c" role="src" />
    <file baseinstalldir="/" name="src/core/lib/iomgr/resolve_address_windows.c" role="src" />
    <file baseinstalldir="/" name="src/core/lib/iomgr/resource_quota.c" role="src" />
    <file baseinstalldir="/" name="src/core/lib/iomgr/sockaddr_utils.c" role="src" />
    <file baseinstalldir="/" name="src/core/lib/iomgr/socket_factory_posix.c" role="src" />
    <file baseinstalldir="/" name="src/core/lib/iomgr/socket_mutator.c" role="src" />
    <file baseinstalldir="/" name="src/core/lib/iomgr/socket_utils_common_posix.c" role="src" />
    <file baseinstalldir="/" name="src/core/lib/iomgr/socket_utils_linux.c" role="src" />
    <file baseinstalldir="/" name="src/core/lib/iomgr/socket_utils_posix.c" role="src" />
    <file baseinstalldir="/" name="src/core/lib/iomgr/socket_utils_uv.c" role="src" />
    <file baseinstalldir="/" name="src/core/lib/iomgr/socket_utils_windows.c" role="src" />
    <file baseinstalldir="/" name="src/core/lib/iomgr/socket_windows.c" role="src" />
    <file baseinstalldir="/" name="src/core/lib/iomgr/tcp_client_posix.c" role="src" />
    <file baseinstalldir="/" name="src/core/lib/iomgr/tcp_client_uv.c" role="src" />
    <file baseinstalldir="/" name="src/core/lib/iomgr/tcp_client_windows.c" role="src" />
    <file baseinstalldir="/" name="src/core/lib/iomgr/tcp_posix.c" role="src" />
    <file baseinstalldir="/" name="src/core/lib/iomgr/tcp_server_posix.c" role="src" />
    <file baseinstalldir="/" name="src/core/lib/iomgr/tcp_server_utils_posix_common.c" role="src" />
    <file baseinstalldir="/" name="src/core/lib/iomgr/tcp_server_utils_posix_ifaddrs.c" role="src" />
    <file baseinstalldir="/" name="src/core/lib/iomgr/tcp_server_utils_posix_noifaddrs.c" role="src" />
    <file baseinstalldir="/" name="src/core/lib/iomgr/tcp_server_uv.c" role="src" />
    <file baseinstalldir="/" name="src/core/lib/iomgr/tcp_server_windows.c" role="src" />
    <file baseinstalldir="/" name="src/core/lib/iomgr/tcp_uv.c" role="src" />
    <file baseinstalldir="/" name="src/core/lib/iomgr/tcp_windows.c" role="src" />
    <file baseinstalldir="/" name="src/core/lib/iomgr/time_averaged_stats.c" role="src" />
    <file baseinstalldir="/" name="src/core/lib/iomgr/timer_generic.c" role="src" />
    <file baseinstalldir="/" name="src/core/lib/iomgr/timer_heap.c" role="src" />
    <file baseinstalldir="/" name="src/core/lib/iomgr/timer_manager.c" role="src" />
    <file baseinstalldir="/" name="src/core/lib/iomgr/timer_uv.c" role="src" />
    <file baseinstalldir="/" name="src/core/lib/iomgr/udp_server.c" role="src" />
    <file baseinstalldir="/" name="src/core/lib/iomgr/unix_sockets_posix.c" role="src" />
    <file baseinstalldir="/" name="src/core/lib/iomgr/unix_sockets_posix_noop.c" role="src" />
    <file baseinstalldir="/" name="src/core/lib/iomgr/wakeup_fd_cv.c" role="src" />
    <file baseinstalldir="/" name="src/core/lib/iomgr/wakeup_fd_eventfd.c" role="src" />
    <file baseinstalldir="/" name="src/core/lib/iomgr/wakeup_fd_nospecial.c" role="src" />
    <file baseinstalldir="/" name="src/core/lib/iomgr/wakeup_fd_pipe.c" role="src" />
    <file baseinstalldir="/" name="src/core/lib/iomgr/wakeup_fd_posix.c" role="src" />
    <file baseinstalldir="/" name="src/core/lib/iomgr/workqueue_uv.c" role="src" />
    <file baseinstalldir="/" name="src/core/lib/iomgr/workqueue_windows.c" role="src" />
    <file baseinstalldir="/" name="src/core/lib/json/json.c" role="src" />
    <file baseinstalldir="/" name="src/core/lib/json/json_reader.c" role="src" />
    <file baseinstalldir="/" name="src/core/lib/json/json_string.c" role="src" />
    <file baseinstalldir="/" name="src/core/lib/json/json_writer.c" role="src" />
    <file baseinstalldir="/" name="src/core/lib/slice/b64.c" role="src" />
    <file baseinstalldir="/" name="src/core/lib/slice/percent_encoding.c" role="src" />
    <file baseinstalldir="/" name="src/core/lib/slice/slice.c" role="src" />
    <file baseinstalldir="/" name="src/core/lib/slice/slice_buffer.c" role="src" />
    <file baseinstalldir="/" name="src/core/lib/slice/slice_hash_table.c" role="src" />
    <file baseinstalldir="/" name="src/core/lib/slice/slice_intern.c" role="src" />
    <file baseinstalldir="/" name="src/core/lib/slice/slice_string_helpers.c" role="src" />
    <file baseinstalldir="/" name="src/core/lib/surface/alarm.c" role="src" />
    <file baseinstalldir="/" name="src/core/lib/surface/api_trace.c" role="src" />
    <file baseinstalldir="/" name="src/core/lib/surface/byte_buffer.c" role="src" />
    <file baseinstalldir="/" name="src/core/lib/surface/byte_buffer_reader.c" role="src" />
    <file baseinstalldir="/" name="src/core/lib/surface/call.c" role="src" />
    <file baseinstalldir="/" name="src/core/lib/surface/call_details.c" role="src" />
    <file baseinstalldir="/" name="src/core/lib/surface/call_log_batch.c" role="src" />
    <file baseinstalldir="/" name="src/core/lib/surface/channel.c" role="src" />
    <file baseinstalldir="/" name="src/core/lib/surface/channel_init.c" role="src" />
    <file baseinstalldir="/" name="src/core/lib/surface/channel_ping.c" role="src" />
    <file baseinstalldir="/" name="src/core/lib/surface/channel_stack_type.c" role="src" />
    <file baseinstalldir="/" name="src/core/lib/surface/completion_queue.c" role="src" />
    <file baseinstalldir="/" name="src/core/lib/surface/completion_queue_factory.c" role="src" />
    <file baseinstalldir="/" name="src/core/lib/surface/event_string.c" role="src" />
    <file baseinstalldir="/" name="src/core/lib/surface/lame_client.cc" role="src" />
    <file baseinstalldir="/" name="src/core/lib/surface/metadata_array.c" role="src" />
    <file baseinstalldir="/" name="src/core/lib/surface/server.c" role="src" />
    <file baseinstalldir="/" name="src/core/lib/surface/validate_metadata.c" role="src" />
    <file baseinstalldir="/" name="src/core/lib/surface/version.c" role="src" />
    <file baseinstalldir="/" name="src/core/lib/transport/bdp_estimator.c" role="src" />
    <file baseinstalldir="/" name="src/core/lib/transport/byte_stream.c" role="src" />
    <file baseinstalldir="/" name="src/core/lib/transport/connectivity_state.c" role="src" />
    <file baseinstalldir="/" name="src/core/lib/transport/error_utils.c" role="src" />
    <file baseinstalldir="/" name="src/core/lib/transport/metadata.c" role="src" />
    <file baseinstalldir="/" name="src/core/lib/transport/metadata_batch.c" role="src" />
    <file baseinstalldir="/" name="src/core/lib/transport/pid_controller.c" role="src" />
    <file baseinstalldir="/" name="src/core/lib/transport/service_config.c" role="src" />
    <file baseinstalldir="/" name="src/core/lib/transport/static_metadata.c" role="src" />
    <file baseinstalldir="/" name="src/core/lib/transport/status_conversion.c" role="src" />
    <file baseinstalldir="/" name="src/core/lib/transport/timeout_encoding.c" role="src" />
    <file baseinstalldir="/" name="src/core/lib/transport/transport.c" role="src" />
    <file baseinstalldir="/" name="src/core/lib/transport/transport_op_string.c" role="src" />
    <file baseinstalldir="/" name="src/core/lib/debug/trace.c" role="src" />
    <file baseinstalldir="/" name="src/core/ext/transport/chttp2/server/secure/server_secure_chttp2.c" role="src" />
    <file baseinstalldir="/" name="src/core/ext/transport/chttp2/transport/bin_decoder.c" role="src" />
    <file baseinstalldir="/" name="src/core/ext/transport/chttp2/transport/bin_encoder.c" role="src" />
    <file baseinstalldir="/" name="src/core/ext/transport/chttp2/transport/chttp2_plugin.c" role="src" />
    <file baseinstalldir="/" name="src/core/ext/transport/chttp2/transport/chttp2_transport.c" role="src" />
    <file baseinstalldir="/" name="src/core/ext/transport/chttp2/transport/frame_data.c" role="src" />
    <file baseinstalldir="/" name="src/core/ext/transport/chttp2/transport/frame_goaway.c" role="src" />
    <file baseinstalldir="/" name="src/core/ext/transport/chttp2/transport/frame_ping.c" role="src" />
    <file baseinstalldir="/" name="src/core/ext/transport/chttp2/transport/frame_rst_stream.c" role="src" />
    <file baseinstalldir="/" name="src/core/ext/transport/chttp2/transport/frame_settings.c" role="src" />
    <file baseinstalldir="/" name="src/core/ext/transport/chttp2/transport/frame_window_update.c" role="src" />
    <file baseinstalldir="/" name="src/core/ext/transport/chttp2/transport/hpack_encoder.c" role="src" />
    <file baseinstalldir="/" name="src/core/ext/transport/chttp2/transport/hpack_parser.c" role="src" />
    <file baseinstalldir="/" name="src/core/ext/transport/chttp2/transport/hpack_table.c" role="src" />
    <file baseinstalldir="/" name="src/core/ext/transport/chttp2/transport/http2_settings.c" role="src" />
    <file baseinstalldir="/" name="src/core/ext/transport/chttp2/transport/huffsyms.c" role="src" />
    <file baseinstalldir="/" name="src/core/ext/transport/chttp2/transport/incoming_metadata.c" role="src" />
    <file baseinstalldir="/" name="src/core/ext/transport/chttp2/transport/parsing.c" role="src" />
    <file baseinstalldir="/" name="src/core/ext/transport/chttp2/transport/stream_lists.c" role="src" />
    <file baseinstalldir="/" name="src/core/ext/transport/chttp2/transport/stream_map.c" role="src" />
    <file baseinstalldir="/" name="src/core/ext/transport/chttp2/transport/varint.c" role="src" />
    <file baseinstalldir="/" name="src/core/ext/transport/chttp2/transport/writing.c" role="src" />
    <file baseinstalldir="/" name="src/core/ext/transport/chttp2/alpn/alpn.c" role="src" />
    <file baseinstalldir="/" name="src/core/ext/filters/http/client/http_client_filter.c" role="src" />
    <file baseinstalldir="/" name="src/core/ext/filters/http/http_filters_plugin.c" role="src" />
    <file baseinstalldir="/" name="src/core/ext/filters/http/message_compress/message_compress_filter.c" role="src" />
    <file baseinstalldir="/" name="src/core/ext/filters/http/server/http_server_filter.c" role="src" />
    <file baseinstalldir="/" name="src/core/lib/http/httpcli_security_connector.c" role="src" />
    <file baseinstalldir="/" name="src/core/lib/security/context/security_context.c" role="src" />
    <file baseinstalldir="/" name="src/core/lib/security/credentials/composite/composite_credentials.c" role="src" />
    <file baseinstalldir="/" name="src/core/lib/security/credentials/credentials.c" role="src" />
    <file baseinstalldir="/" name="src/core/lib/security/credentials/credentials_metadata.c" role="src" />
    <file baseinstalldir="/" name="src/core/lib/security/credentials/fake/fake_credentials.c" role="src" />
    <file baseinstalldir="/" name="src/core/lib/security/credentials/google_default/credentials_generic.c" role="src" />
    <file baseinstalldir="/" name="src/core/lib/security/credentials/google_default/google_default_credentials.c" role="src" />
    <file baseinstalldir="/" name="src/core/lib/security/credentials/iam/iam_credentials.c" role="src" />
    <file baseinstalldir="/" name="src/core/lib/security/credentials/jwt/json_token.c" role="src" />
    <file baseinstalldir="/" name="src/core/lib/security/credentials/jwt/jwt_credentials.c" role="src" />
    <file baseinstalldir="/" name="src/core/lib/security/credentials/jwt/jwt_verifier.c" role="src" />
    <file baseinstalldir="/" name="src/core/lib/security/credentials/oauth2/oauth2_credentials.c" role="src" />
    <file baseinstalldir="/" name="src/core/lib/security/credentials/plugin/plugin_credentials.c" role="src" />
    <file baseinstalldir="/" name="src/core/lib/security/credentials/ssl/ssl_credentials.c" role="src" />
    <file baseinstalldir="/" name="src/core/lib/security/transport/client_auth_filter.c" role="src" />
    <file baseinstalldir="/" name="src/core/lib/security/transport/lb_targets_info.c" role="src" />
    <file baseinstalldir="/" name="src/core/lib/security/transport/secure_endpoint.c" role="src" />
    <file baseinstalldir="/" name="src/core/lib/security/transport/security_connector.c" role="src" />
    <file baseinstalldir="/" name="src/core/lib/security/transport/security_handshaker.c" role="src" />
    <file baseinstalldir="/" name="src/core/lib/security/transport/server_auth_filter.c" role="src" />
    <file baseinstalldir="/" name="src/core/lib/security/transport/tsi_error.c" role="src" />
    <file baseinstalldir="/" name="src/core/lib/security/util/json_util.c" role="src" />
    <file baseinstalldir="/" name="src/core/lib/surface/init_secure.c" role="src" />
    <file baseinstalldir="/" name="src/core/tsi/fake_transport_security.c" role="src" />
    <file baseinstalldir="/" name="src/core/tsi/ssl_transport_security.c" role="src" />
    <file baseinstalldir="/" name="src/core/tsi/transport_security.c" role="src" />
    <file baseinstalldir="/" name="src/core/tsi/transport_security_adapter.c" role="src" />
    <file baseinstalldir="/" name="src/core/ext/transport/chttp2/server/chttp2_server.c" role="src" />
    <file baseinstalldir="/" name="src/core/ext/transport/chttp2/client/secure/secure_channel_create.c" role="src" />
    <file baseinstalldir="/" name="src/core/ext/filters/client_channel/channel_connectivity.c" role="src" />
    <file baseinstalldir="/" name="src/core/ext/filters/client_channel/client_channel.c" role="src" />
    <file baseinstalldir="/" name="src/core/ext/filters/client_channel/client_channel_factory.c" role="src" />
    <file baseinstalldir="/" name="src/core/ext/filters/client_channel/client_channel_plugin.c" role="src" />
    <file baseinstalldir="/" name="src/core/ext/filters/client_channel/connector.c" role="src" />
    <file baseinstalldir="/" name="src/core/ext/filters/client_channel/http_connect_handshaker.c" role="src" />
    <file baseinstalldir="/" name="src/core/ext/filters/client_channel/http_proxy.c" role="src" />
    <file baseinstalldir="/" name="src/core/ext/filters/client_channel/lb_policy.c" role="src" />
    <file baseinstalldir="/" name="src/core/ext/filters/client_channel/lb_policy_factory.c" role="src" />
    <file baseinstalldir="/" name="src/core/ext/filters/client_channel/lb_policy_registry.c" role="src" />
    <file baseinstalldir="/" name="src/core/ext/filters/client_channel/parse_address.c" role="src" />
    <file baseinstalldir="/" name="src/core/ext/filters/client_channel/proxy_mapper.c" role="src" />
    <file baseinstalldir="/" name="src/core/ext/filters/client_channel/proxy_mapper_registry.c" role="src" />
    <file baseinstalldir="/" name="src/core/ext/filters/client_channel/resolver.c" role="src" />
    <file baseinstalldir="/" name="src/core/ext/filters/client_channel/resolver_factory.c" role="src" />
    <file baseinstalldir="/" name="src/core/ext/filters/client_channel/resolver_registry.c" role="src" />
    <file baseinstalldir="/" name="src/core/ext/filters/client_channel/retry_throttle.c" role="src" />
    <file baseinstalldir="/" name="src/core/ext/filters/client_channel/subchannel.c" role="src" />
    <file baseinstalldir="/" name="src/core/ext/filters/client_channel/subchannel_index.c" role="src" />
    <file baseinstalldir="/" name="src/core/ext/filters/client_channel/uri_parser.c" role="src" />
    <file baseinstalldir="/" name="src/core/ext/filters/deadline/deadline_filter.c" role="src" />
    <file baseinstalldir="/" name="src/core/ext/transport/chttp2/client/chttp2_connector.c" role="src" />
    <file baseinstalldir="/" name="src/core/ext/transport/chttp2/server/insecure/server_chttp2.c" role="src" />
    <file baseinstalldir="/" name="src/core/ext/transport/chttp2/server/insecure/server_chttp2_posix.c" role="src" />
    <file baseinstalldir="/" name="src/core/ext/transport/chttp2/client/insecure/channel_create.c" role="src" />
    <file baseinstalldir="/" name="src/core/ext/transport/chttp2/client/insecure/channel_create_posix.c" role="src" />
    <file baseinstalldir="/" name="src/core/ext/filters/client_channel/lb_policy/grpclb/client_load_reporting_filter.c" role="src" />
    <file baseinstalldir="/" name="src/core/ext/filters/client_channel/lb_policy/grpclb/grpclb.c" role="src" />
    <file baseinstalldir="/" name="src/core/ext/filters/client_channel/lb_policy/grpclb/grpclb_channel_secure.c" role="src" />
    <file baseinstalldir="/" name="src/core/ext/filters/client_channel/lb_policy/grpclb/grpclb_client_stats.c" role="src" />
    <file baseinstalldir="/" name="src/core/ext/filters/client_channel/lb_policy/grpclb/load_balancer_api.c" role="src" />
    <file baseinstalldir="/" name="src/core/ext/filters/client_channel/lb_policy/grpclb/proto/grpc/lb/v1/load_balancer.pb.c" role="src" />
    <file baseinstalldir="/" name="third_party/nanopb/pb_common.c" role="src" />
    <file baseinstalldir="/" name="third_party/nanopb/pb_decode.c" role="src" />
    <file baseinstalldir="/" name="third_party/nanopb/pb_encode.c" role="src" />
    <file baseinstalldir="/" name="src/core/ext/filters/client_channel/lb_policy/pick_first/pick_first.c" role="src" />
    <file baseinstalldir="/" name="src/core/ext/filters/client_channel/lb_policy/round_robin/round_robin.c" role="src" />
    <file baseinstalldir="/" name="src/core/ext/filters/client_channel/resolver/dns/c_ares/dns_resolver_ares.c" role="src" />
    <file baseinstalldir="/" name="src/core/ext/filters/client_channel/resolver/dns/c_ares/grpc_ares_ev_driver_posix.c" role="src" />
    <file baseinstalldir="/" name="src/core/ext/filters/client_channel/resolver/dns/c_ares/grpc_ares_wrapper.c" role="src" />
    <file baseinstalldir="/" name="src/core/ext/filters/client_channel/resolver/dns/native/dns_resolver.c" role="src" />
    <file baseinstalldir="/" name="src/core/ext/filters/client_channel/resolver/sockaddr/sockaddr_resolver.c" role="src" />
    <file baseinstalldir="/" name="src/core/ext/filters/load_reporting/load_reporting.c" role="src" />
    <file baseinstalldir="/" name="src/core/ext/filters/load_reporting/load_reporting_filter.c" role="src" />
    <file baseinstalldir="/" name="src/core/ext/census/base_resources.c" role="src" />
    <file baseinstalldir="/" name="src/core/ext/census/context.c" role="src" />
    <file baseinstalldir="/" name="src/core/ext/census/gen/census.pb.c" role="src" />
    <file baseinstalldir="/" name="src/core/ext/census/gen/trace_context.pb.c" role="src" />
    <file baseinstalldir="/" name="src/core/ext/census/grpc_context.c" role="src" />
    <file baseinstalldir="/" name="src/core/ext/census/grpc_filter.c" role="src" />
    <file baseinstalldir="/" name="src/core/ext/census/grpc_plugin.c" role="src" />
    <file baseinstalldir="/" name="src/core/ext/census/initialize.c" role="src" />
    <file baseinstalldir="/" name="src/core/ext/census/mlog.c" role="src" />
    <file baseinstalldir="/" name="src/core/ext/census/operation.c" role="src" />
    <file baseinstalldir="/" name="src/core/ext/census/placeholders.c" role="src" />
    <file baseinstalldir="/" name="src/core/ext/census/resource.c" role="src" />
    <file baseinstalldir="/" name="src/core/ext/census/trace_context.c" role="src" />
    <file baseinstalldir="/" name="src/core/ext/census/tracing.c" role="src" />
    <file baseinstalldir="/" name="src/core/ext/filters/max_age/max_age_filter.c" role="src" />
    <file baseinstalldir="/" name="src/core/ext/filters/message_size/message_size_filter.c" role="src" />
    <file baseinstalldir="/" name="src/core/ext/filters/workarounds/workaround_cronet_compression_filter.c" role="src" />
    <file baseinstalldir="/" name="src/core/ext/filters/workarounds/workaround_utils.c" role="src" />
    <file baseinstalldir="/" name="src/core/plugin_registry/grpc_plugin_registry.c" role="src" />
    <file baseinstalldir="/" name="third_party/boringssl/crypto/aes/internal.h" role="src" />
    <file baseinstalldir="/" name="third_party/boringssl/crypto/asn1/asn1_locl.h" role="src" />
    <file baseinstalldir="/" name="third_party/boringssl/crypto/bio/internal.h" role="src" />
    <file baseinstalldir="/" name="third_party/boringssl/crypto/bn/internal.h" role="src" />
    <file baseinstalldir="/" name="third_party/boringssl/crypto/bn/rsaz_exp.h" role="src" />
    <file baseinstalldir="/" name="third_party/boringssl/crypto/bytestring/internal.h" role="src" />
    <file baseinstalldir="/" name="third_party/boringssl/crypto/cipher/internal.h" role="src" />
    <file baseinstalldir="/" name="third_party/boringssl/crypto/conf/conf_def.h" role="src" />
    <file baseinstalldir="/" name="third_party/boringssl/crypto/conf/internal.h" role="src" />
    <file baseinstalldir="/" name="third_party/boringssl/crypto/curve25519/internal.h" role="src" />
    <file baseinstalldir="/" name="third_party/boringssl/crypto/des/internal.h" role="src" />
    <file baseinstalldir="/" name="third_party/boringssl/crypto/digest/internal.h" role="src" />
    <file baseinstalldir="/" name="third_party/boringssl/crypto/digest/md32_common.h" role="src" />
    <file baseinstalldir="/" name="third_party/boringssl/crypto/ec/internal.h" role="src" />
    <file baseinstalldir="/" name="third_party/boringssl/crypto/ec/p256-x86_64-table.h" role="src" />
    <file baseinstalldir="/" name="third_party/boringssl/crypto/evp/internal.h" role="src" />
    <file baseinstalldir="/" name="third_party/boringssl/crypto/internal.h" role="src" />
    <file baseinstalldir="/" name="third_party/boringssl/crypto/modes/internal.h" role="src" />
    <file baseinstalldir="/" name="third_party/boringssl/crypto/newhope/internal.h" role="src" />
    <file baseinstalldir="/" name="third_party/boringssl/crypto/obj/obj_dat.h" role="src" />
    <file baseinstalldir="/" name="third_party/boringssl/crypto/obj/obj_xref.h" role="src" />
    <file baseinstalldir="/" name="third_party/boringssl/crypto/pkcs8/internal.h" role="src" />
    <file baseinstalldir="/" name="third_party/boringssl/crypto/poly1305/internal.h" role="src" />
    <file baseinstalldir="/" name="third_party/boringssl/crypto/rand/internal.h" role="src" />
    <file baseinstalldir="/" name="third_party/boringssl/crypto/rsa/internal.h" role="src" />
    <file baseinstalldir="/" name="third_party/boringssl/crypto/x509/charmap.h" role="src" />
    <file baseinstalldir="/" name="third_party/boringssl/crypto/x509/internal.h" role="src" />
    <file baseinstalldir="/" name="third_party/boringssl/crypto/x509/vpm_int.h" role="src" />
    <file baseinstalldir="/" name="third_party/boringssl/crypto/x509v3/ext_dat.h" role="src" />
    <file baseinstalldir="/" name="third_party/boringssl/crypto/x509v3/pcy_int.h" role="src" />
    <file baseinstalldir="/" name="third_party/boringssl/include/openssl/aead.h" role="src" />
    <file baseinstalldir="/" name="third_party/boringssl/include/openssl/aes.h" role="src" />
    <file baseinstalldir="/" name="third_party/boringssl/include/openssl/arm_arch.h" role="src" />
    <file baseinstalldir="/" name="third_party/boringssl/include/openssl/asn1.h" role="src" />
    <file baseinstalldir="/" name="third_party/boringssl/include/openssl/asn1_mac.h" role="src" />
    <file baseinstalldir="/" name="third_party/boringssl/include/openssl/asn1t.h" role="src" />
    <file baseinstalldir="/" name="third_party/boringssl/include/openssl/base.h" role="src" />
    <file baseinstalldir="/" name="third_party/boringssl/include/openssl/base64.h" role="src" />
    <file baseinstalldir="/" name="third_party/boringssl/include/openssl/bio.h" role="src" />
    <file baseinstalldir="/" name="third_party/boringssl/include/openssl/blowfish.h" role="src" />
    <file baseinstalldir="/" name="third_party/boringssl/include/openssl/bn.h" role="src" />
    <file baseinstalldir="/" name="third_party/boringssl/include/openssl/buf.h" role="src" />
    <file baseinstalldir="/" name="third_party/boringssl/include/openssl/buffer.h" role="src" />
    <file baseinstalldir="/" name="third_party/boringssl/include/openssl/bytestring.h" role="src" />
    <file baseinstalldir="/" name="third_party/boringssl/include/openssl/cast.h" role="src" />
    <file baseinstalldir="/" name="third_party/boringssl/include/openssl/chacha.h" role="src" />
    <file baseinstalldir="/" name="third_party/boringssl/include/openssl/cipher.h" role="src" />
    <file baseinstalldir="/" name="third_party/boringssl/include/openssl/cmac.h" role="src" />
    <file baseinstalldir="/" name="third_party/boringssl/include/openssl/conf.h" role="src" />
    <file baseinstalldir="/" name="third_party/boringssl/include/openssl/cpu.h" role="src" />
    <file baseinstalldir="/" name="third_party/boringssl/include/openssl/crypto.h" role="src" />
    <file baseinstalldir="/" name="third_party/boringssl/include/openssl/curve25519.h" role="src" />
    <file baseinstalldir="/" name="third_party/boringssl/include/openssl/des.h" role="src" />
    <file baseinstalldir="/" name="third_party/boringssl/include/openssl/dh.h" role="src" />
    <file baseinstalldir="/" name="third_party/boringssl/include/openssl/digest.h" role="src" />
    <file baseinstalldir="/" name="third_party/boringssl/include/openssl/dsa.h" role="src" />
    <file baseinstalldir="/" name="third_party/boringssl/include/openssl/dtls1.h" role="src" />
    <file baseinstalldir="/" name="third_party/boringssl/include/openssl/ec.h" role="src" />
    <file baseinstalldir="/" name="third_party/boringssl/include/openssl/ec_key.h" role="src" />
    <file baseinstalldir="/" name="third_party/boringssl/include/openssl/ecdh.h" role="src" />
    <file baseinstalldir="/" name="third_party/boringssl/include/openssl/ecdsa.h" role="src" />
    <file baseinstalldir="/" name="third_party/boringssl/include/openssl/engine.h" role="src" />
    <file baseinstalldir="/" name="third_party/boringssl/include/openssl/err.h" role="src" />
    <file baseinstalldir="/" name="third_party/boringssl/include/openssl/evp.h" role="src" />
    <file baseinstalldir="/" name="third_party/boringssl/include/openssl/ex_data.h" role="src" />
    <file baseinstalldir="/" name="third_party/boringssl/include/openssl/hkdf.h" role="src" />
    <file baseinstalldir="/" name="third_party/boringssl/include/openssl/hmac.h" role="src" />
    <file baseinstalldir="/" name="third_party/boringssl/include/openssl/lhash.h" role="src" />
    <file baseinstalldir="/" name="third_party/boringssl/include/openssl/lhash_macros.h" role="src" />
    <file baseinstalldir="/" name="third_party/boringssl/include/openssl/md4.h" role="src" />
    <file baseinstalldir="/" name="third_party/boringssl/include/openssl/md5.h" role="src" />
    <file baseinstalldir="/" name="third_party/boringssl/include/openssl/mem.h" role="src" />
    <file baseinstalldir="/" name="third_party/boringssl/include/openssl/newhope.h" role="src" />
    <file baseinstalldir="/" name="third_party/boringssl/include/openssl/nid.h" role="src" />
    <file baseinstalldir="/" name="third_party/boringssl/include/openssl/obj.h" role="src" />
    <file baseinstalldir="/" name="third_party/boringssl/include/openssl/obj_mac.h" role="src" />
    <file baseinstalldir="/" name="third_party/boringssl/include/openssl/objects.h" role="src" />
    <file baseinstalldir="/" name="third_party/boringssl/include/openssl/opensslconf.h" role="src" />
    <file baseinstalldir="/" name="third_party/boringssl/include/openssl/opensslv.h" role="src" />
    <file baseinstalldir="/" name="third_party/boringssl/include/openssl/ossl_typ.h" role="src" />
    <file baseinstalldir="/" name="third_party/boringssl/include/openssl/pem.h" role="src" />
    <file baseinstalldir="/" name="third_party/boringssl/include/openssl/pkcs12.h" role="src" />
    <file baseinstalldir="/" name="third_party/boringssl/include/openssl/pkcs7.h" role="src" />
    <file baseinstalldir="/" name="third_party/boringssl/include/openssl/pkcs8.h" role="src" />
    <file baseinstalldir="/" name="third_party/boringssl/include/openssl/poly1305.h" role="src" />
    <file baseinstalldir="/" name="third_party/boringssl/include/openssl/rand.h" role="src" />
    <file baseinstalldir="/" name="third_party/boringssl/include/openssl/rc4.h" role="src" />
    <file baseinstalldir="/" name="third_party/boringssl/include/openssl/ripemd.h" role="src" />
    <file baseinstalldir="/" name="third_party/boringssl/include/openssl/rsa.h" role="src" />
    <file baseinstalldir="/" name="third_party/boringssl/include/openssl/safestack.h" role="src" />
    <file baseinstalldir="/" name="third_party/boringssl/include/openssl/sha.h" role="src" />
    <file baseinstalldir="/" name="third_party/boringssl/include/openssl/srtp.h" role="src" />
    <file baseinstalldir="/" name="third_party/boringssl/include/openssl/ssl.h" role="src" />
    <file baseinstalldir="/" name="third_party/boringssl/include/openssl/ssl3.h" role="src" />
    <file baseinstalldir="/" name="third_party/boringssl/include/openssl/stack.h" role="src" />
    <file baseinstalldir="/" name="third_party/boringssl/include/openssl/stack_macros.h" role="src" />
    <file baseinstalldir="/" name="third_party/boringssl/include/openssl/thread.h" role="src" />
    <file baseinstalldir="/" name="third_party/boringssl/include/openssl/time_support.h" role="src" />
    <file baseinstalldir="/" name="third_party/boringssl/include/openssl/tls1.h" role="src" />
    <file baseinstalldir="/" name="third_party/boringssl/include/openssl/type_check.h" role="src" />
    <file baseinstalldir="/" name="third_party/boringssl/include/openssl/x509.h" role="src" />
    <file baseinstalldir="/" name="third_party/boringssl/include/openssl/x509_vfy.h" role="src" />
    <file baseinstalldir="/" name="third_party/boringssl/include/openssl/x509v3.h" role="src" />
    <file baseinstalldir="/" name="third_party/boringssl/ssl/internal.h" role="src" />
    <file baseinstalldir="/" name="src/boringssl/err_data.c" role="src" />
    <file baseinstalldir="/" name="third_party/boringssl/crypto/aes/aes.c" role="src" />
    <file baseinstalldir="/" name="third_party/boringssl/crypto/aes/mode_wrappers.c" role="src" />
    <file baseinstalldir="/" name="third_party/boringssl/crypto/asn1/a_bitstr.c" role="src" />
    <file baseinstalldir="/" name="third_party/boringssl/crypto/asn1/a_bool.c" role="src" />
    <file baseinstalldir="/" name="third_party/boringssl/crypto/asn1/a_d2i_fp.c" role="src" />
    <file baseinstalldir="/" name="third_party/boringssl/crypto/asn1/a_dup.c" role="src" />
    <file baseinstalldir="/" name="third_party/boringssl/crypto/asn1/a_enum.c" role="src" />
    <file baseinstalldir="/" name="third_party/boringssl/crypto/asn1/a_gentm.c" role="src" />
    <file baseinstalldir="/" name="third_party/boringssl/crypto/asn1/a_i2d_fp.c" role="src" />
    <file baseinstalldir="/" name="third_party/boringssl/crypto/asn1/a_int.c" role="src" />
    <file baseinstalldir="/" name="third_party/boringssl/crypto/asn1/a_mbstr.c" role="src" />
    <file baseinstalldir="/" name="third_party/boringssl/crypto/asn1/a_object.c" role="src" />
    <file baseinstalldir="/" name="third_party/boringssl/crypto/asn1/a_octet.c" role="src" />
    <file baseinstalldir="/" name="third_party/boringssl/crypto/asn1/a_print.c" role="src" />
    <file baseinstalldir="/" name="third_party/boringssl/crypto/asn1/a_strnid.c" role="src" />
    <file baseinstalldir="/" name="third_party/boringssl/crypto/asn1/a_time.c" role="src" />
    <file baseinstalldir="/" name="third_party/boringssl/crypto/asn1/a_type.c" role="src" />
    <file baseinstalldir="/" name="third_party/boringssl/crypto/asn1/a_utctm.c" role="src" />
    <file baseinstalldir="/" name="third_party/boringssl/crypto/asn1/a_utf8.c" role="src" />
    <file baseinstalldir="/" name="third_party/boringssl/crypto/asn1/asn1_lib.c" role="src" />
    <file baseinstalldir="/" name="third_party/boringssl/crypto/asn1/asn1_par.c" role="src" />
    <file baseinstalldir="/" name="third_party/boringssl/crypto/asn1/asn_pack.c" role="src" />
    <file baseinstalldir="/" name="third_party/boringssl/crypto/asn1/f_enum.c" role="src" />
    <file baseinstalldir="/" name="third_party/boringssl/crypto/asn1/f_int.c" role="src" />
    <file baseinstalldir="/" name="third_party/boringssl/crypto/asn1/f_string.c" role="src" />
    <file baseinstalldir="/" name="third_party/boringssl/crypto/asn1/t_bitst.c" role="src" />
    <file baseinstalldir="/" name="third_party/boringssl/crypto/asn1/tasn_dec.c" role="src" />
    <file baseinstalldir="/" name="third_party/boringssl/crypto/asn1/tasn_enc.c" role="src" />
    <file baseinstalldir="/" name="third_party/boringssl/crypto/asn1/tasn_fre.c" role="src" />
    <file baseinstalldir="/" name="third_party/boringssl/crypto/asn1/tasn_new.c" role="src" />
    <file baseinstalldir="/" name="third_party/boringssl/crypto/asn1/tasn_typ.c" role="src" />
    <file baseinstalldir="/" name="third_party/boringssl/crypto/asn1/tasn_utl.c" role="src" />
    <file baseinstalldir="/" name="third_party/boringssl/crypto/asn1/x_bignum.c" role="src" />
    <file baseinstalldir="/" name="third_party/boringssl/crypto/asn1/x_long.c" role="src" />
    <file baseinstalldir="/" name="third_party/boringssl/crypto/base64/base64.c" role="src" />
    <file baseinstalldir="/" name="third_party/boringssl/crypto/bio/bio.c" role="src" />
    <file baseinstalldir="/" name="third_party/boringssl/crypto/bio/bio_mem.c" role="src" />
    <file baseinstalldir="/" name="third_party/boringssl/crypto/bio/buffer.c" role="src" />
    <file baseinstalldir="/" name="third_party/boringssl/crypto/bio/connect.c" role="src" />
    <file baseinstalldir="/" name="third_party/boringssl/crypto/bio/fd.c" role="src" />
    <file baseinstalldir="/" name="third_party/boringssl/crypto/bio/file.c" role="src" />
    <file baseinstalldir="/" name="third_party/boringssl/crypto/bio/hexdump.c" role="src" />
    <file baseinstalldir="/" name="third_party/boringssl/crypto/bio/pair.c" role="src" />
    <file baseinstalldir="/" name="third_party/boringssl/crypto/bio/printf.c" role="src" />
    <file baseinstalldir="/" name="third_party/boringssl/crypto/bio/socket.c" role="src" />
    <file baseinstalldir="/" name="third_party/boringssl/crypto/bio/socket_helper.c" role="src" />
    <file baseinstalldir="/" name="third_party/boringssl/crypto/bn/add.c" role="src" />
    <file baseinstalldir="/" name="third_party/boringssl/crypto/bn/asm/x86_64-gcc.c" role="src" />
    <file baseinstalldir="/" name="third_party/boringssl/crypto/bn/bn.c" role="src" />
    <file baseinstalldir="/" name="third_party/boringssl/crypto/bn/bn_asn1.c" role="src" />
    <file baseinstalldir="/" name="third_party/boringssl/crypto/bn/cmp.c" role="src" />
    <file baseinstalldir="/" name="third_party/boringssl/crypto/bn/convert.c" role="src" />
    <file baseinstalldir="/" name="third_party/boringssl/crypto/bn/ctx.c" role="src" />
    <file baseinstalldir="/" name="third_party/boringssl/crypto/bn/div.c" role="src" />
    <file baseinstalldir="/" name="third_party/boringssl/crypto/bn/exponentiation.c" role="src" />
    <file baseinstalldir="/" name="third_party/boringssl/crypto/bn/gcd.c" role="src" />
    <file baseinstalldir="/" name="third_party/boringssl/crypto/bn/generic.c" role="src" />
    <file baseinstalldir="/" name="third_party/boringssl/crypto/bn/kronecker.c" role="src" />
    <file baseinstalldir="/" name="third_party/boringssl/crypto/bn/montgomery.c" role="src" />
    <file baseinstalldir="/" name="third_party/boringssl/crypto/bn/montgomery_inv.c" role="src" />
    <file baseinstalldir="/" name="third_party/boringssl/crypto/bn/mul.c" role="src" />
    <file baseinstalldir="/" name="third_party/boringssl/crypto/bn/prime.c" role="src" />
    <file baseinstalldir="/" name="third_party/boringssl/crypto/bn/random.c" role="src" />
    <file baseinstalldir="/" name="third_party/boringssl/crypto/bn/rsaz_exp.c" role="src" />
    <file baseinstalldir="/" name="third_party/boringssl/crypto/bn/shift.c" role="src" />
    <file baseinstalldir="/" name="third_party/boringssl/crypto/bn/sqrt.c" role="src" />
    <file baseinstalldir="/" name="third_party/boringssl/crypto/buf/buf.c" role="src" />
    <file baseinstalldir="/" name="third_party/boringssl/crypto/bytestring/asn1_compat.c" role="src" />
    <file baseinstalldir="/" name="third_party/boringssl/crypto/bytestring/ber.c" role="src" />
    <file baseinstalldir="/" name="third_party/boringssl/crypto/bytestring/cbb.c" role="src" />
    <file baseinstalldir="/" name="third_party/boringssl/crypto/bytestring/cbs.c" role="src" />
    <file baseinstalldir="/" name="third_party/boringssl/crypto/chacha/chacha.c" role="src" />
    <file baseinstalldir="/" name="third_party/boringssl/crypto/cipher/aead.c" role="src" />
    <file baseinstalldir="/" name="third_party/boringssl/crypto/cipher/cipher.c" role="src" />
    <file baseinstalldir="/" name="third_party/boringssl/crypto/cipher/derive_key.c" role="src" />
    <file baseinstalldir="/" name="third_party/boringssl/crypto/cipher/e_aes.c" role="src" />
    <file baseinstalldir="/" name="third_party/boringssl/crypto/cipher/e_chacha20poly1305.c" role="src" />
    <file baseinstalldir="/" name="third_party/boringssl/crypto/cipher/e_des.c" role="src" />
    <file baseinstalldir="/" name="third_party/boringssl/crypto/cipher/e_null.c" role="src" />
    <file baseinstalldir="/" name="third_party/boringssl/crypto/cipher/e_rc2.c" role="src" />
    <file baseinstalldir="/" name="third_party/boringssl/crypto/cipher/e_rc4.c" role="src" />
    <file baseinstalldir="/" name="third_party/boringssl/crypto/cipher/e_ssl3.c" role="src" />
    <file baseinstalldir="/" name="third_party/boringssl/crypto/cipher/e_tls.c" role="src" />
    <file baseinstalldir="/" name="third_party/boringssl/crypto/cipher/tls_cbc.c" role="src" />
    <file baseinstalldir="/" name="third_party/boringssl/crypto/cmac/cmac.c" role="src" />
    <file baseinstalldir="/" name="third_party/boringssl/crypto/conf/conf.c" role="src" />
    <file baseinstalldir="/" name="third_party/boringssl/crypto/cpu-aarch64-linux.c" role="src" />
    <file baseinstalldir="/" name="third_party/boringssl/crypto/cpu-arm-linux.c" role="src" />
    <file baseinstalldir="/" name="third_party/boringssl/crypto/cpu-arm.c" role="src" />
    <file baseinstalldir="/" name="third_party/boringssl/crypto/cpu-intel.c" role="src" />
    <file baseinstalldir="/" name="third_party/boringssl/crypto/cpu-ppc64le.c" role="src" />
    <file baseinstalldir="/" name="third_party/boringssl/crypto/crypto.c" role="src" />
    <file baseinstalldir="/" name="third_party/boringssl/crypto/curve25519/curve25519.c" role="src" />
    <file baseinstalldir="/" name="third_party/boringssl/crypto/curve25519/spake25519.c" role="src" />
    <file baseinstalldir="/" name="third_party/boringssl/crypto/curve25519/x25519-x86_64.c" role="src" />
    <file baseinstalldir="/" name="third_party/boringssl/crypto/des/des.c" role="src" />
    <file baseinstalldir="/" name="third_party/boringssl/crypto/dh/check.c" role="src" />
    <file baseinstalldir="/" name="third_party/boringssl/crypto/dh/dh.c" role="src" />
    <file baseinstalldir="/" name="third_party/boringssl/crypto/dh/dh_asn1.c" role="src" />
    <file baseinstalldir="/" name="third_party/boringssl/crypto/dh/params.c" role="src" />
    <file baseinstalldir="/" name="third_party/boringssl/crypto/digest/digest.c" role="src" />
    <file baseinstalldir="/" name="third_party/boringssl/crypto/digest/digests.c" role="src" />
    <file baseinstalldir="/" name="third_party/boringssl/crypto/dsa/dsa.c" role="src" />
    <file baseinstalldir="/" name="third_party/boringssl/crypto/dsa/dsa_asn1.c" role="src" />
    <file baseinstalldir="/" name="third_party/boringssl/crypto/ec/ec.c" role="src" />
    <file baseinstalldir="/" name="third_party/boringssl/crypto/ec/ec_asn1.c" role="src" />
    <file baseinstalldir="/" name="third_party/boringssl/crypto/ec/ec_key.c" role="src" />
    <file baseinstalldir="/" name="third_party/boringssl/crypto/ec/ec_montgomery.c" role="src" />
    <file baseinstalldir="/" name="third_party/boringssl/crypto/ec/oct.c" role="src" />
    <file baseinstalldir="/" name="third_party/boringssl/crypto/ec/p224-64.c" role="src" />
    <file baseinstalldir="/" name="third_party/boringssl/crypto/ec/p256-64.c" role="src" />
    <file baseinstalldir="/" name="third_party/boringssl/crypto/ec/p256-x86_64.c" role="src" />
    <file baseinstalldir="/" name="third_party/boringssl/crypto/ec/simple.c" role="src" />
    <file baseinstalldir="/" name="third_party/boringssl/crypto/ec/util-64.c" role="src" />
    <file baseinstalldir="/" name="third_party/boringssl/crypto/ec/wnaf.c" role="src" />
    <file baseinstalldir="/" name="third_party/boringssl/crypto/ecdh/ecdh.c" role="src" />
    <file baseinstalldir="/" name="third_party/boringssl/crypto/ecdsa/ecdsa.c" role="src" />
    <file baseinstalldir="/" name="third_party/boringssl/crypto/ecdsa/ecdsa_asn1.c" role="src" />
    <file baseinstalldir="/" name="third_party/boringssl/crypto/engine/engine.c" role="src" />
    <file baseinstalldir="/" name="third_party/boringssl/crypto/err/err.c" role="src" />
    <file baseinstalldir="/" name="third_party/boringssl/crypto/evp/digestsign.c" role="src" />
    <file baseinstalldir="/" name="third_party/boringssl/crypto/evp/evp.c" role="src" />
    <file baseinstalldir="/" name="third_party/boringssl/crypto/evp/evp_asn1.c" role="src" />
    <file baseinstalldir="/" name="third_party/boringssl/crypto/evp/evp_ctx.c" role="src" />
    <file baseinstalldir="/" name="third_party/boringssl/crypto/evp/p_dsa_asn1.c" role="src" />
    <file baseinstalldir="/" name="third_party/boringssl/crypto/evp/p_ec.c" role="src" />
    <file baseinstalldir="/" name="third_party/boringssl/crypto/evp/p_ec_asn1.c" role="src" />
    <file baseinstalldir="/" name="third_party/boringssl/crypto/evp/p_rsa.c" role="src" />
    <file baseinstalldir="/" name="third_party/boringssl/crypto/evp/p_rsa_asn1.c" role="src" />
    <file baseinstalldir="/" name="third_party/boringssl/crypto/evp/pbkdf.c" role="src" />
    <file baseinstalldir="/" name="third_party/boringssl/crypto/evp/print.c" role="src" />
    <file baseinstalldir="/" name="third_party/boringssl/crypto/evp/sign.c" role="src" />
    <file baseinstalldir="/" name="third_party/boringssl/crypto/ex_data.c" role="src" />
    <file baseinstalldir="/" name="third_party/boringssl/crypto/hkdf/hkdf.c" role="src" />
    <file baseinstalldir="/" name="third_party/boringssl/crypto/hmac/hmac.c" role="src" />
    <file baseinstalldir="/" name="third_party/boringssl/crypto/lhash/lhash.c" role="src" />
    <file baseinstalldir="/" name="third_party/boringssl/crypto/md4/md4.c" role="src" />
    <file baseinstalldir="/" name="third_party/boringssl/crypto/md5/md5.c" role="src" />
    <file baseinstalldir="/" name="third_party/boringssl/crypto/mem.c" role="src" />
    <file baseinstalldir="/" name="third_party/boringssl/crypto/modes/cbc.c" role="src" />
    <file baseinstalldir="/" name="third_party/boringssl/crypto/modes/cfb.c" role="src" />
    <file baseinstalldir="/" name="third_party/boringssl/crypto/modes/ctr.c" role="src" />
    <file baseinstalldir="/" name="third_party/boringssl/crypto/modes/gcm.c" role="src" />
    <file baseinstalldir="/" name="third_party/boringssl/crypto/modes/ofb.c" role="src" />
    <file baseinstalldir="/" name="third_party/boringssl/crypto/newhope/error_correction.c" role="src" />
    <file baseinstalldir="/" name="third_party/boringssl/crypto/newhope/newhope.c" role="src" />
    <file baseinstalldir="/" name="third_party/boringssl/crypto/newhope/ntt.c" role="src" />
    <file baseinstalldir="/" name="third_party/boringssl/crypto/newhope/poly.c" role="src" />
    <file baseinstalldir="/" name="third_party/boringssl/crypto/newhope/precomp.c" role="src" />
    <file baseinstalldir="/" name="third_party/boringssl/crypto/newhope/reduce.c" role="src" />
    <file baseinstalldir="/" name="third_party/boringssl/crypto/obj/obj.c" role="src" />
    <file baseinstalldir="/" name="third_party/boringssl/crypto/obj/obj_xref.c" role="src" />
    <file baseinstalldir="/" name="third_party/boringssl/crypto/pem/pem_all.c" role="src" />
    <file baseinstalldir="/" name="third_party/boringssl/crypto/pem/pem_info.c" role="src" />
    <file baseinstalldir="/" name="third_party/boringssl/crypto/pem/pem_lib.c" role="src" />
    <file baseinstalldir="/" name="third_party/boringssl/crypto/pem/pem_oth.c" role="src" />
    <file baseinstalldir="/" name="third_party/boringssl/crypto/pem/pem_pk8.c" role="src" />
    <file baseinstalldir="/" name="third_party/boringssl/crypto/pem/pem_pkey.c" role="src" />
    <file baseinstalldir="/" name="third_party/boringssl/crypto/pem/pem_x509.c" role="src" />
    <file baseinstalldir="/" name="third_party/boringssl/crypto/pem/pem_xaux.c" role="src" />
    <file baseinstalldir="/" name="third_party/boringssl/crypto/pkcs8/p5_pbe.c" role="src" />
    <file baseinstalldir="/" name="third_party/boringssl/crypto/pkcs8/p5_pbev2.c" role="src" />
    <file baseinstalldir="/" name="third_party/boringssl/crypto/pkcs8/p8_pkey.c" role="src" />
    <file baseinstalldir="/" name="third_party/boringssl/crypto/pkcs8/pkcs8.c" role="src" />
    <file baseinstalldir="/" name="third_party/boringssl/crypto/poly1305/poly1305.c" role="src" />
    <file baseinstalldir="/" name="third_party/boringssl/crypto/poly1305/poly1305_arm.c" role="src" />
    <file baseinstalldir="/" name="third_party/boringssl/crypto/poly1305/poly1305_vec.c" role="src" />
    <file baseinstalldir="/" name="third_party/boringssl/crypto/rand/deterministic.c" role="src" />
    <file baseinstalldir="/" name="third_party/boringssl/crypto/rand/rand.c" role="src" />
    <file baseinstalldir="/" name="third_party/boringssl/crypto/rand/urandom.c" role="src" />
    <file baseinstalldir="/" name="third_party/boringssl/crypto/rand/windows.c" role="src" />
    <file baseinstalldir="/" name="third_party/boringssl/crypto/rc4/rc4.c" role="src" />
    <file baseinstalldir="/" name="third_party/boringssl/crypto/refcount_c11.c" role="src" />
    <file baseinstalldir="/" name="third_party/boringssl/crypto/refcount_lock.c" role="src" />
    <file baseinstalldir="/" name="third_party/boringssl/crypto/rsa/blinding.c" role="src" />
    <file baseinstalldir="/" name="third_party/boringssl/crypto/rsa/padding.c" role="src" />
    <file baseinstalldir="/" name="third_party/boringssl/crypto/rsa/rsa.c" role="src" />
    <file baseinstalldir="/" name="third_party/boringssl/crypto/rsa/rsa_asn1.c" role="src" />
    <file baseinstalldir="/" name="third_party/boringssl/crypto/rsa/rsa_impl.c" role="src" />
    <file baseinstalldir="/" name="third_party/boringssl/crypto/sha/sha1.c" role="src" />
    <file baseinstalldir="/" name="third_party/boringssl/crypto/sha/sha256.c" role="src" />
    <file baseinstalldir="/" name="third_party/boringssl/crypto/sha/sha512.c" role="src" />
    <file baseinstalldir="/" name="third_party/boringssl/crypto/stack/stack.c" role="src" />
    <file baseinstalldir="/" name="third_party/boringssl/crypto/thread.c" role="src" />
    <file baseinstalldir="/" name="third_party/boringssl/crypto/thread_none.c" role="src" />
    <file baseinstalldir="/" name="third_party/boringssl/crypto/thread_pthread.c" role="src" />
    <file baseinstalldir="/" name="third_party/boringssl/crypto/thread_win.c" role="src" />
    <file baseinstalldir="/" name="third_party/boringssl/crypto/time_support.c" role="src" />
    <file baseinstalldir="/" name="third_party/boringssl/crypto/x509/a_digest.c" role="src" />
    <file baseinstalldir="/" name="third_party/boringssl/crypto/x509/a_sign.c" role="src" />
    <file baseinstalldir="/" name="third_party/boringssl/crypto/x509/a_strex.c" role="src" />
    <file baseinstalldir="/" name="third_party/boringssl/crypto/x509/a_verify.c" role="src" />
    <file baseinstalldir="/" name="third_party/boringssl/crypto/x509/algorithm.c" role="src" />
    <file baseinstalldir="/" name="third_party/boringssl/crypto/x509/asn1_gen.c" role="src" />
    <file baseinstalldir="/" name="third_party/boringssl/crypto/x509/by_dir.c" role="src" />
    <file baseinstalldir="/" name="third_party/boringssl/crypto/x509/by_file.c" role="src" />
    <file baseinstalldir="/" name="third_party/boringssl/crypto/x509/i2d_pr.c" role="src" />
    <file baseinstalldir="/" name="third_party/boringssl/crypto/x509/pkcs7.c" role="src" />
    <file baseinstalldir="/" name="third_party/boringssl/crypto/x509/rsa_pss.c" role="src" />
    <file baseinstalldir="/" name="third_party/boringssl/crypto/x509/t_crl.c" role="src" />
    <file baseinstalldir="/" name="third_party/boringssl/crypto/x509/t_req.c" role="src" />
    <file baseinstalldir="/" name="third_party/boringssl/crypto/x509/t_x509.c" role="src" />
    <file baseinstalldir="/" name="third_party/boringssl/crypto/x509/t_x509a.c" role="src" />
    <file baseinstalldir="/" name="third_party/boringssl/crypto/x509/x509.c" role="src" />
    <file baseinstalldir="/" name="third_party/boringssl/crypto/x509/x509_att.c" role="src" />
    <file baseinstalldir="/" name="third_party/boringssl/crypto/x509/x509_cmp.c" role="src" />
    <file baseinstalldir="/" name="third_party/boringssl/crypto/x509/x509_d2.c" role="src" />
    <file baseinstalldir="/" name="third_party/boringssl/crypto/x509/x509_def.c" role="src" />
    <file baseinstalldir="/" name="third_party/boringssl/crypto/x509/x509_ext.c" role="src" />
    <file baseinstalldir="/" name="third_party/boringssl/crypto/x509/x509_lu.c" role="src" />
    <file baseinstalldir="/" name="third_party/boringssl/crypto/x509/x509_obj.c" role="src" />
    <file baseinstalldir="/" name="third_party/boringssl/crypto/x509/x509_r2x.c" role="src" />
    <file baseinstalldir="/" name="third_party/boringssl/crypto/x509/x509_req.c" role="src" />
    <file baseinstalldir="/" name="third_party/boringssl/crypto/x509/x509_set.c" role="src" />
    <file baseinstalldir="/" name="third_party/boringssl/crypto/x509/x509_trs.c" role="src" />
    <file baseinstalldir="/" name="third_party/boringssl/crypto/x509/x509_txt.c" role="src" />
    <file baseinstalldir="/" name="third_party/boringssl/crypto/x509/x509_v3.c" role="src" />
    <file baseinstalldir="/" name="third_party/boringssl/crypto/x509/x509_vfy.c" role="src" />
    <file baseinstalldir="/" name="third_party/boringssl/crypto/x509/x509_vpm.c" role="src" />
    <file baseinstalldir="/" name="third_party/boringssl/crypto/x509/x509cset.c" role="src" />
    <file baseinstalldir="/" name="third_party/boringssl/crypto/x509/x509name.c" role="src" />
    <file baseinstalldir="/" name="third_party/boringssl/crypto/x509/x509rset.c" role="src" />
    <file baseinstalldir="/" name="third_party/boringssl/crypto/x509/x509spki.c" role="src" />
    <file baseinstalldir="/" name="third_party/boringssl/crypto/x509/x509type.c" role="src" />
    <file baseinstalldir="/" name="third_party/boringssl/crypto/x509/x_algor.c" role="src" />
    <file baseinstalldir="/" name="third_party/boringssl/crypto/x509/x_all.c" role="src" />
    <file baseinstalldir="/" name="third_party/boringssl/crypto/x509/x_attrib.c" role="src" />
    <file baseinstalldir="/" name="third_party/boringssl/crypto/x509/x_crl.c" role="src" />
    <file baseinstalldir="/" name="third_party/boringssl/crypto/x509/x_exten.c" role="src" />
    <file baseinstalldir="/" name="third_party/boringssl/crypto/x509/x_info.c" role="src" />
    <file baseinstalldir="/" name="third_party/boringssl/crypto/x509/x_name.c" role="src" />
    <file baseinstalldir="/" name="third_party/boringssl/crypto/x509/x_pkey.c" role="src" />
    <file baseinstalldir="/" name="third_party/boringssl/crypto/x509/x_pubkey.c" role="src" />
    <file baseinstalldir="/" name="third_party/boringssl/crypto/x509/x_req.c" role="src" />
    <file baseinstalldir="/" name="third_party/boringssl/crypto/x509/x_sig.c" role="src" />
    <file baseinstalldir="/" name="third_party/boringssl/crypto/x509/x_spki.c" role="src" />
    <file baseinstalldir="/" name="third_party/boringssl/crypto/x509/x_val.c" role="src" />
    <file baseinstalldir="/" name="third_party/boringssl/crypto/x509/x_x509.c" role="src" />
    <file baseinstalldir="/" name="third_party/boringssl/crypto/x509/x_x509a.c" role="src" />
    <file baseinstalldir="/" name="third_party/boringssl/crypto/x509v3/pcy_cache.c" role="src" />
    <file baseinstalldir="/" name="third_party/boringssl/crypto/x509v3/pcy_data.c" role="src" />
    <file baseinstalldir="/" name="third_party/boringssl/crypto/x509v3/pcy_lib.c" role="src" />
    <file baseinstalldir="/" name="third_party/boringssl/crypto/x509v3/pcy_map.c" role="src" />
    <file baseinstalldir="/" name="third_party/boringssl/crypto/x509v3/pcy_node.c" role="src" />
    <file baseinstalldir="/" name="third_party/boringssl/crypto/x509v3/pcy_tree.c" role="src" />
    <file baseinstalldir="/" name="third_party/boringssl/crypto/x509v3/v3_akey.c" role="src" />
    <file baseinstalldir="/" name="third_party/boringssl/crypto/x509v3/v3_akeya.c" role="src" />
    <file baseinstalldir="/" name="third_party/boringssl/crypto/x509v3/v3_alt.c" role="src" />
    <file baseinstalldir="/" name="third_party/boringssl/crypto/x509v3/v3_bcons.c" role="src" />
    <file baseinstalldir="/" name="third_party/boringssl/crypto/x509v3/v3_bitst.c" role="src" />
    <file baseinstalldir="/" name="third_party/boringssl/crypto/x509v3/v3_conf.c" role="src" />
    <file baseinstalldir="/" name="third_party/boringssl/crypto/x509v3/v3_cpols.c" role="src" />
    <file baseinstalldir="/" name="third_party/boringssl/crypto/x509v3/v3_crld.c" role="src" />
    <file baseinstalldir="/" name="third_party/boringssl/crypto/x509v3/v3_enum.c" role="src" />
    <file baseinstalldir="/" name="third_party/boringssl/crypto/x509v3/v3_extku.c" role="src" />
    <file baseinstalldir="/" name="third_party/boringssl/crypto/x509v3/v3_genn.c" role="src" />
    <file baseinstalldir="/" name="third_party/boringssl/crypto/x509v3/v3_ia5.c" role="src" />
    <file baseinstalldir="/" name="third_party/boringssl/crypto/x509v3/v3_info.c" role="src" />
    <file baseinstalldir="/" name="third_party/boringssl/crypto/x509v3/v3_int.c" role="src" />
    <file baseinstalldir="/" name="third_party/boringssl/crypto/x509v3/v3_lib.c" role="src" />
    <file baseinstalldir="/" name="third_party/boringssl/crypto/x509v3/v3_ncons.c" role="src" />
    <file baseinstalldir="/" name="third_party/boringssl/crypto/x509v3/v3_pci.c" role="src" />
    <file baseinstalldir="/" name="third_party/boringssl/crypto/x509v3/v3_pcia.c" role="src" />
    <file baseinstalldir="/" name="third_party/boringssl/crypto/x509v3/v3_pcons.c" role="src" />
    <file baseinstalldir="/" name="third_party/boringssl/crypto/x509v3/v3_pku.c" role="src" />
    <file baseinstalldir="/" name="third_party/boringssl/crypto/x509v3/v3_pmaps.c" role="src" />
    <file baseinstalldir="/" name="third_party/boringssl/crypto/x509v3/v3_prn.c" role="src" />
    <file baseinstalldir="/" name="third_party/boringssl/crypto/x509v3/v3_purp.c" role="src" />
    <file baseinstalldir="/" name="third_party/boringssl/crypto/x509v3/v3_skey.c" role="src" />
    <file baseinstalldir="/" name="third_party/boringssl/crypto/x509v3/v3_sxnet.c" role="src" />
    <file baseinstalldir="/" name="third_party/boringssl/crypto/x509v3/v3_utl.c" role="src" />
    <file baseinstalldir="/" name="third_party/boringssl/ssl/custom_extensions.c" role="src" />
    <file baseinstalldir="/" name="third_party/boringssl/ssl/d1_both.c" role="src" />
    <file baseinstalldir="/" name="third_party/boringssl/ssl/d1_lib.c" role="src" />
    <file baseinstalldir="/" name="third_party/boringssl/ssl/d1_pkt.c" role="src" />
    <file baseinstalldir="/" name="third_party/boringssl/ssl/d1_srtp.c" role="src" />
    <file baseinstalldir="/" name="third_party/boringssl/ssl/dtls_method.c" role="src" />
    <file baseinstalldir="/" name="third_party/boringssl/ssl/dtls_record.c" role="src" />
    <file baseinstalldir="/" name="third_party/boringssl/ssl/handshake_client.c" role="src" />
    <file baseinstalldir="/" name="third_party/boringssl/ssl/handshake_server.c" role="src" />
    <file baseinstalldir="/" name="third_party/boringssl/ssl/s3_both.c" role="src" />
    <file baseinstalldir="/" name="third_party/boringssl/ssl/s3_enc.c" role="src" />
    <file baseinstalldir="/" name="third_party/boringssl/ssl/s3_lib.c" role="src" />
    <file baseinstalldir="/" name="third_party/boringssl/ssl/s3_pkt.c" role="src" />
    <file baseinstalldir="/" name="third_party/boringssl/ssl/ssl_aead_ctx.c" role="src" />
    <file baseinstalldir="/" name="third_party/boringssl/ssl/ssl_asn1.c" role="src" />
    <file baseinstalldir="/" name="third_party/boringssl/ssl/ssl_buffer.c" role="src" />
    <file baseinstalldir="/" name="third_party/boringssl/ssl/ssl_cert.c" role="src" />
    <file baseinstalldir="/" name="third_party/boringssl/ssl/ssl_cipher.c" role="src" />
    <file baseinstalldir="/" name="third_party/boringssl/ssl/ssl_ecdh.c" role="src" />
    <file baseinstalldir="/" name="third_party/boringssl/ssl/ssl_file.c" role="src" />
    <file baseinstalldir="/" name="third_party/boringssl/ssl/ssl_lib.c" role="src" />
    <file baseinstalldir="/" name="third_party/boringssl/ssl/ssl_rsa.c" role="src" />
    <file baseinstalldir="/" name="third_party/boringssl/ssl/ssl_session.c" role="src" />
    <file baseinstalldir="/" name="third_party/boringssl/ssl/ssl_stat.c" role="src" />
    <file baseinstalldir="/" name="third_party/boringssl/ssl/t1_enc.c" role="src" />
    <file baseinstalldir="/" name="third_party/boringssl/ssl/t1_lib.c" role="src" />
    <file baseinstalldir="/" name="third_party/boringssl/ssl/tls13_both.c" role="src" />
    <file baseinstalldir="/" name="third_party/boringssl/ssl/tls13_client.c" role="src" />
    <file baseinstalldir="/" name="third_party/boringssl/ssl/tls13_enc.c" role="src" />
    <file baseinstalldir="/" name="third_party/boringssl/ssl/tls13_server.c" role="src" />
    <file baseinstalldir="/" name="third_party/boringssl/ssl/tls_method.c" role="src" />
    <file baseinstalldir="/" name="third_party/boringssl/ssl/tls_record.c" role="src" />
    <file name="LICENSE" role="doc" />
  </dir>
 </contents>
 <dependencies>
  <required>
   <php>
    <min>5.5.0</min>
   </php>
   <pearinstaller>
    <min>1.4.0</min>
   </pearinstaller>
  </required>
 </dependencies>
 <providesextension>grpc</providesextension>
 <extsrcrelease />
 <changelog>
  <release>
   <version>
    <release>0.5.0</release>
    <api>0.5.0</api>
   </version>
   <stability>
    <release>alpha</release>
    <api>alpha</api>
   </stability>
   <date>2015-06-16</date>
   <license>BSD</license>
   <notes>
First alpha release
   </notes>
  </release>
  <release>
   <version>
    <release>0.5.1</release>
    <api>0.5.1</api>
   </version>
   <stability>
    <release>alpha</release>
    <api>alpha</api>
   </stability>
   <date>2015-07-09</date>
   <license>BSD</license>
   <notes>
Update to wrap gRPC C Core version 0.10.0
   </notes>
  </release>
  <release>
   <version>
    <release>0.6.0</release>
    <api>0.6.0</api>
   </version>
   <stability>
    <release>beta</release>
    <api>beta</api>
   </stability>
   <date>2015-09-24</date>
   <license>BSD</license>
   <notes>
- support per message compression disable
- expose per-call host override option
- expose connectivity API
- expose channel target and call peer
- add user-agent
- update to wrap gRPC C core library beta version 0.11.0
   </notes>
  </release>
  <release>
   <version>
    <release>0.6.1</release>
    <api>0.6.0</api>
   </version>
   <stability>
    <release>beta</release>
    <api>beta</api>
   </stability>
   <date>2015-10-21</date>
   <license>BSD</license>
   <notes>
- fixed undefined constant fatal error when run with apache/nginx #2275
   </notes>
  </release>
  <release>
   <version>
    <release>0.7.0</release>
    <api>0.7.0</api>
   </version>
   <stability>
    <release>beta</release>
    <api>beta</api>
   </stability>
   <date>2016-01-13</date>
   <license>BSD</license>
   <notes>
- Breaking change to Credentials class (removed) #3765
- Replaced by ChannelCredentials and CallCredentials class #3765
- New plugin based metadata auth API #4394
- Explicit ChannelCredentials::createInsecure() call
   </notes>
  </release>
  <release>
   <version>
    <release>0.8.0</release>
    <api>0.8.0</api>
   </version>
   <stability>
    <release>beta</release>
    <api>beta</api>
   </stability>
   <date>2016-02-24</date>
   <license>BSD</license>
   <notes>
- Simplify gRPC PHP installation #4517
- Wrap gRPC core library version 0.13
   </notes>
  </release>
  <release>
   <version>
    <release>0.8.1</release>
    <api>0.8.1</api>
   </version>
   <stability>
    <release>beta</release>
    <api>beta</api>
   </stability>
   <date>2016-03-01</date>
   <license>BSD</license>
   <notes>
- Increase unit test code coverage #5225
   </notes>
  </release>
  <release>
   <version>
    <release>0.14.0</release>
    <api>0.14.0</api>
   </version>
   <stability>
    <release>beta</release>
    <api>beta</api>
   </stability>
   <date>2016-04-19</date>
   <license>BSD</license>
   <notes>
- wrap grpc C core version 0.14.0
- destroy grpc_byte_buffer after startBatch #6096
   </notes>
  </release>
  <release>
   <version>
    <release>0.15.0</release>
    <api>0.15.0</api>
   </version>
   <stability>
    <release>beta</release>
    <api>beta</api>
   </stability>
   <date>2016-05-18</date>
   <license>BSD</license>
   <notes>
- Updated functions with TSRM macros for ZTS support #6607
- Load default roots.pem via grpc_set_ssl_roots_override_callback #6848
   </notes>
  </release>
  <release>
   <version>
    <release>1.0.0RC1</release>
    <api>1.0.0RC1</api>
   </version>
   <stability>
    <release>stable</release>
    <api>stable</api>
   </stability>
   <date>2016-07-13</date>
   <license>BSD</license>
   <notes>
- GA release
- Fix shutdown hang problem #4017
   </notes>
  </release>
  <release>
   <version>
    <release>1.0.0RC2</release>
    <api>1.0.0RC2</api>
   </version>
   <stability>
    <release>stable</release>
    <api>stable</api>
   </stability>
   <date>2016-07-21</date>
   <license>BSD</license>
   <notes>
- PHP7 Support #7464
   </notes>
  </release>
  <release>
   <version>
    <release>1.0.0RC3</release>
    <api>1.0.0RC3</api>
   </version>
   <stability>
    <release>stable</release>
    <api>stable</api>
   </stability>
   <date>2016-07-28</date>
   <license>BSD</license>
   <notes>
- PHP7 Support continued, reduce code duplication #7543
   </notes>
  </release>
  <release>
   <version>
    <release>1.0.0RC4</release>
    <api>1.0.0RC4</api>
   </version>
   <stability>
    <release>stable</release>
    <api>stable</api>
   </stability>
   <date>2016-08-09</date>
   <license>BSD</license>
   <notes>
- Fixed Ubuntu compile error #7571, #7642
   </notes>
  </release>
  <release>
   <version>
    <release>1.0.0</release>
    <api>1.0.0</api>
   </version>
   <stability>
    <release>stable</release>
    <api>stable</api>
   </stability>
   <date>2016-08-18</date>
   <license>BSD</license>
   <notes>
- gRPC 1.0.0 release
   </notes>
  </release>
  <release>
   <version>
    <release>1.0.1RC1</release>
    <api>1.0.1RC1</api>
   </version>
   <stability>
    <release>beta</release>
    <api>beta</api>
   </stability>
   <date>2016-10-06</date>
   <license>BSD</license>
   <notes>
- Reject metadata keys which are not legal #7881
   </notes>
  </release>
  <release>
   <version>
    <release>1.0.1</release>
    <api>1.0.1</api>
   </version>
   <stability>
    <release>stable</release>
    <api>stable</api>
   </stability>
   <date>2016-10-27</date>
   <license>BSD</license>
   <notes>
- Reject metadata keys which are not legal #7881
   </notes>
  </release>
  <release>
   <version>
    <release>1.1.0RC1</release>
    <api>1.1.0RC1</api>
   </version>
   <stability>
    <release>beta</release>
    <api>beta</api>
   </stability>
   <date>2017-01-13</date>
   <license>BSD</license>
   <notes>
- PHP Proto3 adoption #8179
- Various bug fixes
   </notes>
  </release>
  <release>
   <version>
    <release>1.1.0</release>
    <api>1.1.0</api>
   </version>
   <stability>
    <release>stable</release>
    <api>stable</api>
   </stability>
   <date>2017-01-31</date>
   <license>BSD</license>
   <notes>
- PHP Proto3 adoption #8179
- Various bug fixes
   </notes>
  </release>
  <release>
   <version>
    <release>1.2.0RC1</release>
    <api>1.2.0RC1</api>
   </version>
   <stability>
    <release>beta</release>
    <api>beta</api>
   </stability>
   <date>2017-03-01</date>
   <license>BSD</license>
   <notes>
- Added arg info macros #9751
- Updated codegen to be consistent with protobuf #9492
   </notes>
  </release>
  <release>
   <version>
    <release>1.2.0</release>
    <api>1.2.0</api>
   </version>
   <stability>
    <release>stable</release>
    <api>stable</api>
   </stability>
   <date>2017-03-20</date>
   <license>BSD</license>
   <notes>
- Added arg info macros #9751
- Updated codegen to be consistent with protobuf #9492
   </notes>
  </release>
 </changelog>
</package><|MERGE_RESOLUTION|>--- conflicted
+++ resolved
@@ -13,13 +13,8 @@
  <date>2017-05-05</date>
  <time>16:06:07</time>
  <version>
-<<<<<<< HEAD
   <release>1.4.0dev</release>
   <api>1.4.0dev</api>
-=======
-  <release>1.3.3</release>
-  <api>1.3.3</api>
->>>>>>> 0bb3986f
  </version>
  <stability>
   <release>beta</release>
