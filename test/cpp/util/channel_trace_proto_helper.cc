--- conflicted
+++ resolved
@@ -53,16 +53,9 @@
   // We usually do not want this to be true, however it can be helpful to
   // uncomment and see the output produced then all fields are printed.
   // print_options.always_print_primitive_fields = true;
-<<<<<<< HEAD
-  EXPECT_EQ(google::protobuf::util::MessageToJsonString(msg, &proto_json_str,
-                                                        print_options),
-            google::protobuf::util::Status::OK);
-  // uncomment these to compare the json strings.
-=======
   s = grpc::protobuf::json::MessageToJsonString(msg, &proto_json_str);
   EXPECT_TRUE(s.ok());
-  // uncomment these to compare the the json strings.
->>>>>>> e3f37b7f
+  // uncomment these to compare the json strings.
   // gpr_log(GPR_ERROR, "tracer json: %s", json_str.c_str());
   // gpr_log(GPR_ERROR, "proto  json: %s", proto_json_str.c_str());
   EXPECT_EQ(json_str, proto_json_str);
