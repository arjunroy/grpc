/*
 *
 * Copyright 2015, Google Inc.
 * All rights reserved.
 *
 * Redistribution and use in source and binary forms, with or without
 * modification, are permitted provided that the following conditions are
 * met:
 *
 *     * Redistributions of source code must retain the above copyright
 * notice, this list of conditions and the following disclaimer.
 *     * Redistributions in binary form must reproduce the above
 * copyright notice, this list of conditions and the following disclaimer
 * in the documentation and/or other materials provided with the
 * distribution.
 *     * Neither the name of Google Inc. nor the names of its
 * contributors may be used to endorse or promote products derived from
 * this software without specific prior written permission.
 *
 * THIS SOFTWARE IS PROVIDED BY THE COPYRIGHT HOLDERS AND CONTRIBUTORS
 * "AS IS" AND ANY EXPRESS OR IMPLIED WARRANTIES, INCLUDING, BUT NOT
 * LIMITED TO, THE IMPLIED WARRANTIES OF MERCHANTABILITY AND FITNESS FOR
 * A PARTICULAR PURPOSE ARE DISCLAIMED. IN NO EVENT SHALL THE COPYRIGHT
 * OWNER OR CONTRIBUTORS BE LIABLE FOR ANY DIRECT, INDIRECT, INCIDENTAL,
 * SPECIAL, EXEMPLARY, OR CONSEQUENTIAL DAMAGES (INCLUDING, BUT NOT
 * LIMITED TO, PROCUREMENT OF SUBSTITUTE GOODS OR SERVICES; LOSS OF USE,
 * DATA, OR PROFITS; OR BUSINESS INTERRUPTION) HOWEVER CAUSED AND ON ANY
 * THEORY OF LIABILITY, WHETHER IN CONTRACT, STRICT LIABILITY, OR TORT
 * (INCLUDING NEGLIGENCE OR OTHERWISE) ARISING IN ANY WAY OUT OF THE USE
 * OF THIS SOFTWARE, EVEN IF ADVISED OF THE POSSIBILITY OF SUCH DAMAGE.
 *
 */

#include "src/core/lib/channel/channel_stack.h"

#include <string.h>

#include <grpc/support/alloc.h>
#include <grpc/support/log.h>
#include <grpc/support/string_util.h>

#include "test/core/util/test_config.h"

static void channel_init_func(grpc_exec_ctx *exec_ctx,
                              grpc_channel_element *elem,
                              grpc_channel_element_args *args) {
  GPR_ASSERT(args->channel_args->num_args == 1);
  GPR_ASSERT(args->channel_args->args[0].type == GRPC_ARG_INTEGER);
  GPR_ASSERT(0 == strcmp(args->channel_args->args[0].key, "test_key"));
  GPR_ASSERT(args->channel_args->args[0].value.integer == 42);
  GPR_ASSERT(args->is_first);
  GPR_ASSERT(args->is_last);
  *(int *)(elem->channel_data) = 0;
}

static void call_init_func(grpc_exec_ctx *exec_ctx, grpc_call_element *elem,
                           grpc_call_element_args *args) {
  ++*(int *)(elem->channel_data);
  *(int *)(elem->call_data) = 0;
}

static void channel_destroy_func(grpc_exec_ctx *exec_ctx,
                                 grpc_channel_element *elem) {}

static void call_destroy_func(grpc_exec_ctx *exec_ctx, grpc_call_element *elem,
                              const grpc_call_stats *stats, void *ignored) {
  ++*(int *)(elem->channel_data);
}

static void call_func(grpc_exec_ctx *exec_ctx, grpc_call_element *elem,
                      grpc_transport_stream_op *op) {
  ++*(int *)(elem->call_data);
}

static void channel_func(grpc_exec_ctx *exec_ctx, grpc_channel_element *elem,
                         grpc_transport_op *op) {
  ++*(int *)(elem->channel_data);
}

static char *get_peer(grpc_exec_ctx *exec_ctx, grpc_call_element *elem) {
  return gpr_strdup("peer");
}

static void free_channel(grpc_exec_ctx *exec_ctx, void *arg,
                         grpc_error *error) {
  grpc_channel_stack_destroy(exec_ctx, arg);
  gpr_free(arg);
}

<<<<<<< HEAD
static void free_call(grpc_exec_ctx *exec_ctx, void *arg, grpc_error *error) {
  grpc_call_stack_destroy(exec_ctx, arg, NULL);
=======
static void free_call(grpc_exec_ctx *exec_ctx, void *arg, bool success) {
  grpc_call_stack_destroy(exec_ctx, arg, NULL, NULL);
>>>>>>> 37e26d92
  gpr_free(arg);
}

static void test_create_channel_stack(void) {
  const grpc_channel_filter filter = {call_func,
                                      channel_func,
                                      sizeof(int),
                                      call_init_func,
                                      grpc_call_stack_ignore_set_pollset,
                                      call_destroy_func,
                                      sizeof(int),
                                      channel_init_func,
                                      channel_destroy_func,
                                      get_peer,
                                      "some_test_filter"};
  const grpc_channel_filter *filters = &filter;
  grpc_channel_stack *channel_stack;
  grpc_call_stack *call_stack;
  grpc_channel_element *channel_elem;
  grpc_call_element *call_elem;
  grpc_arg arg;
  grpc_channel_args chan_args;
  int *channel_data;
  int *call_data;
  grpc_exec_ctx exec_ctx = GRPC_EXEC_CTX_INIT;

  arg.type = GRPC_ARG_INTEGER;
  arg.key = "test_key";
  arg.value.integer = 42;

  chan_args.num_args = 1;
  chan_args.args = &arg;

  channel_stack = gpr_malloc(grpc_channel_stack_size(&filters, 1));
  grpc_channel_stack_init(&exec_ctx, 1, free_channel, channel_stack, &filters,
                          1, &chan_args, "test", channel_stack);
  GPR_ASSERT(channel_stack->count == 1);
  channel_elem = grpc_channel_stack_element(channel_stack, 0);
  channel_data = (int *)channel_elem->channel_data;
  GPR_ASSERT(*channel_data == 0);

  call_stack = gpr_malloc(channel_stack->call_stack_size);
  grpc_call_stack_init(&exec_ctx, channel_stack, 1, free_call, call_stack, NULL,
                       NULL, call_stack);
  GPR_ASSERT(call_stack->count == 1);
  call_elem = grpc_call_stack_element(call_stack, 0);
  GPR_ASSERT(call_elem->filter == channel_elem->filter);
  GPR_ASSERT(call_elem->channel_data == channel_elem->channel_data);
  call_data = (int *)call_elem->call_data;
  GPR_ASSERT(*call_data == 0);
  GPR_ASSERT(*channel_data == 1);

  GRPC_CALL_STACK_UNREF(&exec_ctx, call_stack, "done");
  grpc_exec_ctx_flush(&exec_ctx);
  GPR_ASSERT(*channel_data == 2);

  GRPC_CHANNEL_STACK_UNREF(&exec_ctx, channel_stack, "done");

  grpc_exec_ctx_finish(&exec_ctx);
}

int main(int argc, char **argv) {
  grpc_test_init(argc, argv);
  grpc_init();
  test_create_channel_stack();
  grpc_shutdown();
  return 0;
}<|MERGE_RESOLUTION|>--- conflicted
+++ resolved
@@ -87,13 +87,8 @@
   gpr_free(arg);
 }
 
-<<<<<<< HEAD
 static void free_call(grpc_exec_ctx *exec_ctx, void *arg, grpc_error *error) {
-  grpc_call_stack_destroy(exec_ctx, arg, NULL);
-=======
-static void free_call(grpc_exec_ctx *exec_ctx, void *arg, bool success) {
   grpc_call_stack_destroy(exec_ctx, arg, NULL, NULL);
->>>>>>> 37e26d92
   gpr_free(arg);
 }
 
