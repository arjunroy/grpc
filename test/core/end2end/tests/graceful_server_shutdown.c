--- conflicted
+++ resolved
@@ -142,19 +142,11 @@
   op++;
   GPR_ASSERT(GRPC_CALL_OK == grpc_call_start_batch(c, ops, op - ops, tag(1)));
 
-<<<<<<< HEAD
-  GPR_ASSERT(GRPC_CALL_OK == grpc_server_request_call(f.server, &s,
-                                                      &call_details,
-                                                      &request_metadata_recv,
-                                                      f.server_cq, tag(101)));
-  cq_expect_completion(v_server, tag(101), 1);
-=======
   GPR_ASSERT(GRPC_CALL_OK ==
              grpc_server_request_call(f.server, &s, &call_details,
                                       &request_metadata_recv, f.server_cq,
                                       f.server_cq, tag(101)));
-  cq_expect_completion(v_server, tag(101), GRPC_OP_OK);
->>>>>>> a468c366
+  cq_expect_completion(v_server, tag(101), 1);
   cq_verify(v_server);
 
   /* shutdown and destroy the server */
