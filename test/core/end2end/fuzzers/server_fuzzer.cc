--- conflicted
+++ resolved
@@ -61,15 +61,9 @@
   //    grpc_server_register_method(server, "/reg", NULL, 0);
   grpc_server_start(server);
   grpc_transport* transport =
-<<<<<<< HEAD
-      grpc_create_chttp2_transport(&exec_ctx, NULL, mock_endpoint, false);
-  grpc_server_setup_transport(&exec_ctx, server, transport, NULL, NULL);
+      grpc_create_chttp2_transport(&exec_ctx, nullptr, mock_endpoint, false);
+  grpc_server_setup_transport(&exec_ctx, server, transport, nullptr, nullptr);
   grpc_chttp2_transport_start_reading(&exec_ctx, transport, nullptr, nullptr);
-=======
-      grpc_create_chttp2_transport(&exec_ctx, nullptr, mock_endpoint, 0);
-  grpc_server_setup_transport(&exec_ctx, server, transport, nullptr, nullptr);
-  grpc_chttp2_transport_start_reading(&exec_ctx, transport, nullptr);
->>>>>>> 366e23b6
 
   grpc_call* call1 = nullptr;
   grpc_call_details call_details1;
