<?xml version="1.0" encoding="utf-8"?>
<Project ToolsVersion="4.0" xmlns="http://schemas.microsoft.com/developer/msbuild/2003">
  <ItemGroup>
    <ClCompile Include="$(SolutionDir)\..\src\core\lib\profiling\basic_timers.c">
      <Filter>src\core\lib\profiling</Filter>
    </ClCompile>
    <ClCompile Include="$(SolutionDir)\..\src\core\lib\profiling\stap_timers.c">
      <Filter>src\core\lib\profiling</Filter>
    </ClCompile>
    <ClCompile Include="$(SolutionDir)\..\src\core\lib\support\alloc.c">
      <Filter>src\core\lib\support</Filter>
    </ClCompile>
    <ClCompile Include="$(SolutionDir)\..\src\core\lib\support\avl.c">
      <Filter>src\core\lib\support</Filter>
    </ClCompile>
    <ClCompile Include="$(SolutionDir)\..\src\core\lib\support\backoff.c">
      <Filter>src\core\lib\support</Filter>
    </ClCompile>
    <ClCompile Include="$(SolutionDir)\..\src\core\lib\support\cmdline.c">
      <Filter>src\core\lib\support</Filter>
    </ClCompile>
    <ClCompile Include="$(SolutionDir)\..\src\core\lib\support\cpu_iphone.c">
      <Filter>src\core\lib\support</Filter>
    </ClCompile>
    <ClCompile Include="$(SolutionDir)\..\src\core\lib\support\cpu_linux.c">
      <Filter>src\core\lib\support</Filter>
    </ClCompile>
    <ClCompile Include="$(SolutionDir)\..\src\core\lib\support\cpu_posix.c">
      <Filter>src\core\lib\support</Filter>
    </ClCompile>
    <ClCompile Include="$(SolutionDir)\..\src\core\lib\support\cpu_windows.c">
      <Filter>src\core\lib\support</Filter>
    </ClCompile>
    <ClCompile Include="$(SolutionDir)\..\src\core\lib\support\env_linux.c">
      <Filter>src\core\lib\support</Filter>
    </ClCompile>
    <ClCompile Include="$(SolutionDir)\..\src\core\lib\support\env_posix.c">
      <Filter>src\core\lib\support</Filter>
    </ClCompile>
    <ClCompile Include="$(SolutionDir)\..\src\core\lib\support\env_windows.c">
      <Filter>src\core\lib\support</Filter>
    </ClCompile>
    <ClCompile Include="$(SolutionDir)\..\src\core\lib\support\histogram.c">
      <Filter>src\core\lib\support</Filter>
    </ClCompile>
    <ClCompile Include="$(SolutionDir)\..\src\core\lib\support\host_port.c">
      <Filter>src\core\lib\support</Filter>
    </ClCompile>
    <ClCompile Include="$(SolutionDir)\..\src\core\lib\support\load_file.c">
      <Filter>src\core\lib\support</Filter>
    </ClCompile>
    <ClCompile Include="$(SolutionDir)\..\src\core\lib\support\log.c">
      <Filter>src\core\lib\support</Filter>
    </ClCompile>
    <ClCompile Include="$(SolutionDir)\..\src\core\lib\support\log_android.c">
      <Filter>src\core\lib\support</Filter>
    </ClCompile>
    <ClCompile Include="$(SolutionDir)\..\src\core\lib\support\log_linux.c">
      <Filter>src\core\lib\support</Filter>
    </ClCompile>
    <ClCompile Include="$(SolutionDir)\..\src\core\lib\support\log_posix.c">
      <Filter>src\core\lib\support</Filter>
    </ClCompile>
    <ClCompile Include="$(SolutionDir)\..\src\core\lib\support\log_windows.c">
      <Filter>src\core\lib\support</Filter>
    </ClCompile>
    <ClCompile Include="$(SolutionDir)\..\src\core\lib\support\murmur_hash.c">
      <Filter>src\core\lib\support</Filter>
    </ClCompile>
    <ClCompile Include="$(SolutionDir)\..\src\core\lib\support\slice.c">
      <Filter>src\core\lib\support</Filter>
    </ClCompile>
    <ClCompile Include="$(SolutionDir)\..\src\core\lib\support\slice_buffer.c">
      <Filter>src\core\lib\support</Filter>
    </ClCompile>
    <ClCompile Include="$(SolutionDir)\..\src\core\lib\support\stack_lockfree.c">
      <Filter>src\core\lib\support</Filter>
    </ClCompile>
    <ClCompile Include="$(SolutionDir)\..\src\core\lib\support\string.c">
      <Filter>src\core\lib\support</Filter>
    </ClCompile>
    <ClCompile Include="$(SolutionDir)\..\src\core\lib\support\string_posix.c">
      <Filter>src\core\lib\support</Filter>
    </ClCompile>
<<<<<<< HEAD
    <ClCompile Include="$(SolutionDir)\..\src\core\lib\support\string_windows.c">
=======
    <ClCompile Include="$(SolutionDir)\..\src\core\lib\support\string_util_win32.c">
      <Filter>src\core\lib\support</Filter>
    </ClCompile>
    <ClCompile Include="$(SolutionDir)\..\src\core\lib\support\string_win32.c">
>>>>>>> 0d619602
      <Filter>src\core\lib\support</Filter>
    </ClCompile>
    <ClCompile Include="$(SolutionDir)\..\src\core\lib\support\subprocess_posix.c">
      <Filter>src\core\lib\support</Filter>
    </ClCompile>
    <ClCompile Include="$(SolutionDir)\..\src\core\lib\support\subprocess_windows.c">
      <Filter>src\core\lib\support</Filter>
    </ClCompile>
    <ClCompile Include="$(SolutionDir)\..\src\core\lib\support\sync.c">
      <Filter>src\core\lib\support</Filter>
    </ClCompile>
    <ClCompile Include="$(SolutionDir)\..\src\core\lib\support\sync_posix.c">
      <Filter>src\core\lib\support</Filter>
    </ClCompile>
    <ClCompile Include="$(SolutionDir)\..\src\core\lib\support\sync_windows.c">
      <Filter>src\core\lib\support</Filter>
    </ClCompile>
    <ClCompile Include="$(SolutionDir)\..\src\core\lib\support\thd.c">
      <Filter>src\core\lib\support</Filter>
    </ClCompile>
    <ClCompile Include="$(SolutionDir)\..\src\core\lib\support\thd_posix.c">
      <Filter>src\core\lib\support</Filter>
    </ClCompile>
    <ClCompile Include="$(SolutionDir)\..\src\core\lib\support\thd_windows.c">
      <Filter>src\core\lib\support</Filter>
    </ClCompile>
    <ClCompile Include="$(SolutionDir)\..\src\core\lib\support\time.c">
      <Filter>src\core\lib\support</Filter>
    </ClCompile>
    <ClCompile Include="$(SolutionDir)\..\src\core\lib\support\time_posix.c">
      <Filter>src\core\lib\support</Filter>
    </ClCompile>
    <ClCompile Include="$(SolutionDir)\..\src\core\lib\support\time_precise.c">
      <Filter>src\core\lib\support</Filter>
    </ClCompile>
    <ClCompile Include="$(SolutionDir)\..\src\core\lib\support\time_windows.c">
      <Filter>src\core\lib\support</Filter>
    </ClCompile>
    <ClCompile Include="$(SolutionDir)\..\src\core\lib\support\tls_pthread.c">
      <Filter>src\core\lib\support</Filter>
    </ClCompile>
    <ClCompile Include="$(SolutionDir)\..\src\core\lib\support\tmpfile_msys.c">
      <Filter>src\core\lib\support</Filter>
    </ClCompile>
    <ClCompile Include="$(SolutionDir)\..\src\core\lib\support\tmpfile_posix.c">
      <Filter>src\core\lib\support</Filter>
    </ClCompile>
    <ClCompile Include="$(SolutionDir)\..\src\core\lib\support\tmpfile_windows.c">
      <Filter>src\core\lib\support</Filter>
    </ClCompile>
    <ClCompile Include="$(SolutionDir)\..\src\core\lib\support\wrap_memcpy.c">
      <Filter>src\core\lib\support</Filter>
    </ClCompile>
  </ItemGroup>
  <ItemGroup>
    <ClInclude Include="$(SolutionDir)\..\include\grpc\support\alloc.h">
      <Filter>include\grpc\support</Filter>
    </ClInclude>
    <ClInclude Include="$(SolutionDir)\..\include\grpc\support\atm.h">
      <Filter>include\grpc\support</Filter>
    </ClInclude>
    <ClInclude Include="$(SolutionDir)\..\include\grpc\support\atm_gcc_atomic.h">
      <Filter>include\grpc\support</Filter>
    </ClInclude>
    <ClInclude Include="$(SolutionDir)\..\include\grpc\support\atm_gcc_sync.h">
      <Filter>include\grpc\support</Filter>
    </ClInclude>
    <ClInclude Include="$(SolutionDir)\..\include\grpc\support\atm_windows.h">
      <Filter>include\grpc\support</Filter>
    </ClInclude>
    <ClInclude Include="$(SolutionDir)\..\include\grpc\support\avl.h">
      <Filter>include\grpc\support</Filter>
    </ClInclude>
    <ClInclude Include="$(SolutionDir)\..\include\grpc\support\cmdline.h">
      <Filter>include\grpc\support</Filter>
    </ClInclude>
    <ClInclude Include="$(SolutionDir)\..\include\grpc\support\cpu.h">
      <Filter>include\grpc\support</Filter>
    </ClInclude>
    <ClInclude Include="$(SolutionDir)\..\include\grpc\support\histogram.h">
      <Filter>include\grpc\support</Filter>
    </ClInclude>
    <ClInclude Include="$(SolutionDir)\..\include\grpc\support\host_port.h">
      <Filter>include\grpc\support</Filter>
    </ClInclude>
    <ClInclude Include="$(SolutionDir)\..\include\grpc\support\log.h">
      <Filter>include\grpc\support</Filter>
    </ClInclude>
    <ClInclude Include="$(SolutionDir)\..\include\grpc\support\log_windows.h">
      <Filter>include\grpc\support</Filter>
    </ClInclude>
    <ClInclude Include="$(SolutionDir)\..\include\grpc\support\port_platform.h">
      <Filter>include\grpc\support</Filter>
    </ClInclude>
    <ClInclude Include="$(SolutionDir)\..\include\grpc\support\slice.h">
      <Filter>include\grpc\support</Filter>
    </ClInclude>
    <ClInclude Include="$(SolutionDir)\..\include\grpc\support\slice_buffer.h">
      <Filter>include\grpc\support</Filter>
    </ClInclude>
    <ClInclude Include="$(SolutionDir)\..\include\grpc\support\string_util.h">
      <Filter>include\grpc\support</Filter>
    </ClInclude>
    <ClInclude Include="$(SolutionDir)\..\include\grpc\support\subprocess.h">
      <Filter>include\grpc\support</Filter>
    </ClInclude>
    <ClInclude Include="$(SolutionDir)\..\include\grpc\support\sync.h">
      <Filter>include\grpc\support</Filter>
    </ClInclude>
    <ClInclude Include="$(SolutionDir)\..\include\grpc\support\sync_generic.h">
      <Filter>include\grpc\support</Filter>
    </ClInclude>
    <ClInclude Include="$(SolutionDir)\..\include\grpc\support\sync_posix.h">
      <Filter>include\grpc\support</Filter>
    </ClInclude>
    <ClInclude Include="$(SolutionDir)\..\include\grpc\support\sync_windows.h">
      <Filter>include\grpc\support</Filter>
    </ClInclude>
    <ClInclude Include="$(SolutionDir)\..\include\grpc\support\thd.h">
      <Filter>include\grpc\support</Filter>
    </ClInclude>
    <ClInclude Include="$(SolutionDir)\..\include\grpc\support\time.h">
      <Filter>include\grpc\support</Filter>
    </ClInclude>
    <ClInclude Include="$(SolutionDir)\..\include\grpc\support\tls.h">
      <Filter>include\grpc\support</Filter>
    </ClInclude>
    <ClInclude Include="$(SolutionDir)\..\include\grpc\support\tls_gcc.h">
      <Filter>include\grpc\support</Filter>
    </ClInclude>
    <ClInclude Include="$(SolutionDir)\..\include\grpc\support\tls_msvc.h">
      <Filter>include\grpc\support</Filter>
    </ClInclude>
    <ClInclude Include="$(SolutionDir)\..\include\grpc\support\tls_pthread.h">
      <Filter>include\grpc\support</Filter>
    </ClInclude>
    <ClInclude Include="$(SolutionDir)\..\include\grpc\support\useful.h">
      <Filter>include\grpc\support</Filter>
    </ClInclude>
    <ClInclude Include="$(SolutionDir)\..\include\grpc\impl\codegen\alloc.h">
      <Filter>include\grpc\impl\codegen</Filter>
    </ClInclude>
    <ClInclude Include="$(SolutionDir)\..\include\grpc\impl\codegen\atm.h">
      <Filter>include\grpc\impl\codegen</Filter>
    </ClInclude>
    <ClInclude Include="$(SolutionDir)\..\include\grpc\impl\codegen\atm_gcc_atomic.h">
      <Filter>include\grpc\impl\codegen</Filter>
    </ClInclude>
    <ClInclude Include="$(SolutionDir)\..\include\grpc\impl\codegen\atm_gcc_sync.h">
      <Filter>include\grpc\impl\codegen</Filter>
    </ClInclude>
    <ClInclude Include="$(SolutionDir)\..\include\grpc\impl\codegen\atm_windows.h">
      <Filter>include\grpc\impl\codegen</Filter>
    </ClInclude>
    <ClInclude Include="$(SolutionDir)\..\include\grpc\impl\codegen\log.h">
      <Filter>include\grpc\impl\codegen</Filter>
    </ClInclude>
    <ClInclude Include="$(SolutionDir)\..\include\grpc\impl\codegen\port_platform.h">
      <Filter>include\grpc\impl\codegen</Filter>
    </ClInclude>
    <ClInclude Include="$(SolutionDir)\..\include\grpc\impl\codegen\slice.h">
      <Filter>include\grpc\impl\codegen</Filter>
    </ClInclude>
    <ClInclude Include="$(SolutionDir)\..\include\grpc\impl\codegen\slice_buffer.h">
      <Filter>include\grpc\impl\codegen</Filter>
    </ClInclude>
    <ClInclude Include="$(SolutionDir)\..\include\grpc\impl\codegen\sync.h">
      <Filter>include\grpc\impl\codegen</Filter>
    </ClInclude>
    <ClInclude Include="$(SolutionDir)\..\include\grpc\impl\codegen\sync_generic.h">
      <Filter>include\grpc\impl\codegen</Filter>
    </ClInclude>
    <ClInclude Include="$(SolutionDir)\..\include\grpc\impl\codegen\sync_posix.h">
      <Filter>include\grpc\impl\codegen</Filter>
    </ClInclude>
    <ClInclude Include="$(SolutionDir)\..\include\grpc\impl\codegen\sync_windows.h">
      <Filter>include\grpc\impl\codegen</Filter>
    </ClInclude>
    <ClInclude Include="$(SolutionDir)\..\include\grpc\impl\codegen\time.h">
      <Filter>include\grpc\impl\codegen</Filter>
    </ClInclude>
  </ItemGroup>
  <ItemGroup>
    <ClInclude Include="$(SolutionDir)\..\src\core\lib\profiling\timers.h">
      <Filter>src\core\lib\profiling</Filter>
    </ClInclude>
    <ClInclude Include="$(SolutionDir)\..\src\core\lib\support\backoff.h">
      <Filter>src\core\lib\support</Filter>
    </ClInclude>
    <ClInclude Include="$(SolutionDir)\..\src\core\lib\support\block_annotate.h">
      <Filter>src\core\lib\support</Filter>
    </ClInclude>
    <ClInclude Include="$(SolutionDir)\..\src\core\lib\support\env.h">
      <Filter>src\core\lib\support</Filter>
    </ClInclude>
    <ClInclude Include="$(SolutionDir)\..\src\core\lib\support\load_file.h">
      <Filter>src\core\lib\support</Filter>
    </ClInclude>
    <ClInclude Include="$(SolutionDir)\..\src\core\lib\support\murmur_hash.h">
      <Filter>src\core\lib\support</Filter>
    </ClInclude>
    <ClInclude Include="$(SolutionDir)\..\src\core\lib\support\stack_lockfree.h">
      <Filter>src\core\lib\support</Filter>
    </ClInclude>
    <ClInclude Include="$(SolutionDir)\..\src\core\lib\support\string.h">
      <Filter>src\core\lib\support</Filter>
    </ClInclude>
    <ClInclude Include="$(SolutionDir)\..\src\core\lib\support\string_windows.h">
      <Filter>src\core\lib\support</Filter>
    </ClInclude>
    <ClInclude Include="$(SolutionDir)\..\src\core\lib\support\thd_internal.h">
      <Filter>src\core\lib\support</Filter>
    </ClInclude>
    <ClInclude Include="$(SolutionDir)\..\src\core\lib\support\time_precise.h">
      <Filter>src\core\lib\support</Filter>
    </ClInclude>
    <ClInclude Include="$(SolutionDir)\..\src\core\lib\support\tmpfile.h">
      <Filter>src\core\lib\support</Filter>
    </ClInclude>
  </ItemGroup>

  <ItemGroup>
    <Filter Include="include">
      <UniqueIdentifier>{9ea89137-2bf7-b6d9-b7af-7cb4d1b74928}</UniqueIdentifier>
    </Filter>
    <Filter Include="include\grpc">
      <UniqueIdentifier>{e6957ec1-85ba-6515-03c0-e12878045b1f}</UniqueIdentifier>
    </Filter>
    <Filter Include="include\grpc\impl">
      <UniqueIdentifier>{4c72091a-872d-10da-2694-ce5a7b069a1f}</UniqueIdentifier>
    </Filter>
    <Filter Include="include\grpc\impl\codegen">
      <UniqueIdentifier>{e52e0384-d0d3-1475-0d4e-11719aac8f2a}</UniqueIdentifier>
    </Filter>
    <Filter Include="include\grpc\support">
      <UniqueIdentifier>{31c42000-3ed7-95e1-d076-df814b72cdee}</UniqueIdentifier>
    </Filter>
    <Filter Include="src">
      <UniqueIdentifier>{60eb2826-e58b-cb10-a98d-fe04727398a2}</UniqueIdentifier>
    </Filter>
    <Filter Include="src\core">
      <UniqueIdentifier>{c5e1baa7-de77-beb1-9675-942261648f79}</UniqueIdentifier>
    </Filter>
    <Filter Include="src\core\lib">
      <UniqueIdentifier>{52037bcb-5719-a548-224d-834fbe569045}</UniqueIdentifier>
    </Filter>
    <Filter Include="src\core\lib\profiling">
      <UniqueIdentifier>{ba38d79d-d5de-a89e-9ca2-c5235a03ca7f}</UniqueIdentifier>
    </Filter>
    <Filter Include="src\core\lib\support">
      <UniqueIdentifier>{a4812158-7fba-959e-4e09-50167fe38df8}</UniqueIdentifier>
    </Filter>
  </ItemGroup>
</Project>
<|MERGE_RESOLUTION|>--- conflicted
+++ resolved
@@ -82,14 +82,10 @@
     <ClCompile Include="$(SolutionDir)\..\src\core\lib\support\string_posix.c">
       <Filter>src\core\lib\support</Filter>
     </ClCompile>
-<<<<<<< HEAD
+    <ClCompile Include="$(SolutionDir)\..\src\core\lib\support\string_util_windows.c">
+      <Filter>src\core\lib\support</Filter>
+    </ClCompile>
     <ClCompile Include="$(SolutionDir)\..\src\core\lib\support\string_windows.c">
-=======
-    <ClCompile Include="$(SolutionDir)\..\src\core\lib\support\string_util_win32.c">
-      <Filter>src\core\lib\support</Filter>
-    </ClCompile>
-    <ClCompile Include="$(SolutionDir)\..\src\core\lib\support\string_win32.c">
->>>>>>> 0d619602
       <Filter>src\core\lib\support</Filter>
     </ClCompile>
     <ClCompile Include="$(SolutionDir)\..\src\core\lib\support\subprocess_posix.c">
@@ -343,4 +339,4 @@
       <UniqueIdentifier>{a4812158-7fba-959e-4e09-50167fe38df8}</UniqueIdentifier>
     </Filter>
   </ItemGroup>
-</Project>
+</Project>