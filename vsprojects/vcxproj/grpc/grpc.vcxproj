--- conflicted
+++ resolved
@@ -298,6 +298,9 @@
     <ClInclude Include="..\..\..\src\core\httpcli\format_request.h" />
     <ClInclude Include="..\..\..\src\core\httpcli\httpcli.h" />
     <ClInclude Include="..\..\..\src\core\httpcli\parser.h" />
+    <ClInclude Include="..\..\..\src\core\iomgr\alarm.h" />
+    <ClInclude Include="..\..\..\src\core\iomgr\alarm_heap.h" />
+    <ClInclude Include="..\..\..\src\core\iomgr\alarm_internal.h" />
     <ClInclude Include="..\..\..\src\core\iomgr\closure.h" />
     <ClInclude Include="..\..\..\src\core\iomgr\endpoint.h" />
     <ClInclude Include="..\..\..\src\core\iomgr\endpoint_pair.h" />
@@ -325,9 +328,6 @@
     <ClInclude Include="..\..\..\src\core\iomgr\tcp_server.h" />
     <ClInclude Include="..\..\..\src\core\iomgr\tcp_windows.h" />
     <ClInclude Include="..\..\..\src\core\iomgr\time_averaged_stats.h" />
-    <ClInclude Include="..\..\..\src\core\iomgr\timer.h" />
-    <ClInclude Include="..\..\..\src\core\iomgr\timer_heap.h" />
-    <ClInclude Include="..\..\..\src\core\iomgr\timer_internal.h" />
     <ClInclude Include="..\..\..\src\core\iomgr\udp_server.h" />
     <ClInclude Include="..\..\..\src\core\iomgr\wakeup_fd_pipe.h" />
     <ClInclude Include="..\..\..\src\core\iomgr\wakeup_fd_posix.h" />
@@ -489,6 +489,10 @@
     </ClCompile>
     <ClCompile Include="..\..\..\src\core\httpcli\parser.c">
     </ClCompile>
+    <ClCompile Include="..\..\..\src\core\iomgr\alarm.c">
+    </ClCompile>
+    <ClCompile Include="..\..\..\src\core\iomgr\alarm_heap.c">
+    </ClCompile>
     <ClCompile Include="..\..\..\src\core\iomgr\closure.c">
     </ClCompile>
     <ClCompile Include="..\..\..\src\core\iomgr\endpoint.c">
@@ -549,10 +553,6 @@
     </ClCompile>
     <ClCompile Include="..\..\..\src\core\iomgr\time_averaged_stats.c">
     </ClCompile>
-    <ClCompile Include="..\..\..\src\core\iomgr\timer.c">
-    </ClCompile>
-    <ClCompile Include="..\..\..\src\core\iomgr\timer_heap.c">
-    </ClCompile>
     <ClCompile Include="..\..\..\src\core\iomgr\udp_server.c">
     </ClCompile>
     <ClCompile Include="..\..\..\src\core\iomgr\wakeup_fd_eventfd.c">
@@ -575,15 +575,6 @@
     </ClCompile>
     <ClCompile Include="..\..\..\src\core\json\json_writer.c">
     </ClCompile>
-<<<<<<< HEAD
-    <ClCompile Include="..\..\..\src\core\profiling\basic_timers.c">
-    </ClCompile>
-    <ClCompile Include="..\..\..\src\core\profiling\stap_timers.c">
-    </ClCompile>
-    <ClCompile Include="..\..\..\src\core\surface\alarm.c">
-    </ClCompile>
-=======
->>>>>>> bee8f104
     <ClCompile Include="..\..\..\src\core\surface\api_trace.c">
     </ClCompile>
     <ClCompile Include="..\..\..\src\core\surface\byte_buffer.c">
