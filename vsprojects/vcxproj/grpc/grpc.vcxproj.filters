<?xml version="1.0" encoding="utf-8"?>
<Project ToolsVersion="4.0" xmlns="http://schemas.microsoft.com/developer/msbuild/2003">
  <ItemGroup>
<<<<<<< HEAD
    <ClCompile Include="$(SolutionDir)\..\src\core\ext\load_reporting\load_reporting_filter.c">
      <Filter>src\core\ext\load_reporting</Filter>
=======
    <ClCompile Include="$(SolutionDir)\..\src\core\lib\surface\init.c">
      <Filter>src\core\lib\surface</Filter>
>>>>>>> cec42984
    </ClCompile>
    <ClCompile Include="$(SolutionDir)\..\src\core\lib\channel\channel_args.c">
      <Filter>src\core\lib\channel</Filter>
    </ClCompile>
    <ClCompile Include="$(SolutionDir)\..\src\core\lib\channel\channel_stack.c">
      <Filter>src\core\lib\channel</Filter>
    </ClCompile>
    <ClCompile Include="$(SolutionDir)\..\src\core\lib\channel\channel_stack_builder.c">
      <Filter>src\core\lib\channel</Filter>
    </ClCompile>
    <ClCompile Include="$(SolutionDir)\..\src\core\lib\channel\compress_filter.c">
      <Filter>src\core\lib\channel</Filter>
    </ClCompile>
    <ClCompile Include="$(SolutionDir)\..\src\core\lib\channel\connected_channel.c">
      <Filter>src\core\lib\channel</Filter>
    </ClCompile>
    <ClCompile Include="$(SolutionDir)\..\src\core\lib\channel\http_client_filter.c">
      <Filter>src\core\lib\channel</Filter>
    </ClCompile>
    <ClCompile Include="$(SolutionDir)\..\src\core\lib\channel\http_server_filter.c">
      <Filter>src\core\lib\channel</Filter>
    </ClCompile>
    <ClCompile Include="$(SolutionDir)\..\src\core\lib\compression\compression_algorithm.c">
      <Filter>src\core\lib\compression</Filter>
    </ClCompile>
    <ClCompile Include="$(SolutionDir)\..\src\core\lib\compression\message_compress.c">
      <Filter>src\core\lib\compression</Filter>
    </ClCompile>
    <ClCompile Include="$(SolutionDir)\..\src\core\lib\debug\trace.c">
      <Filter>src\core\lib\debug</Filter>
    </ClCompile>
    <ClCompile Include="$(SolutionDir)\..\src\core\lib\http\format_request.c">
      <Filter>src\core\lib\http</Filter>
    </ClCompile>
    <ClCompile Include="$(SolutionDir)\..\src\core\lib\http\httpcli.c">
      <Filter>src\core\lib\http</Filter>
    </ClCompile>
    <ClCompile Include="$(SolutionDir)\..\src\core\lib\http\parser.c">
      <Filter>src\core\lib\http</Filter>
    </ClCompile>
    <ClCompile Include="$(SolutionDir)\..\src\core\lib\iomgr\closure.c">
      <Filter>src\core\lib\iomgr</Filter>
    </ClCompile>
    <ClCompile Include="$(SolutionDir)\..\src\core\lib\iomgr\endpoint.c">
      <Filter>src\core\lib\iomgr</Filter>
    </ClCompile>
    <ClCompile Include="$(SolutionDir)\..\src\core\lib\iomgr\endpoint_pair_posix.c">
      <Filter>src\core\lib\iomgr</Filter>
    </ClCompile>
    <ClCompile Include="$(SolutionDir)\..\src\core\lib\iomgr\endpoint_pair_windows.c">
      <Filter>src\core\lib\iomgr</Filter>
    </ClCompile>
    <ClCompile Include="$(SolutionDir)\..\src\core\lib\iomgr\ev_poll_and_epoll_posix.c">
      <Filter>src\core\lib\iomgr</Filter>
    </ClCompile>
    <ClCompile Include="$(SolutionDir)\..\src\core\lib\iomgr\ev_posix.c">
      <Filter>src\core\lib\iomgr</Filter>
    </ClCompile>
    <ClCompile Include="$(SolutionDir)\..\src\core\lib\iomgr\exec_ctx.c">
      <Filter>src\core\lib\iomgr</Filter>
    </ClCompile>
    <ClCompile Include="$(SolutionDir)\..\src\core\lib\iomgr\executor.c">
      <Filter>src\core\lib\iomgr</Filter>
    </ClCompile>
    <ClCompile Include="$(SolutionDir)\..\src\core\lib\iomgr\iocp_windows.c">
      <Filter>src\core\lib\iomgr</Filter>
    </ClCompile>
    <ClCompile Include="$(SolutionDir)\..\src\core\lib\iomgr\iomgr.c">
      <Filter>src\core\lib\iomgr</Filter>
    </ClCompile>
    <ClCompile Include="$(SolutionDir)\..\src\core\lib\iomgr\iomgr_posix.c">
      <Filter>src\core\lib\iomgr</Filter>
    </ClCompile>
    <ClCompile Include="$(SolutionDir)\..\src\core\lib\iomgr\iomgr_windows.c">
      <Filter>src\core\lib\iomgr</Filter>
    </ClCompile>
    <ClCompile Include="$(SolutionDir)\..\src\core\lib\iomgr\pollset_set_windows.c">
      <Filter>src\core\lib\iomgr</Filter>
    </ClCompile>
    <ClCompile Include="$(SolutionDir)\..\src\core\lib\iomgr\pollset_windows.c">
      <Filter>src\core\lib\iomgr</Filter>
    </ClCompile>
    <ClCompile Include="$(SolutionDir)\..\src\core\lib\iomgr\resolve_address_posix.c">
      <Filter>src\core\lib\iomgr</Filter>
    </ClCompile>
    <ClCompile Include="$(SolutionDir)\..\src\core\lib\iomgr\resolve_address_windows.c">
      <Filter>src\core\lib\iomgr</Filter>
    </ClCompile>
    <ClCompile Include="$(SolutionDir)\..\src\core\lib\iomgr\sockaddr_utils.c">
      <Filter>src\core\lib\iomgr</Filter>
    </ClCompile>
    <ClCompile Include="$(SolutionDir)\..\src\core\lib\iomgr\socket_utils_common_posix.c">
      <Filter>src\core\lib\iomgr</Filter>
    </ClCompile>
    <ClCompile Include="$(SolutionDir)\..\src\core\lib\iomgr\socket_utils_linux.c">
      <Filter>src\core\lib\iomgr</Filter>
    </ClCompile>
    <ClCompile Include="$(SolutionDir)\..\src\core\lib\iomgr\socket_utils_posix.c">
      <Filter>src\core\lib\iomgr</Filter>
    </ClCompile>
    <ClCompile Include="$(SolutionDir)\..\src\core\lib\iomgr\socket_windows.c">
      <Filter>src\core\lib\iomgr</Filter>
    </ClCompile>
    <ClCompile Include="$(SolutionDir)\..\src\core\lib\iomgr\tcp_client_posix.c">
      <Filter>src\core\lib\iomgr</Filter>
    </ClCompile>
    <ClCompile Include="$(SolutionDir)\..\src\core\lib\iomgr\tcp_client_windows.c">
      <Filter>src\core\lib\iomgr</Filter>
    </ClCompile>
    <ClCompile Include="$(SolutionDir)\..\src\core\lib\iomgr\tcp_posix.c">
      <Filter>src\core\lib\iomgr</Filter>
    </ClCompile>
    <ClCompile Include="$(SolutionDir)\..\src\core\lib\iomgr\tcp_server_posix.c">
      <Filter>src\core\lib\iomgr</Filter>
    </ClCompile>
    <ClCompile Include="$(SolutionDir)\..\src\core\lib\iomgr\tcp_server_windows.c">
      <Filter>src\core\lib\iomgr</Filter>
    </ClCompile>
    <ClCompile Include="$(SolutionDir)\..\src\core\lib\iomgr\tcp_windows.c">
      <Filter>src\core\lib\iomgr</Filter>
    </ClCompile>
    <ClCompile Include="$(SolutionDir)\..\src\core\lib\iomgr\time_averaged_stats.c">
      <Filter>src\core\lib\iomgr</Filter>
    </ClCompile>
    <ClCompile Include="$(SolutionDir)\..\src\core\lib\iomgr\timer.c">
      <Filter>src\core\lib\iomgr</Filter>
    </ClCompile>
    <ClCompile Include="$(SolutionDir)\..\src\core\lib\iomgr\timer_heap.c">
      <Filter>src\core\lib\iomgr</Filter>
    </ClCompile>
    <ClCompile Include="$(SolutionDir)\..\src\core\lib\iomgr\udp_server.c">
      <Filter>src\core\lib\iomgr</Filter>
    </ClCompile>
    <ClCompile Include="$(SolutionDir)\..\src\core\lib\iomgr\unix_sockets_posix.c">
      <Filter>src\core\lib\iomgr</Filter>
    </ClCompile>
    <ClCompile Include="$(SolutionDir)\..\src\core\lib\iomgr\unix_sockets_posix_noop.c">
      <Filter>src\core\lib\iomgr</Filter>
    </ClCompile>
    <ClCompile Include="$(SolutionDir)\..\src\core\lib\iomgr\wakeup_fd_eventfd.c">
      <Filter>src\core\lib\iomgr</Filter>
    </ClCompile>
    <ClCompile Include="$(SolutionDir)\..\src\core\lib\iomgr\wakeup_fd_nospecial.c">
      <Filter>src\core\lib\iomgr</Filter>
    </ClCompile>
    <ClCompile Include="$(SolutionDir)\..\src\core\lib\iomgr\wakeup_fd_pipe.c">
      <Filter>src\core\lib\iomgr</Filter>
    </ClCompile>
    <ClCompile Include="$(SolutionDir)\..\src\core\lib\iomgr\wakeup_fd_posix.c">
      <Filter>src\core\lib\iomgr</Filter>
    </ClCompile>
    <ClCompile Include="$(SolutionDir)\..\src\core\lib\iomgr\workqueue_posix.c">
      <Filter>src\core\lib\iomgr</Filter>
    </ClCompile>
    <ClCompile Include="$(SolutionDir)\..\src\core\lib\iomgr\workqueue_windows.c">
      <Filter>src\core\lib\iomgr</Filter>
    </ClCompile>
    <ClCompile Include="$(SolutionDir)\..\src\core\lib\json\json.c">
      <Filter>src\core\lib\json</Filter>
    </ClCompile>
    <ClCompile Include="$(SolutionDir)\..\src\core\lib\json\json_reader.c">
      <Filter>src\core\lib\json</Filter>
    </ClCompile>
    <ClCompile Include="$(SolutionDir)\..\src\core\lib\json\json_string.c">
      <Filter>src\core\lib\json</Filter>
    </ClCompile>
    <ClCompile Include="$(SolutionDir)\..\src\core\lib\json\json_writer.c">
      <Filter>src\core\lib\json</Filter>
    </ClCompile>
    <ClCompile Include="$(SolutionDir)\..\src\core\lib\load_reporting\load_reporting.c">
      <Filter>src\core\lib\load_reporting</Filter>
    </ClCompile>
    <ClCompile Include="$(SolutionDir)\..\src\core\lib\surface\alarm.c">
      <Filter>src\core\lib\surface</Filter>
    </ClCompile>
    <ClCompile Include="$(SolutionDir)\..\src\core\lib\surface\api_trace.c">
      <Filter>src\core\lib\surface</Filter>
    </ClCompile>
    <ClCompile Include="$(SolutionDir)\..\src\core\lib\surface\byte_buffer.c">
      <Filter>src\core\lib\surface</Filter>
    </ClCompile>
    <ClCompile Include="$(SolutionDir)\..\src\core\lib\surface\byte_buffer_reader.c">
      <Filter>src\core\lib\surface</Filter>
    </ClCompile>
    <ClCompile Include="$(SolutionDir)\..\src\core\lib\surface\call.c">
      <Filter>src\core\lib\surface</Filter>
    </ClCompile>
    <ClCompile Include="$(SolutionDir)\..\src\core\lib\surface\call_details.c">
      <Filter>src\core\lib\surface</Filter>
    </ClCompile>
    <ClCompile Include="$(SolutionDir)\..\src\core\lib\surface\call_log_batch.c">
      <Filter>src\core\lib\surface</Filter>
    </ClCompile>
    <ClCompile Include="$(SolutionDir)\..\src\core\lib\surface\channel.c">
      <Filter>src\core\lib\surface</Filter>
    </ClCompile>
    <ClCompile Include="$(SolutionDir)\..\src\core\lib\surface\channel_init.c">
      <Filter>src\core\lib\surface</Filter>
    </ClCompile>
    <ClCompile Include="$(SolutionDir)\..\src\core\lib\surface\channel_ping.c">
      <Filter>src\core\lib\surface</Filter>
    </ClCompile>
    <ClCompile Include="$(SolutionDir)\..\src\core\lib\surface\channel_stack_type.c">
      <Filter>src\core\lib\surface</Filter>
    </ClCompile>
    <ClCompile Include="$(SolutionDir)\..\src\core\lib\surface\completion_queue.c">
      <Filter>src\core\lib\surface</Filter>
    </ClCompile>
    <ClCompile Include="$(SolutionDir)\..\src\core\lib\surface\event_string.c">
      <Filter>src\core\lib\surface</Filter>
    </ClCompile>
    <ClCompile Include="$(SolutionDir)\..\src\core\lib\surface\lame_client.c">
      <Filter>src\core\lib\surface</Filter>
    </ClCompile>
    <ClCompile Include="$(SolutionDir)\..\src\core\lib\surface\metadata_array.c">
      <Filter>src\core\lib\surface</Filter>
    </ClCompile>
    <ClCompile Include="$(SolutionDir)\..\src\core\lib\surface\server.c">
      <Filter>src\core\lib\surface</Filter>
    </ClCompile>
    <ClCompile Include="$(SolutionDir)\..\src\core\lib\surface\validate_metadata.c">
      <Filter>src\core\lib\surface</Filter>
    </ClCompile>
    <ClCompile Include="$(SolutionDir)\..\src\core\lib\surface\version.c">
      <Filter>src\core\lib\surface</Filter>
    </ClCompile>
    <ClCompile Include="$(SolutionDir)\..\src\core\lib\transport\byte_stream.c">
      <Filter>src\core\lib\transport</Filter>
    </ClCompile>
    <ClCompile Include="$(SolutionDir)\..\src\core\lib\transport\connectivity_state.c">
      <Filter>src\core\lib\transport</Filter>
    </ClCompile>
    <ClCompile Include="$(SolutionDir)\..\src\core\lib\transport\metadata.c">
      <Filter>src\core\lib\transport</Filter>
    </ClCompile>
    <ClCompile Include="$(SolutionDir)\..\src\core\lib\transport\metadata_batch.c">
      <Filter>src\core\lib\transport</Filter>
    </ClCompile>
    <ClCompile Include="$(SolutionDir)\..\src\core\lib\transport\static_metadata.c">
      <Filter>src\core\lib\transport</Filter>
    </ClCompile>
    <ClCompile Include="$(SolutionDir)\..\src\core\lib\transport\transport.c">
      <Filter>src\core\lib\transport</Filter>
    </ClCompile>
    <ClCompile Include="$(SolutionDir)\..\src\core\lib\transport\transport_op_string.c">
      <Filter>src\core\lib\transport</Filter>
    </ClCompile>
    <ClCompile Include="$(SolutionDir)\..\src\core\ext\transport\chttp2\server\secure\server_secure_chttp2.c">
      <Filter>src\core\ext\transport\chttp2\server\secure</Filter>
    </ClCompile>
    <ClCompile Include="$(SolutionDir)\..\src\core\ext\transport\chttp2\transport\bin_encoder.c">
      <Filter>src\core\ext\transport\chttp2\transport</Filter>
    </ClCompile>
    <ClCompile Include="$(SolutionDir)\..\src\core\ext\transport\chttp2\transport\chttp2_plugin.c">
      <Filter>src\core\ext\transport\chttp2\transport</Filter>
    </ClCompile>
    <ClCompile Include="$(SolutionDir)\..\src\core\ext\transport\chttp2\transport\chttp2_transport.c">
      <Filter>src\core\ext\transport\chttp2\transport</Filter>
    </ClCompile>
    <ClCompile Include="$(SolutionDir)\..\src\core\ext\transport\chttp2\transport\frame_data.c">
      <Filter>src\core\ext\transport\chttp2\transport</Filter>
    </ClCompile>
    <ClCompile Include="$(SolutionDir)\..\src\core\ext\transport\chttp2\transport\frame_goaway.c">
      <Filter>src\core\ext\transport\chttp2\transport</Filter>
    </ClCompile>
    <ClCompile Include="$(SolutionDir)\..\src\core\ext\transport\chttp2\transport\frame_ping.c">
      <Filter>src\core\ext\transport\chttp2\transport</Filter>
    </ClCompile>
    <ClCompile Include="$(SolutionDir)\..\src\core\ext\transport\chttp2\transport\frame_rst_stream.c">
      <Filter>src\core\ext\transport\chttp2\transport</Filter>
    </ClCompile>
    <ClCompile Include="$(SolutionDir)\..\src\core\ext\transport\chttp2\transport\frame_settings.c">
      <Filter>src\core\ext\transport\chttp2\transport</Filter>
    </ClCompile>
    <ClCompile Include="$(SolutionDir)\..\src\core\ext\transport\chttp2\transport\frame_window_update.c">
      <Filter>src\core\ext\transport\chttp2\transport</Filter>
    </ClCompile>
    <ClCompile Include="$(SolutionDir)\..\src\core\ext\transport\chttp2\transport\hpack_encoder.c">
      <Filter>src\core\ext\transport\chttp2\transport</Filter>
    </ClCompile>
    <ClCompile Include="$(SolutionDir)\..\src\core\ext\transport\chttp2\transport\hpack_parser.c">
      <Filter>src\core\ext\transport\chttp2\transport</Filter>
    </ClCompile>
    <ClCompile Include="$(SolutionDir)\..\src\core\ext\transport\chttp2\transport\hpack_table.c">
      <Filter>src\core\ext\transport\chttp2\transport</Filter>
    </ClCompile>
    <ClCompile Include="$(SolutionDir)\..\src\core\ext\transport\chttp2\transport\huffsyms.c">
      <Filter>src\core\ext\transport\chttp2\transport</Filter>
    </ClCompile>
    <ClCompile Include="$(SolutionDir)\..\src\core\ext\transport\chttp2\transport\incoming_metadata.c">
      <Filter>src\core\ext\transport\chttp2\transport</Filter>
    </ClCompile>
    <ClCompile Include="$(SolutionDir)\..\src\core\ext\transport\chttp2\transport\parsing.c">
      <Filter>src\core\ext\transport\chttp2\transport</Filter>
    </ClCompile>
    <ClCompile Include="$(SolutionDir)\..\src\core\ext\transport\chttp2\transport\status_conversion.c">
      <Filter>src\core\ext\transport\chttp2\transport</Filter>
    </ClCompile>
    <ClCompile Include="$(SolutionDir)\..\src\core\ext\transport\chttp2\transport\stream_lists.c">
      <Filter>src\core\ext\transport\chttp2\transport</Filter>
    </ClCompile>
    <ClCompile Include="$(SolutionDir)\..\src\core\ext\transport\chttp2\transport\stream_map.c">
      <Filter>src\core\ext\transport\chttp2\transport</Filter>
    </ClCompile>
    <ClCompile Include="$(SolutionDir)\..\src\core\ext\transport\chttp2\transport\timeout_encoding.c">
      <Filter>src\core\ext\transport\chttp2\transport</Filter>
    </ClCompile>
    <ClCompile Include="$(SolutionDir)\..\src\core\ext\transport\chttp2\transport\varint.c">
      <Filter>src\core\ext\transport\chttp2\transport</Filter>
    </ClCompile>
    <ClCompile Include="$(SolutionDir)\..\src\core\ext\transport\chttp2\transport\writing.c">
      <Filter>src\core\ext\transport\chttp2\transport</Filter>
    </ClCompile>
    <ClCompile Include="$(SolutionDir)\..\src\core\ext\transport\chttp2\alpn\alpn.c">
      <Filter>src\core\ext\transport\chttp2\alpn</Filter>
    </ClCompile>
    <ClCompile Include="$(SolutionDir)\..\src\core\lib\http\httpcli_security_connector.c">
      <Filter>src\core\lib\http</Filter>
    </ClCompile>
    <ClCompile Include="$(SolutionDir)\..\src\core\lib\security\b64.c">
      <Filter>src\core\lib\security</Filter>
    </ClCompile>
    <ClCompile Include="$(SolutionDir)\..\src\core\lib\security\client_auth_filter.c">
      <Filter>src\core\lib\security</Filter>
    </ClCompile>
    <ClCompile Include="$(SolutionDir)\..\src\core\lib\security\credentials.c">
      <Filter>src\core\lib\security</Filter>
    </ClCompile>
    <ClCompile Include="$(SolutionDir)\..\src\core\lib\security\credentials_metadata.c">
      <Filter>src\core\lib\security</Filter>
    </ClCompile>
    <ClCompile Include="$(SolutionDir)\..\src\core\lib\security\credentials_posix.c">
      <Filter>src\core\lib\security</Filter>
    </ClCompile>
    <ClCompile Include="$(SolutionDir)\..\src\core\lib\security\credentials_win32.c">
      <Filter>src\core\lib\security</Filter>
    </ClCompile>
    <ClCompile Include="$(SolutionDir)\..\src\core\lib\security\google_default_credentials.c">
      <Filter>src\core\lib\security</Filter>
    </ClCompile>
    <ClCompile Include="$(SolutionDir)\..\src\core\lib\security\handshake.c">
      <Filter>src\core\lib\security</Filter>
    </ClCompile>
    <ClCompile Include="$(SolutionDir)\..\src\core\lib\security\json_token.c">
      <Filter>src\core\lib\security</Filter>
    </ClCompile>
    <ClCompile Include="$(SolutionDir)\..\src\core\lib\security\jwt_verifier.c">
      <Filter>src\core\lib\security</Filter>
    </ClCompile>
    <ClCompile Include="$(SolutionDir)\..\src\core\lib\security\secure_endpoint.c">
      <Filter>src\core\lib\security</Filter>
    </ClCompile>
    <ClCompile Include="$(SolutionDir)\..\src\core\lib\security\security_connector.c">
      <Filter>src\core\lib\security</Filter>
    </ClCompile>
    <ClCompile Include="$(SolutionDir)\..\src\core\lib\security\security_context.c">
      <Filter>src\core\lib\security</Filter>
    </ClCompile>
    <ClCompile Include="$(SolutionDir)\..\src\core\lib\security\server_auth_filter.c">
      <Filter>src\core\lib\security</Filter>
    </ClCompile>
    <ClCompile Include="$(SolutionDir)\..\src\core\lib\surface\init_secure.c">
      <Filter>src\core\lib\surface</Filter>
    </ClCompile>
    <ClCompile Include="$(SolutionDir)\..\src\core\lib\tsi\fake_transport_security.c">
      <Filter>src\core\lib\tsi</Filter>
    </ClCompile>
    <ClCompile Include="$(SolutionDir)\..\src\core\lib\tsi\ssl_transport_security.c">
      <Filter>src\core\lib\tsi</Filter>
    </ClCompile>
    <ClCompile Include="$(SolutionDir)\..\src\core\lib\tsi\transport_security.c">
      <Filter>src\core\lib\tsi</Filter>
    </ClCompile>
    <ClCompile Include="$(SolutionDir)\..\src\core\ext\transport\chttp2\client\secure\secure_channel_create.c">
      <Filter>src\core\ext\transport\chttp2\client\secure</Filter>
    </ClCompile>
    <ClCompile Include="$(SolutionDir)\..\src\core\ext\client_config\channel_connectivity.c">
      <Filter>src\core\ext\client_config</Filter>
    </ClCompile>
    <ClCompile Include="$(SolutionDir)\..\src\core\ext\client_config\client_channel.c">
      <Filter>src\core\ext\client_config</Filter>
    </ClCompile>
    <ClCompile Include="$(SolutionDir)\..\src\core\ext\client_config\client_channel_factory.c">
      <Filter>src\core\ext\client_config</Filter>
    </ClCompile>
    <ClCompile Include="$(SolutionDir)\..\src\core\ext\client_config\client_config.c">
      <Filter>src\core\ext\client_config</Filter>
    </ClCompile>
    <ClCompile Include="$(SolutionDir)\..\src\core\ext\client_config\client_config_plugin.c">
      <Filter>src\core\ext\client_config</Filter>
    </ClCompile>
    <ClCompile Include="$(SolutionDir)\..\src\core\ext\client_config\connector.c">
      <Filter>src\core\ext\client_config</Filter>
    </ClCompile>
    <ClCompile Include="$(SolutionDir)\..\src\core\ext\client_config\default_initial_connect_string.c">
      <Filter>src\core\ext\client_config</Filter>
    </ClCompile>
    <ClCompile Include="$(SolutionDir)\..\src\core\ext\client_config\initial_connect_string.c">
      <Filter>src\core\ext\client_config</Filter>
    </ClCompile>
    <ClCompile Include="$(SolutionDir)\..\src\core\ext\client_config\lb_policy.c">
      <Filter>src\core\ext\client_config</Filter>
    </ClCompile>
    <ClCompile Include="$(SolutionDir)\..\src\core\ext\client_config\lb_policy_factory.c">
      <Filter>src\core\ext\client_config</Filter>
    </ClCompile>
    <ClCompile Include="$(SolutionDir)\..\src\core\ext\client_config\lb_policy_registry.c">
      <Filter>src\core\ext\client_config</Filter>
    </ClCompile>
    <ClCompile Include="$(SolutionDir)\..\src\core\ext\client_config\parse_address.c">
      <Filter>src\core\ext\client_config</Filter>
    </ClCompile>
    <ClCompile Include="$(SolutionDir)\..\src\core\ext\client_config\resolver.c">
      <Filter>src\core\ext\client_config</Filter>
    </ClCompile>
    <ClCompile Include="$(SolutionDir)\..\src\core\ext\client_config\resolver_factory.c">
      <Filter>src\core\ext\client_config</Filter>
    </ClCompile>
    <ClCompile Include="$(SolutionDir)\..\src\core\ext\client_config\resolver_registry.c">
      <Filter>src\core\ext\client_config</Filter>
    </ClCompile>
    <ClCompile Include="$(SolutionDir)\..\src\core\ext\client_config\subchannel.c">
      <Filter>src\core\ext\client_config</Filter>
    </ClCompile>
    <ClCompile Include="$(SolutionDir)\..\src\core\ext\client_config\subchannel_call_holder.c">
      <Filter>src\core\ext\client_config</Filter>
    </ClCompile>
    <ClCompile Include="$(SolutionDir)\..\src\core\ext\client_config\subchannel_index.c">
      <Filter>src\core\ext\client_config</Filter>
    </ClCompile>
    <ClCompile Include="$(SolutionDir)\..\src\core\ext\client_config\uri_parser.c">
      <Filter>src\core\ext\client_config</Filter>
    </ClCompile>
    <ClCompile Include="$(SolutionDir)\..\src\core\ext\transport\chttp2\server\insecure\server_chttp2.c">
      <Filter>src\core\ext\transport\chttp2\server\insecure</Filter>
    </ClCompile>
    <ClCompile Include="$(SolutionDir)\..\src\core\ext\transport\chttp2\client\insecure\channel_create.c">
      <Filter>src\core\ext\transport\chttp2\client\insecure</Filter>
    </ClCompile>
    <ClCompile Include="$(SolutionDir)\..\src\core\ext\lb_policy\grpclb\load_balancer_api.c">
      <Filter>src\core\ext\lb_policy\grpclb</Filter>
    </ClCompile>
    <ClCompile Include="$(SolutionDir)\..\src\core\ext\lb_policy\grpclb\proto\grpc\lb\v0\load_balancer.pb.c">
      <Filter>src\core\ext\lb_policy\grpclb\proto\grpc\lb\v0</Filter>
    </ClCompile>
    <ClCompile Include="$(SolutionDir)\..\third_party\nanopb\pb_common.c">
      <Filter>third_party\nanopb</Filter>
    </ClCompile>
    <ClCompile Include="$(SolutionDir)\..\third_party\nanopb\pb_decode.c">
      <Filter>third_party\nanopb</Filter>
    </ClCompile>
    <ClCompile Include="$(SolutionDir)\..\third_party\nanopb\pb_encode.c">
      <Filter>third_party\nanopb</Filter>
    </ClCompile>
    <ClCompile Include="$(SolutionDir)\..\src\core\ext\lb_policy\pick_first\pick_first.c">
      <Filter>src\core\ext\lb_policy\pick_first</Filter>
    </ClCompile>
    <ClCompile Include="$(SolutionDir)\..\src\core\ext\lb_policy\round_robin\round_robin.c">
      <Filter>src\core\ext\lb_policy\round_robin</Filter>
    </ClCompile>
    <ClCompile Include="$(SolutionDir)\..\src\core\ext\resolver\dns\native\dns_resolver.c">
      <Filter>src\core\ext\resolver\dns\native</Filter>
    </ClCompile>
    <ClCompile Include="$(SolutionDir)\..\src\core\ext\resolver\sockaddr\sockaddr_resolver.c">
      <Filter>src\core\ext\resolver\sockaddr</Filter>
    </ClCompile>
    <ClCompile Include="$(SolutionDir)\..\src\core\ext\census\context.c">
      <Filter>src\core\ext\census</Filter>
    </ClCompile>
    <ClCompile Include="$(SolutionDir)\..\src\core\ext\census\grpc_context.c">
      <Filter>src\core\ext\census</Filter>
    </ClCompile>
    <ClCompile Include="$(SolutionDir)\..\src\core\ext\census\grpc_filter.c">
      <Filter>src\core\ext\census</Filter>
    </ClCompile>
    <ClCompile Include="$(SolutionDir)\..\src\core\ext\census\grpc_plugin.c">
      <Filter>src\core\ext\census</Filter>
    </ClCompile>
    <ClCompile Include="$(SolutionDir)\..\src\core\ext\census\initialize.c">
      <Filter>src\core\ext\census</Filter>
    </ClCompile>
    <ClCompile Include="$(SolutionDir)\..\src\core\ext\census\mlog.c">
      <Filter>src\core\ext\census</Filter>
    </ClCompile>
    <ClCompile Include="$(SolutionDir)\..\src\core\ext\census\operation.c">
      <Filter>src\core\ext\census</Filter>
    </ClCompile>
    <ClCompile Include="$(SolutionDir)\..\src\core\ext\census\placeholders.c">
      <Filter>src\core\ext\census</Filter>
    </ClCompile>
    <ClCompile Include="$(SolutionDir)\..\src\core\ext\census\tracing.c">
      <Filter>src\core\ext\census</Filter>
    </ClCompile>
    <ClCompile Include="$(SolutionDir)\..\src\core\plugin_registry\grpc_plugin_registry.c">
      <Filter>src\core\plugin_registry</Filter>
    </ClCompile>
  </ItemGroup>
  <ItemGroup>
    <ClInclude Include="$(SolutionDir)\..\include\grpc\byte_buffer.h">
      <Filter>include\grpc</Filter>
    </ClInclude>
    <ClInclude Include="$(SolutionDir)\..\include\grpc\byte_buffer_reader.h">
      <Filter>include\grpc</Filter>
    </ClInclude>
    <ClInclude Include="$(SolutionDir)\..\include\grpc\compression.h">
      <Filter>include\grpc</Filter>
    </ClInclude>
    <ClInclude Include="$(SolutionDir)\..\include\grpc\grpc.h">
      <Filter>include\grpc</Filter>
    </ClInclude>
    <ClInclude Include="$(SolutionDir)\..\include\grpc\status.h">
      <Filter>include\grpc</Filter>
    </ClInclude>
    <ClInclude Include="$(SolutionDir)\..\include\grpc\impl\codegen\byte_buffer.h">
      <Filter>include\grpc\impl\codegen</Filter>
    </ClInclude>
    <ClInclude Include="$(SolutionDir)\..\include\grpc\impl\codegen\compression_types.h">
      <Filter>include\grpc\impl\codegen</Filter>
    </ClInclude>
    <ClInclude Include="$(SolutionDir)\..\include\grpc\impl\codegen\connectivity_state.h">
      <Filter>include\grpc\impl\codegen</Filter>
    </ClInclude>
    <ClInclude Include="$(SolutionDir)\..\include\grpc\impl\codegen\grpc_types.h">
      <Filter>include\grpc\impl\codegen</Filter>
    </ClInclude>
    <ClInclude Include="$(SolutionDir)\..\include\grpc\impl\codegen\propagation_bits.h">
      <Filter>include\grpc\impl\codegen</Filter>
    </ClInclude>
    <ClInclude Include="$(SolutionDir)\..\include\grpc\impl\codegen\status.h">
      <Filter>include\grpc\impl\codegen</Filter>
    </ClInclude>
    <ClInclude Include="$(SolutionDir)\..\include\grpc\impl\codegen\alloc.h">
      <Filter>include\grpc\impl\codegen</Filter>
    </ClInclude>
    <ClInclude Include="$(SolutionDir)\..\include\grpc\impl\codegen\atm.h">
      <Filter>include\grpc\impl\codegen</Filter>
    </ClInclude>
    <ClInclude Include="$(SolutionDir)\..\include\grpc\impl\codegen\atm_gcc_atomic.h">
      <Filter>include\grpc\impl\codegen</Filter>
    </ClInclude>
    <ClInclude Include="$(SolutionDir)\..\include\grpc\impl\codegen\atm_gcc_sync.h">
      <Filter>include\grpc\impl\codegen</Filter>
    </ClInclude>
    <ClInclude Include="$(SolutionDir)\..\include\grpc\impl\codegen\atm_win32.h">
      <Filter>include\grpc\impl\codegen</Filter>
    </ClInclude>
    <ClInclude Include="$(SolutionDir)\..\include\grpc\impl\codegen\log.h">
      <Filter>include\grpc\impl\codegen</Filter>
    </ClInclude>
    <ClInclude Include="$(SolutionDir)\..\include\grpc\impl\codegen\port_platform.h">
      <Filter>include\grpc\impl\codegen</Filter>
    </ClInclude>
    <ClInclude Include="$(SolutionDir)\..\include\grpc\impl\codegen\slice.h">
      <Filter>include\grpc\impl\codegen</Filter>
    </ClInclude>
    <ClInclude Include="$(SolutionDir)\..\include\grpc\impl\codegen\slice_buffer.h">
      <Filter>include\grpc\impl\codegen</Filter>
    </ClInclude>
    <ClInclude Include="$(SolutionDir)\..\include\grpc\impl\codegen\sync.h">
      <Filter>include\grpc\impl\codegen</Filter>
    </ClInclude>
    <ClInclude Include="$(SolutionDir)\..\include\grpc\impl\codegen\sync_generic.h">
      <Filter>include\grpc\impl\codegen</Filter>
    </ClInclude>
    <ClInclude Include="$(SolutionDir)\..\include\grpc\impl\codegen\sync_posix.h">
      <Filter>include\grpc\impl\codegen</Filter>
    </ClInclude>
    <ClInclude Include="$(SolutionDir)\..\include\grpc\impl\codegen\sync_win32.h">
      <Filter>include\grpc\impl\codegen</Filter>
    </ClInclude>
    <ClInclude Include="$(SolutionDir)\..\include\grpc\impl\codegen\time.h">
      <Filter>include\grpc\impl\codegen</Filter>
    </ClInclude>
    <ClInclude Include="$(SolutionDir)\..\include\grpc\grpc_security.h">
      <Filter>include\grpc</Filter>
    </ClInclude>
    <ClInclude Include="$(SolutionDir)\..\include\grpc\grpc_security_constants.h">
      <Filter>include\grpc</Filter>
    </ClInclude>
    <ClInclude Include="$(SolutionDir)\..\include\grpc\census.h">
      <Filter>include\grpc</Filter>
    </ClInclude>
  </ItemGroup>
  <ItemGroup>
    <ClInclude Include="$(SolutionDir)\..\src\core\ext\load_reporting\load_reporting_filter.h">
      <Filter>src\core\ext\load_reporting</Filter>
    </ClInclude>
    <ClInclude Include="$(SolutionDir)\..\src\core\lib\channel\channel_args.h">
      <Filter>src\core\lib\channel</Filter>
    </ClInclude>
    <ClInclude Include="$(SolutionDir)\..\src\core\lib\channel\channel_stack.h">
      <Filter>src\core\lib\channel</Filter>
    </ClInclude>
    <ClInclude Include="$(SolutionDir)\..\src\core\lib\channel\channel_stack_builder.h">
      <Filter>src\core\lib\channel</Filter>
    </ClInclude>
    <ClInclude Include="$(SolutionDir)\..\src\core\lib\channel\compress_filter.h">
      <Filter>src\core\lib\channel</Filter>
    </ClInclude>
    <ClInclude Include="$(SolutionDir)\..\src\core\lib\channel\connected_channel.h">
      <Filter>src\core\lib\channel</Filter>
    </ClInclude>
    <ClInclude Include="$(SolutionDir)\..\src\core\lib\channel\context.h">
      <Filter>src\core\lib\channel</Filter>
    </ClInclude>
    <ClInclude Include="$(SolutionDir)\..\src\core\lib\channel\http_client_filter.h">
      <Filter>src\core\lib\channel</Filter>
    </ClInclude>
    <ClInclude Include="$(SolutionDir)\..\src\core\lib\channel\http_server_filter.h">
      <Filter>src\core\lib\channel</Filter>
    </ClInclude>
    <ClInclude Include="$(SolutionDir)\..\src\core\lib\compression\algorithm_metadata.h">
      <Filter>src\core\lib\compression</Filter>
    </ClInclude>
    <ClInclude Include="$(SolutionDir)\..\src\core\lib\compression\message_compress.h">
      <Filter>src\core\lib\compression</Filter>
    </ClInclude>
    <ClInclude Include="$(SolutionDir)\..\src\core\lib\debug\trace.h">
      <Filter>src\core\lib\debug</Filter>
    </ClInclude>
    <ClInclude Include="$(SolutionDir)\..\src\core\lib\http\format_request.h">
      <Filter>src\core\lib\http</Filter>
    </ClInclude>
    <ClInclude Include="$(SolutionDir)\..\src\core\lib\http\httpcli.h">
      <Filter>src\core\lib\http</Filter>
    </ClInclude>
    <ClInclude Include="$(SolutionDir)\..\src\core\lib\http\parser.h">
      <Filter>src\core\lib\http</Filter>
    </ClInclude>
    <ClInclude Include="$(SolutionDir)\..\src\core\lib\iomgr\closure.h">
      <Filter>src\core\lib\iomgr</Filter>
    </ClInclude>
    <ClInclude Include="$(SolutionDir)\..\src\core\lib\iomgr\endpoint.h">
      <Filter>src\core\lib\iomgr</Filter>
    </ClInclude>
    <ClInclude Include="$(SolutionDir)\..\src\core\lib\iomgr\endpoint_pair.h">
      <Filter>src\core\lib\iomgr</Filter>
    </ClInclude>
    <ClInclude Include="$(SolutionDir)\..\src\core\lib\iomgr\ev_poll_and_epoll_posix.h">
      <Filter>src\core\lib\iomgr</Filter>
    </ClInclude>
    <ClInclude Include="$(SolutionDir)\..\src\core\lib\iomgr\ev_posix.h">
      <Filter>src\core\lib\iomgr</Filter>
    </ClInclude>
    <ClInclude Include="$(SolutionDir)\..\src\core\lib\iomgr\exec_ctx.h">
      <Filter>src\core\lib\iomgr</Filter>
    </ClInclude>
    <ClInclude Include="$(SolutionDir)\..\src\core\lib\iomgr\executor.h">
      <Filter>src\core\lib\iomgr</Filter>
    </ClInclude>
    <ClInclude Include="$(SolutionDir)\..\src\core\lib\iomgr\iocp_windows.h">
      <Filter>src\core\lib\iomgr</Filter>
    </ClInclude>
    <ClInclude Include="$(SolutionDir)\..\src\core\lib\iomgr\iomgr.h">
      <Filter>src\core\lib\iomgr</Filter>
    </ClInclude>
    <ClInclude Include="$(SolutionDir)\..\src\core\lib\iomgr\iomgr_internal.h">
      <Filter>src\core\lib\iomgr</Filter>
    </ClInclude>
    <ClInclude Include="$(SolutionDir)\..\src\core\lib\iomgr\iomgr_posix.h">
      <Filter>src\core\lib\iomgr</Filter>
    </ClInclude>
    <ClInclude Include="$(SolutionDir)\..\src\core\lib\iomgr\pollset.h">
      <Filter>src\core\lib\iomgr</Filter>
    </ClInclude>
    <ClInclude Include="$(SolutionDir)\..\src\core\lib\iomgr\pollset_set.h">
      <Filter>src\core\lib\iomgr</Filter>
    </ClInclude>
    <ClInclude Include="$(SolutionDir)\..\src\core\lib\iomgr\pollset_set_windows.h">
      <Filter>src\core\lib\iomgr</Filter>
    </ClInclude>
    <ClInclude Include="$(SolutionDir)\..\src\core\lib\iomgr\pollset_windows.h">
      <Filter>src\core\lib\iomgr</Filter>
    </ClInclude>
    <ClInclude Include="$(SolutionDir)\..\src\core\lib\iomgr\resolve_address.h">
      <Filter>src\core\lib\iomgr</Filter>
    </ClInclude>
    <ClInclude Include="$(SolutionDir)\..\src\core\lib\iomgr\sockaddr.h">
      <Filter>src\core\lib\iomgr</Filter>
    </ClInclude>
    <ClInclude Include="$(SolutionDir)\..\src\core\lib\iomgr\sockaddr_posix.h">
      <Filter>src\core\lib\iomgr</Filter>
    </ClInclude>
    <ClInclude Include="$(SolutionDir)\..\src\core\lib\iomgr\sockaddr_utils.h">
      <Filter>src\core\lib\iomgr</Filter>
    </ClInclude>
    <ClInclude Include="$(SolutionDir)\..\src\core\lib\iomgr\sockaddr_win32.h">
      <Filter>src\core\lib\iomgr</Filter>
    </ClInclude>
    <ClInclude Include="$(SolutionDir)\..\src\core\lib\iomgr\socket_utils_posix.h">
      <Filter>src\core\lib\iomgr</Filter>
    </ClInclude>
    <ClInclude Include="$(SolutionDir)\..\src\core\lib\iomgr\socket_windows.h">
      <Filter>src\core\lib\iomgr</Filter>
    </ClInclude>
    <ClInclude Include="$(SolutionDir)\..\src\core\lib\iomgr\tcp_client.h">
      <Filter>src\core\lib\iomgr</Filter>
    </ClInclude>
    <ClInclude Include="$(SolutionDir)\..\src\core\lib\iomgr\tcp_posix.h">
      <Filter>src\core\lib\iomgr</Filter>
    </ClInclude>
    <ClInclude Include="$(SolutionDir)\..\src\core\lib\iomgr\tcp_server.h">
      <Filter>src\core\lib\iomgr</Filter>
    </ClInclude>
    <ClInclude Include="$(SolutionDir)\..\src\core\lib\iomgr\tcp_windows.h">
      <Filter>src\core\lib\iomgr</Filter>
    </ClInclude>
    <ClInclude Include="$(SolutionDir)\..\src\core\lib\iomgr\time_averaged_stats.h">
      <Filter>src\core\lib\iomgr</Filter>
    </ClInclude>
    <ClInclude Include="$(SolutionDir)\..\src\core\lib\iomgr\timer.h">
      <Filter>src\core\lib\iomgr</Filter>
    </ClInclude>
    <ClInclude Include="$(SolutionDir)\..\src\core\lib\iomgr\timer_heap.h">
      <Filter>src\core\lib\iomgr</Filter>
    </ClInclude>
    <ClInclude Include="$(SolutionDir)\..\src\core\lib\iomgr\udp_server.h">
      <Filter>src\core\lib\iomgr</Filter>
    </ClInclude>
    <ClInclude Include="$(SolutionDir)\..\src\core\lib\iomgr\unix_sockets_posix.h">
      <Filter>src\core\lib\iomgr</Filter>
    </ClInclude>
    <ClInclude Include="$(SolutionDir)\..\src\core\lib\iomgr\wakeup_fd_pipe.h">
      <Filter>src\core\lib\iomgr</Filter>
    </ClInclude>
    <ClInclude Include="$(SolutionDir)\..\src\core\lib\iomgr\wakeup_fd_posix.h">
      <Filter>src\core\lib\iomgr</Filter>
    </ClInclude>
    <ClInclude Include="$(SolutionDir)\..\src\core\lib\iomgr\workqueue.h">
      <Filter>src\core\lib\iomgr</Filter>
    </ClInclude>
    <ClInclude Include="$(SolutionDir)\..\src\core\lib\iomgr\workqueue_posix.h">
      <Filter>src\core\lib\iomgr</Filter>
    </ClInclude>
    <ClInclude Include="$(SolutionDir)\..\src\core\lib\iomgr\workqueue_windows.h">
      <Filter>src\core\lib\iomgr</Filter>
    </ClInclude>
    <ClInclude Include="$(SolutionDir)\..\src\core\lib\json\json.h">
      <Filter>src\core\lib\json</Filter>
    </ClInclude>
    <ClInclude Include="$(SolutionDir)\..\src\core\lib\json\json_common.h">
      <Filter>src\core\lib\json</Filter>
    </ClInclude>
    <ClInclude Include="$(SolutionDir)\..\src\core\lib\json\json_reader.h">
      <Filter>src\core\lib\json</Filter>
    </ClInclude>
    <ClInclude Include="$(SolutionDir)\..\src\core\lib\json\json_writer.h">
      <Filter>src\core\lib\json</Filter>
    </ClInclude>
    <ClInclude Include="$(SolutionDir)\..\src\core\lib\load_reporting\load_reporting.h">
      <Filter>src\core\lib\load_reporting</Filter>
    </ClInclude>
    <ClInclude Include="$(SolutionDir)\..\src\core\lib\surface\api_trace.h">
      <Filter>src\core\lib\surface</Filter>
    </ClInclude>
    <ClInclude Include="$(SolutionDir)\..\src\core\lib\surface\call.h">
      <Filter>src\core\lib\surface</Filter>
    </ClInclude>
    <ClInclude Include="$(SolutionDir)\..\src\core\lib\surface\call_test_only.h">
      <Filter>src\core\lib\surface</Filter>
    </ClInclude>
    <ClInclude Include="$(SolutionDir)\..\src\core\lib\surface\channel.h">
      <Filter>src\core\lib\surface</Filter>
    </ClInclude>
    <ClInclude Include="$(SolutionDir)\..\src\core\lib\surface\channel_init.h">
      <Filter>src\core\lib\surface</Filter>
    </ClInclude>
    <ClInclude Include="$(SolutionDir)\..\src\core\lib\surface\channel_stack_type.h">
      <Filter>src\core\lib\surface</Filter>
    </ClInclude>
    <ClInclude Include="$(SolutionDir)\..\src\core\lib\surface\completion_queue.h">
      <Filter>src\core\lib\surface</Filter>
    </ClInclude>
    <ClInclude Include="$(SolutionDir)\..\src\core\lib\surface\event_string.h">
      <Filter>src\core\lib\surface</Filter>
    </ClInclude>
    <ClInclude Include="$(SolutionDir)\..\src\core\lib\surface\init.h">
      <Filter>src\core\lib\surface</Filter>
    </ClInclude>
    <ClInclude Include="$(SolutionDir)\..\src\core\lib\surface\lame_client.h">
      <Filter>src\core\lib\surface</Filter>
    </ClInclude>
    <ClInclude Include="$(SolutionDir)\..\src\core\lib\surface\server.h">
      <Filter>src\core\lib\surface</Filter>
    </ClInclude>
    <ClInclude Include="$(SolutionDir)\..\src\core\lib\surface\surface_trace.h">
      <Filter>src\core\lib\surface</Filter>
    </ClInclude>
    <ClInclude Include="$(SolutionDir)\..\src\core\lib\transport\byte_stream.h">
      <Filter>src\core\lib\transport</Filter>
    </ClInclude>
    <ClInclude Include="$(SolutionDir)\..\src\core\lib\transport\connectivity_state.h">
      <Filter>src\core\lib\transport</Filter>
    </ClInclude>
    <ClInclude Include="$(SolutionDir)\..\src\core\lib\transport\metadata.h">
      <Filter>src\core\lib\transport</Filter>
    </ClInclude>
    <ClInclude Include="$(SolutionDir)\..\src\core\lib\transport\metadata_batch.h">
      <Filter>src\core\lib\transport</Filter>
    </ClInclude>
    <ClInclude Include="$(SolutionDir)\..\src\core\lib\transport\static_metadata.h">
      <Filter>src\core\lib\transport</Filter>
    </ClInclude>
    <ClInclude Include="$(SolutionDir)\..\src\core\lib\transport\transport.h">
      <Filter>src\core\lib\transport</Filter>
    </ClInclude>
    <ClInclude Include="$(SolutionDir)\..\src\core\lib\transport\transport_impl.h">
      <Filter>src\core\lib\transport</Filter>
    </ClInclude>
    <ClInclude Include="$(SolutionDir)\..\src\core\ext\transport\chttp2\transport\bin_encoder.h">
      <Filter>src\core\ext\transport\chttp2\transport</Filter>
    </ClInclude>
    <ClInclude Include="$(SolutionDir)\..\src\core\ext\transport\chttp2\transport\chttp2_transport.h">
      <Filter>src\core\ext\transport\chttp2\transport</Filter>
    </ClInclude>
    <ClInclude Include="$(SolutionDir)\..\src\core\ext\transport\chttp2\transport\frame.h">
      <Filter>src\core\ext\transport\chttp2\transport</Filter>
    </ClInclude>
    <ClInclude Include="$(SolutionDir)\..\src\core\ext\transport\chttp2\transport\frame_data.h">
      <Filter>src\core\ext\transport\chttp2\transport</Filter>
    </ClInclude>
    <ClInclude Include="$(SolutionDir)\..\src\core\ext\transport\chttp2\transport\frame_goaway.h">
      <Filter>src\core\ext\transport\chttp2\transport</Filter>
    </ClInclude>
    <ClInclude Include="$(SolutionDir)\..\src\core\ext\transport\chttp2\transport\frame_ping.h">
      <Filter>src\core\ext\transport\chttp2\transport</Filter>
    </ClInclude>
    <ClInclude Include="$(SolutionDir)\..\src\core\ext\transport\chttp2\transport\frame_rst_stream.h">
      <Filter>src\core\ext\transport\chttp2\transport</Filter>
    </ClInclude>
    <ClInclude Include="$(SolutionDir)\..\src\core\ext\transport\chttp2\transport\frame_settings.h">
      <Filter>src\core\ext\transport\chttp2\transport</Filter>
    </ClInclude>
    <ClInclude Include="$(SolutionDir)\..\src\core\ext\transport\chttp2\transport\frame_window_update.h">
      <Filter>src\core\ext\transport\chttp2\transport</Filter>
    </ClInclude>
    <ClInclude Include="$(SolutionDir)\..\src\core\ext\transport\chttp2\transport\hpack_encoder.h">
      <Filter>src\core\ext\transport\chttp2\transport</Filter>
    </ClInclude>
    <ClInclude Include="$(SolutionDir)\..\src\core\ext\transport\chttp2\transport\hpack_parser.h">
      <Filter>src\core\ext\transport\chttp2\transport</Filter>
    </ClInclude>
    <ClInclude Include="$(SolutionDir)\..\src\core\ext\transport\chttp2\transport\hpack_table.h">
      <Filter>src\core\ext\transport\chttp2\transport</Filter>
    </ClInclude>
    <ClInclude Include="$(SolutionDir)\..\src\core\ext\transport\chttp2\transport\http2_errors.h">
      <Filter>src\core\ext\transport\chttp2\transport</Filter>
    </ClInclude>
    <ClInclude Include="$(SolutionDir)\..\src\core\ext\transport\chttp2\transport\huffsyms.h">
      <Filter>src\core\ext\transport\chttp2\transport</Filter>
    </ClInclude>
    <ClInclude Include="$(SolutionDir)\..\src\core\ext\transport\chttp2\transport\incoming_metadata.h">
      <Filter>src\core\ext\transport\chttp2\transport</Filter>
    </ClInclude>
    <ClInclude Include="$(SolutionDir)\..\src\core\ext\transport\chttp2\transport\internal.h">
      <Filter>src\core\ext\transport\chttp2\transport</Filter>
    </ClInclude>
    <ClInclude Include="$(SolutionDir)\..\src\core\ext\transport\chttp2\transport\status_conversion.h">
      <Filter>src\core\ext\transport\chttp2\transport</Filter>
    </ClInclude>
    <ClInclude Include="$(SolutionDir)\..\src\core\ext\transport\chttp2\transport\stream_map.h">
      <Filter>src\core\ext\transport\chttp2\transport</Filter>
    </ClInclude>
    <ClInclude Include="$(SolutionDir)\..\src\core\ext\transport\chttp2\transport\timeout_encoding.h">
      <Filter>src\core\ext\transport\chttp2\transport</Filter>
    </ClInclude>
    <ClInclude Include="$(SolutionDir)\..\src\core\ext\transport\chttp2\transport\varint.h">
      <Filter>src\core\ext\transport\chttp2\transport</Filter>
    </ClInclude>
    <ClInclude Include="$(SolutionDir)\..\src\core\ext\transport\chttp2\alpn\alpn.h">
      <Filter>src\core\ext\transport\chttp2\alpn</Filter>
    </ClInclude>
    <ClInclude Include="$(SolutionDir)\..\src\core\lib\security\auth_filters.h">
      <Filter>src\core\lib\security</Filter>
    </ClInclude>
    <ClInclude Include="$(SolutionDir)\..\src\core\lib\security\b64.h">
      <Filter>src\core\lib\security</Filter>
    </ClInclude>
    <ClInclude Include="$(SolutionDir)\..\src\core\lib\security\credentials.h">
      <Filter>src\core\lib\security</Filter>
    </ClInclude>
    <ClInclude Include="$(SolutionDir)\..\src\core\lib\security\handshake.h">
      <Filter>src\core\lib\security</Filter>
    </ClInclude>
    <ClInclude Include="$(SolutionDir)\..\src\core\lib\security\json_token.h">
      <Filter>src\core\lib\security</Filter>
    </ClInclude>
    <ClInclude Include="$(SolutionDir)\..\src\core\lib\security\jwt_verifier.h">
      <Filter>src\core\lib\security</Filter>
    </ClInclude>
    <ClInclude Include="$(SolutionDir)\..\src\core\lib\security\secure_endpoint.h">
      <Filter>src\core\lib\security</Filter>
    </ClInclude>
    <ClInclude Include="$(SolutionDir)\..\src\core\lib\security\security_connector.h">
      <Filter>src\core\lib\security</Filter>
    </ClInclude>
    <ClInclude Include="$(SolutionDir)\..\src\core\lib\security\security_context.h">
      <Filter>src\core\lib\security</Filter>
    </ClInclude>
    <ClInclude Include="$(SolutionDir)\..\src\core\lib\tsi\fake_transport_security.h">
      <Filter>src\core\lib\tsi</Filter>
    </ClInclude>
    <ClInclude Include="$(SolutionDir)\..\src\core\lib\tsi\ssl_transport_security.h">
      <Filter>src\core\lib\tsi</Filter>
    </ClInclude>
    <ClInclude Include="$(SolutionDir)\..\src\core\lib\tsi\ssl_types.h">
      <Filter>src\core\lib\tsi</Filter>
    </ClInclude>
    <ClInclude Include="$(SolutionDir)\..\src\core\lib\tsi\transport_security.h">
      <Filter>src\core\lib\tsi</Filter>
    </ClInclude>
    <ClInclude Include="$(SolutionDir)\..\src\core\lib\tsi\transport_security_interface.h">
      <Filter>src\core\lib\tsi</Filter>
    </ClInclude>
    <ClInclude Include="$(SolutionDir)\..\src\core\ext\client_config\client_channel.h">
      <Filter>src\core\ext\client_config</Filter>
    </ClInclude>
    <ClInclude Include="$(SolutionDir)\..\src\core\ext\client_config\client_channel_factory.h">
      <Filter>src\core\ext\client_config</Filter>
    </ClInclude>
    <ClInclude Include="$(SolutionDir)\..\src\core\ext\client_config\client_config.h">
      <Filter>src\core\ext\client_config</Filter>
    </ClInclude>
    <ClInclude Include="$(SolutionDir)\..\src\core\ext\client_config\connector.h">
      <Filter>src\core\ext\client_config</Filter>
    </ClInclude>
    <ClInclude Include="$(SolutionDir)\..\src\core\ext\client_config\initial_connect_string.h">
      <Filter>src\core\ext\client_config</Filter>
    </ClInclude>
    <ClInclude Include="$(SolutionDir)\..\src\core\ext\client_config\lb_policy.h">
      <Filter>src\core\ext\client_config</Filter>
    </ClInclude>
    <ClInclude Include="$(SolutionDir)\..\src\core\ext\client_config\lb_policy_factory.h">
      <Filter>src\core\ext\client_config</Filter>
    </ClInclude>
    <ClInclude Include="$(SolutionDir)\..\src\core\ext\client_config\lb_policy_registry.h">
      <Filter>src\core\ext\client_config</Filter>
    </ClInclude>
    <ClInclude Include="$(SolutionDir)\..\src\core\ext\client_config\parse_address.h">
      <Filter>src\core\ext\client_config</Filter>
    </ClInclude>
    <ClInclude Include="$(SolutionDir)\..\src\core\ext\client_config\resolver.h">
      <Filter>src\core\ext\client_config</Filter>
    </ClInclude>
    <ClInclude Include="$(SolutionDir)\..\src\core\ext\client_config\resolver_factory.h">
      <Filter>src\core\ext\client_config</Filter>
    </ClInclude>
    <ClInclude Include="$(SolutionDir)\..\src\core\ext\client_config\resolver_registry.h">
      <Filter>src\core\ext\client_config</Filter>
    </ClInclude>
    <ClInclude Include="$(SolutionDir)\..\src\core\ext\client_config\subchannel.h">
      <Filter>src\core\ext\client_config</Filter>
    </ClInclude>
    <ClInclude Include="$(SolutionDir)\..\src\core\ext\client_config\subchannel_call_holder.h">
      <Filter>src\core\ext\client_config</Filter>
    </ClInclude>
    <ClInclude Include="$(SolutionDir)\..\src\core\ext\client_config\subchannel_index.h">
      <Filter>src\core\ext\client_config</Filter>
    </ClInclude>
    <ClInclude Include="$(SolutionDir)\..\src\core\ext\client_config\uri_parser.h">
      <Filter>src\core\ext\client_config</Filter>
    </ClInclude>
    <ClInclude Include="$(SolutionDir)\..\src\core\ext\lb_policy\grpclb\load_balancer_api.h">
      <Filter>src\core\ext\lb_policy\grpclb</Filter>
    </ClInclude>
    <ClInclude Include="$(SolutionDir)\..\src\core\ext\lb_policy\grpclb\proto\grpc\lb\v0\load_balancer.pb.h">
      <Filter>src\core\ext\lb_policy\grpclb\proto\grpc\lb\v0</Filter>
    </ClInclude>
    <ClInclude Include="$(SolutionDir)\..\third_party\nanopb\pb.h">
      <Filter>third_party\nanopb</Filter>
    </ClInclude>
    <ClInclude Include="$(SolutionDir)\..\third_party\nanopb\pb_common.h">
      <Filter>third_party\nanopb</Filter>
    </ClInclude>
    <ClInclude Include="$(SolutionDir)\..\third_party\nanopb\pb_decode.h">
      <Filter>third_party\nanopb</Filter>
    </ClInclude>
    <ClInclude Include="$(SolutionDir)\..\third_party\nanopb\pb_encode.h">
      <Filter>third_party\nanopb</Filter>
    </ClInclude>
    <ClInclude Include="$(SolutionDir)\..\src\core\ext\census\aggregation.h">
      <Filter>src\core\ext\census</Filter>
    </ClInclude>
    <ClInclude Include="$(SolutionDir)\..\src\core\ext\census\census_interface.h">
      <Filter>src\core\ext\census</Filter>
    </ClInclude>
    <ClInclude Include="$(SolutionDir)\..\src\core\ext\census\census_rpc_stats.h">
      <Filter>src\core\ext\census</Filter>
    </ClInclude>
    <ClInclude Include="$(SolutionDir)\..\src\core\ext\census\grpc_filter.h">
      <Filter>src\core\ext\census</Filter>
    </ClInclude>
    <ClInclude Include="$(SolutionDir)\..\src\core\ext\census\mlog.h">
      <Filter>src\core\ext\census</Filter>
    </ClInclude>
    <ClInclude Include="$(SolutionDir)\..\src\core\ext\census\rpc_metric_id.h">
      <Filter>src\core\ext\census</Filter>
    </ClInclude>
  </ItemGroup>

  <ItemGroup>
    <Filter Include="include">
      <UniqueIdentifier>{968de0a1-346d-b75a-6f19-6a55119b8235}</UniqueIdentifier>
    </Filter>
    <Filter Include="include\grpc">
      <UniqueIdentifier>{880c644d-b84f-cfca-98bd-e145f36232ab}</UniqueIdentifier>
    </Filter>
    <Filter Include="include\grpc\impl">
      <UniqueIdentifier>{38832702-fee1-b2bc-75d3-923e748dcde9}</UniqueIdentifier>
    </Filter>
    <Filter Include="include\grpc\impl\codegen">
      <UniqueIdentifier>{def748f5-ed2a-a9bb-40d9-c31d00f0e13b}</UniqueIdentifier>
    </Filter>
    <Filter Include="src">
      <UniqueIdentifier>{d538af37-07b2-062b-fa2a-d9f882cb2737}</UniqueIdentifier>
    </Filter>
    <Filter Include="src\core">
      <UniqueIdentifier>{ea745680-21ea-9c5e-679b-64dc40562d08}</UniqueIdentifier>
    </Filter>
    <Filter Include="src\core\ext">
      <UniqueIdentifier>{3f32a58f-394f-5f13-06aa-6cc52cc2daaf}</UniqueIdentifier>
    </Filter>
    <Filter Include="src\core\ext\census">
      <UniqueIdentifier>{9bf70bd2-f553-11b2-c237-abd148971eea}</UniqueIdentifier>
    </Filter>
    <Filter Include="src\core\ext\client_config">
      <UniqueIdentifier>{003725f8-37fc-80b5-deba-baae32caf915}</UniqueIdentifier>
    </Filter>
    <Filter Include="src\core\ext\lb_policy">
      <UniqueIdentifier>{030f00ff-6c54-76c8-12df-37e3008335d1}</UniqueIdentifier>
    </Filter>
    <Filter Include="src\core\ext\lb_policy\grpclb">
      <UniqueIdentifier>{fe41339e-53fb-39b3-7457-7a0fbb238dbe}</UniqueIdentifier>
    </Filter>
    <Filter Include="src\core\ext\lb_policy\grpclb\proto">
      <UniqueIdentifier>{a7c27f6b-6d15-01cf-76d9-c30dddea0990}</UniqueIdentifier>
    </Filter>
    <Filter Include="src\core\ext\lb_policy\grpclb\proto\grpc">
      <UniqueIdentifier>{bc714e6d-8aba-91df-7db9-7f189f05a6ff}</UniqueIdentifier>
    </Filter>
    <Filter Include="src\core\ext\lb_policy\grpclb\proto\grpc\lb">
      <UniqueIdentifier>{adf7e553-94ef-14fd-e845-03104f00a06f}</UniqueIdentifier>
    </Filter>
    <Filter Include="src\core\ext\lb_policy\grpclb\proto\grpc\lb\v0">
      <UniqueIdentifier>{0406d191-8817-38c3-a562-e3541201f424}</UniqueIdentifier>
    </Filter>
    <Filter Include="src\core\ext\lb_policy\pick_first">
      <UniqueIdentifier>{b63ded00-b24f-708e-333f-ce199e421875}</UniqueIdentifier>
    </Filter>
    <Filter Include="src\core\ext\lb_policy\round_robin">
      <UniqueIdentifier>{2472d352-cf94-f317-646e-72b769cea846}</UniqueIdentifier>
    </Filter>
    <Filter Include="src\core\ext\load_reporting">
      <UniqueIdentifier>{b6c863cd-a135-32e8-df03-02365f526f0d}</UniqueIdentifier>
    </Filter>
    <Filter Include="src\core\ext\resolver">
      <UniqueIdentifier>{6bfa6808-9dcb-8990-deed-5cf58a149dda}</UniqueIdentifier>
    </Filter>
    <Filter Include="src\core\ext\resolver\dns">
      <UniqueIdentifier>{e8fe6413-ab8c-48d5-2c7b-aa79e3db4ab2}</UniqueIdentifier>
    </Filter>
    <Filter Include="src\core\ext\resolver\dns\native">
      <UniqueIdentifier>{94e34be0-29d2-1731-3c1e-617ec4986acb}</UniqueIdentifier>
    </Filter>
    <Filter Include="src\core\ext\resolver\sockaddr">
      <UniqueIdentifier>{98c1ccc2-2c91-a3d2-6040-a2e15993d51a}</UniqueIdentifier>
    </Filter>
    <Filter Include="src\core\ext\transport">
      <UniqueIdentifier>{e3abfd0a-064e-0f2f-c8e8-7c5a7e98142a}</UniqueIdentifier>
    </Filter>
    <Filter Include="src\core\ext\transport\chttp2">
      <UniqueIdentifier>{ac42667b-bbba-3571-20bc-7a4240ef26ca}</UniqueIdentifier>
    </Filter>
    <Filter Include="src\core\ext\transport\chttp2\alpn">
      <UniqueIdentifier>{ef2aa344-783f-7fbd-c83a-47e2d38db14d}</UniqueIdentifier>
    </Filter>
    <Filter Include="src\core\ext\transport\chttp2\client">
      <UniqueIdentifier>{dbffebe0-eebb-577d-1860-ef6837f4cf50}</UniqueIdentifier>
    </Filter>
    <Filter Include="src\core\ext\transport\chttp2\client\insecure">
      <UniqueIdentifier>{4e699b02-fae4-dabd-afd2-2e41b05bef0e}</UniqueIdentifier>
    </Filter>
    <Filter Include="src\core\ext\transport\chttp2\client\secure">
      <UniqueIdentifier>{e98ed28e-8dc5-3bb4-22a2-8893831a0ab8}</UniqueIdentifier>
    </Filter>
    <Filter Include="src\core\ext\transport\chttp2\server">
      <UniqueIdentifier>{1d36fe16-b004-6bee-c661-328234bbb469}</UniqueIdentifier>
    </Filter>
    <Filter Include="src\core\ext\transport\chttp2\server\insecure">
      <UniqueIdentifier>{e8539863-6029-cca4-44a9-5481cacf8144}</UniqueIdentifier>
    </Filter>
    <Filter Include="src\core\ext\transport\chttp2\server\secure">
      <UniqueIdentifier>{0afa539f-8c83-d4b9-cdea-550091f09638}</UniqueIdentifier>
    </Filter>
    <Filter Include="src\core\ext\transport\chttp2\transport">
      <UniqueIdentifier>{6f34254e-e69f-c9b4-156d-5024bade5408}</UniqueIdentifier>
    </Filter>
    <Filter Include="src\core\lib">
      <UniqueIdentifier>{5b2ded3f-84a5-f6b4-2060-286c7d1dc945}</UniqueIdentifier>
    </Filter>
    <Filter Include="src\core\lib\channel">
      <UniqueIdentifier>{1931b044-90f3-cd68-b5f8-23be77ca8efc}</UniqueIdentifier>
    </Filter>
    <Filter Include="src\core\lib\compression">
      <UniqueIdentifier>{dadf7fe9-3f15-d431-e4f6-f987b090536c}</UniqueIdentifier>
    </Filter>
    <Filter Include="src\core\lib\debug">
      <UniqueIdentifier>{19122742-9b92-5b67-9fb9-e552ac62ca5d}</UniqueIdentifier>
    </Filter>
    <Filter Include="src\core\lib\http">
      <UniqueIdentifier>{dab8f03a-73de-8cfa-88fb-6e04402efb54}</UniqueIdentifier>
    </Filter>
    <Filter Include="src\core\lib\iomgr">
      <UniqueIdentifier>{5468ba38-b8a3-85b1-216f-48a2364e18df}</UniqueIdentifier>
    </Filter>
    <Filter Include="src\core\lib\json">
      <UniqueIdentifier>{cb2b0073-f2a7-5c63-d182-8874b24bdf36}</UniqueIdentifier>
    </Filter>
    <Filter Include="src\core\lib\load_reporting">
      <UniqueIdentifier>{0048bb64-a4b2-9f8e-c029-b43c8c207264}</UniqueIdentifier>
    </Filter>
    <Filter Include="src\core\lib\security">
      <UniqueIdentifier>{c4661d64-349f-01c1-1ba8-0602f9047595}</UniqueIdentifier>
    </Filter>
    <Filter Include="src\core\lib\surface">
      <UniqueIdentifier>{a21971fb-304f-da08-b1b2-7bd8df8ac373}</UniqueIdentifier>
    </Filter>
    <Filter Include="src\core\lib\transport">
      <UniqueIdentifier>{e9d0d3fc-c100-f3e6-89b8-649f241155bf}</UniqueIdentifier>
    </Filter>
    <Filter Include="src\core\lib\tsi">
      <UniqueIdentifier>{95ad2811-c8d0-7a42-2a73-baf03fcbf699}</UniqueIdentifier>
    </Filter>
    <Filter Include="src\core\plugin_registry">
      <UniqueIdentifier>{02bec99b-ff39-88d7-9dea-e0ff9f4a2701}</UniqueIdentifier>
    </Filter>
    <Filter Include="third_party">
      <UniqueIdentifier>{aaab30a4-2a15-732e-c141-3fbc0f0f5a7a}</UniqueIdentifier>
    </Filter>
    <Filter Include="third_party\nanopb">
      <UniqueIdentifier>{93d6596d-330c-1d27-6f84-3c840e57869e}</UniqueIdentifier>
    </Filter>
  </ItemGroup>
</Project>
<|MERGE_RESOLUTION|>--- conflicted
+++ resolved
@@ -1,13 +1,11 @@
 <?xml version="1.0" encoding="utf-8"?>
 <Project ToolsVersion="4.0" xmlns="http://schemas.microsoft.com/developer/msbuild/2003">
   <ItemGroup>
-<<<<<<< HEAD
+    <ClCompile Include="$(SolutionDir)\..\src\core\lib\surface\init.c">
+      <Filter>src\core\lib\surface</Filter>
+    </ClCompile>
     <ClCompile Include="$(SolutionDir)\..\src\core\ext\load_reporting\load_reporting_filter.c">
       <Filter>src\core\ext\load_reporting</Filter>
-=======
-    <ClCompile Include="$(SolutionDir)\..\src\core\lib\surface\init.c">
-      <Filter>src\core\lib\surface</Filter>
->>>>>>> cec42984
     </ClCompile>
     <ClCompile Include="$(SolutionDir)\..\src\core\lib\channel\channel_args.c">
       <Filter>src\core\lib\channel</Filter>
